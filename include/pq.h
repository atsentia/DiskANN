--- conflicted
+++ resolved
@@ -4,17 +4,7 @@
 #pragma once
 
 #include "utils.h"
-<<<<<<< HEAD
-
-#define NUM_PQ_BITS 8
-#define NUM_PQ_CENTROIDS (1 << NUM_PQ_BITS)
-#define MAX_OPQ_ITERS 20
-#define NUM_KMEANS_REPS_PQ 12
-#define MAX_PQ_TRAINING_SET_SIZE 256000
-#define MAX_PQ_CHUNKS 512
-=======
 #include "pq_common.h"
->>>>>>> 4e0eb882
 
 namespace diskann
 {
@@ -57,43 +47,6 @@
     void populate_chunk_inner_products(const float *query_vec, float *dist_vec);
 };
 
-<<<<<<< HEAD
-template <typename T> struct PQScratch
-{
-    float *aligned_pqtable_dist_scratch = nullptr; // MUST BE AT LEAST [256 * NCHUNKS]
-    float *aligned_dist_scratch = nullptr;         // MUST BE AT LEAST diskann MAX_DEGREE
-    uint8_t *aligned_pq_coord_scratch = nullptr;   // MUST BE AT LEAST  [N_CHUNKS * MAX_DEGREE]
-    float *rotated_query = nullptr;
-    float *aligned_query_float = nullptr;
-
-    PQScratch(size_t graph_degree, size_t aligned_dim)
-    {
-        diskann::alloc_aligned((void **)&aligned_pq_coord_scratch,
-                               (size_t)graph_degree * (size_t)MAX_PQ_CHUNKS * sizeof(uint8_t), 256);
-        diskann::alloc_aligned((void **)&aligned_pqtable_dist_scratch, 256 * (size_t)MAX_PQ_CHUNKS * sizeof(float),
-                               256);
-        diskann::alloc_aligned((void **)&aligned_dist_scratch, (size_t)graph_degree * sizeof(float), 256);
-        diskann::alloc_aligned((void **)&aligned_query_float, aligned_dim * sizeof(float), 8 * sizeof(float));
-        diskann::alloc_aligned((void **)&rotated_query, aligned_dim * sizeof(float), 8 * sizeof(float));
-
-        memset(aligned_query_float, 0, aligned_dim * sizeof(float));
-        memset(rotated_query, 0, aligned_dim * sizeof(float));
-    }
-
-    void set(size_t dim, T *query, const float norm = 1.0f)
-    {
-        for (size_t d = 0; d < dim; ++d)
-        {
-            if (norm != 1.0f)
-                rotated_query[d] = aligned_query_float[d] = static_cast<float>(query[d]) / norm;
-            else
-                rotated_query[d] = aligned_query_float[d] = static_cast<float>(query[d]);
-        }
-    }
-};
-
-=======
->>>>>>> 4e0eb882
 void aggregate_coords(const std::vector<unsigned> &ids, const uint8_t *all_coords, const uint64_t ndims, uint8_t *out);
 
 void pq_dist_lookup(const uint8_t *pq_ids, const size_t n_pts, const size_t pq_nchunks, const float *pq_dists,
