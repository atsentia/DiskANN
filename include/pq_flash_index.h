--- conflicted
+++ resolved
@@ -86,13 +86,10 @@
                                               const uint32_t io_limit, const bool use_reorder_data = false,
                                               QueryStats *stats = nullptr);
 
-<<<<<<< HEAD
     DISKANN_DLLEXPORT LabelT get_converted_label(const std::string &filter_label);
 
     DISKANN_DLLEXPORT bool is_label_valid(const std::string& filter_label);
 
-=======
->>>>>>> 7ac28915
     DISKANN_DLLEXPORT uint32_t range_search(const T *query1, const double range, const uint64_t min_l_search,
                                             const uint64_t max_l_search, std::vector<uint64_t> &indices,
                                             std::vector<float> &distances, const uint64_t min_beam_width,
