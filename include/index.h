// Copyright (c) Microsoft Corporation. All rights reserved.
// Licensed under the MIT license.

#pragma once

#include "common_includes.h"

#ifdef EXEC_ENV_OLS
#include "aligned_file_reader.h"
#endif

#include "cluster_store.h"
#include "distance.h"
#include "locking.h"
#include "math_utils.h"
#include "natural_number_map.h"
#include "natural_number_set.h"
#include "neighbor.h"
#include "parameters.h"
#include "partition.h"
#include "utils.h"
#include "windows_customizations.h"
#include "scratch.h"
#include "in_mem_data_store.h"
#include "in_mem_graph_store.h"
#include "abstract_index.h"

#include "quantized_distance.h"
#include "pq_data_store.h"
#include "roaring.hh"

#define OVERHEAD_FACTOR 1.1
#define EXPAND_IF_FULL 0
#define DEFAULT_MAXC 750
// #define INSTRUMENT true

inline double time_to_intersect = 0.;
inline double time_to_page_search = 0.;
inline double time_to_filter_check_and_compare = 0.;
inline double time_to_get_valid = 0.;
inline double time_to_detect_penalty = 0.;
inline double time_to_estimate = 0;
inline uint32_t num_brutes = 0;
<<<<<<< HEAD
inline uint32_t num_paged_search = 0;
=======
inline uint32_t num_beta = 0;
>>>>>>> acfe0527
inline uint32_t num_graphs = 0;
inline uint32_t num_paged = 0;
inline uint32_t min_inter_size = 2;
inline bool print_qstats = false;
inline int64_t curr_query = -1;
inline uint32_t penalty_scale = 10;
inline uint32_t num_sp = 2;
inline bool use_global_start = false;
inline uint32_t num_start_points = 1;
inline float beta_value = 0.5;

namespace diskann
{

inline double estimate_ram_usage(size_t size, uint32_t dim, uint32_t datasize, uint32_t degree)
{
    double size_of_data = ((double)size) * ROUND_UP(dim, 8) * datasize;
    double size_of_graph = ((double)size) * degree * sizeof(uint32_t) * defaults::GRAPH_SLACK_FACTOR;
    double size_of_locks = ((double)size) * sizeof(non_recursive_mutex);
    double size_of_outer_vector = ((double)size) * sizeof(ptrdiff_t);

    return OVERHEAD_FACTOR * (size_of_data + size_of_graph + size_of_locks + size_of_outer_vector);
}

template <typename T, typename TagT = uint32_t, typename LabelT = uint32_t> class Index : public AbstractIndex
{
    /**************************************************************************
     *
     * Public functions acquire one or more of _update_lock, _consolidate_lock,
     * _tag_lock, _delete_lock before calling protected functions which DO NOT
     * acquire these locks. They might acquire locks on _locks[i]
     *
     **************************************************************************/

  public:
    // Constructor for Bulk operations and for creating the index object solely
    // for loading a prexisting index.
    DISKANN_DLLEXPORT Index(const IndexConfig &index_config, std::shared_ptr<AbstractDataStore<T>> data_store,
                            std::unique_ptr<AbstractGraphStore> graph_store,
                            std::shared_ptr<AbstractDataStore<T>> pq_data_store = nullptr);

    // Constructor for incremental index
    DISKANN_DLLEXPORT Index(Metric m, const size_t dim, const size_t max_points,
                            const std::shared_ptr<IndexWriteParameters> index_parameters,
                            const std::shared_ptr<IndexSearchParams> index_search_params,
                            const size_t num_frozen_pts = 0, const bool dynamic_index = false,
                            const bool enable_tags = false, const bool concurrent_consolidate = false,
                            const bool pq_dist_build = false, const size_t num_pq_chunks = 0,
                            const bool use_opq = false, const bool filtered_index = false);

    DISKANN_DLLEXPORT ~Index();

    // Saves graph, data, metadata and associated tags.
    DISKANN_DLLEXPORT void save(const char *filename, bool compact_before_save = false);

    // Load functions
#ifdef EXEC_ENV_OLS
    DISKANN_DLLEXPORT void load(AlignedFileReader &reader, uint32_t num_threads, uint32_t search_l);
#else
    // Reads the number of frozen points from graph's metadata file section.
    DISKANN_DLLEXPORT static size_t get_graph_num_frozen_points(const std::string &graph_file);

    DISKANN_DLLEXPORT void load(const char *index_file, uint32_t num_threads, uint32_t search_l);
#endif

    // get some private variables
    DISKANN_DLLEXPORT size_t get_num_points();
    DISKANN_DLLEXPORT size_t get_max_points();

    DISKANN_DLLEXPORT uint32_t detect_common_filters(uint32_t point_id, bool search_invocation,
                                                     const std::vector<LabelT> &incoming_labels);

    DISKANN_DLLEXPORT inline uint32_t detect_filter_penalty(uint32_t point_id, bool search_invocation,
                                                            const std::vector<LabelT> &incoming_labels);

    // Batch build from a file. Optionally pass tags vector.
    DISKANN_DLLEXPORT void build(const char *filename, const size_t num_points_to_load,
                                 const std::vector<TagT> &tags = std::vector<TagT>());

    // Batch build from a file. Optionally pass tags file.
    DISKANN_DLLEXPORT void build(const char *filename, const size_t num_points_to_load, const char *tag_filename);

    // Batch build from a data array, which must pad vectors to aligned_dim
    DISKANN_DLLEXPORT void build(const T *data, const size_t num_points_to_load, const std::vector<TagT> &tags);

    // Based on filter params builds a filtered or unfiltered index
    DISKANN_DLLEXPORT void build(const std::string &data_file, const size_t num_points_to_load,
                                 IndexFilterParams &filter_params);

    // Filtered Support
    DISKANN_DLLEXPORT void build_filtered_index(const char *filename, const std::string &label_file,
                                                const size_t num_points_to_load,
                                                const std::vector<TagT> &tags = std::vector<TagT>());

    DISKANN_DLLEXPORT void set_universal_label(const LabelT &label);

    // Get converted integer label from string to int map (_label_map)
    DISKANN_DLLEXPORT LabelT get_converted_label(const std::string &raw_label);

    // Set starting point of an index before inserting any points incrementally.
    // The data count should be equal to _num_frozen_pts * _aligned_dim.
    DISKANN_DLLEXPORT void set_start_points(const T *data, size_t data_count);
    // Set starting points to random points on a sphere of certain radius.
    // A fixed random seed can be specified for scenarios where it's important
    // to have higher consistency between index builds.
    DISKANN_DLLEXPORT void set_start_points_at_random(T radius, uint32_t random_seed = 0);

    // For FastL2 search on a static index, we interleave the data with graph
    DISKANN_DLLEXPORT void optimize_index_layout();

    // For FastL2 search on optimized layout
    DISKANN_DLLEXPORT void search_with_optimized_layout(const T *query, size_t K, size_t L, uint32_t *indices);

    // Added search overload that takes L as parameter, so that we
    // can customize L on a per-query basis without tampering with "Parameters"
    template <typename IDType>
    DISKANN_DLLEXPORT std::pair<uint32_t, uint32_t> search(const T *query, const size_t K, const uint32_t L,
                                                           IDType *indices, float *distances = nullptr);

    // Initialize space for res_vectors before calling.
    DISKANN_DLLEXPORT size_t search_with_tags(const T *query, const uint64_t K, const uint32_t L, TagT *tags,
                                              float *distances, std::vector<T *> &res_vectors, bool use_filters = false,
                                              const std::string filter_label = "");

    template <typename IndexType>
    DISKANN_DLLEXPORT std::pair<uint32_t, uint32_t> search_with_filters(const T *query,
                                                                        const std::vector<LabelT> &filter_label,
                                                                        const size_t K, const uint32_t L,
                                                                        IndexType *indices, float *distances);

    // Will fail if tag already in the index or if tag=0.
    DISKANN_DLLEXPORT int insert_point(const T *point, const TagT tag);

    // Will fail if tag already in the index or if tag=0.
    DISKANN_DLLEXPORT int insert_point(const T *point, const TagT tag, const std::vector<LabelT> &label);

    // call this before issuing deletions to sets relevant flags
    DISKANN_DLLEXPORT int enable_delete();

    // Record deleted point now and restructure graph later. Return -1 if tag
    // not found, 0 if OK.
    DISKANN_DLLEXPORT int lazy_delete(const TagT &tag);

    // Record deleted points now and restructure graph later. Add to failed_tags
    // if tag not found.
    DISKANN_DLLEXPORT void lazy_delete(const std::vector<TagT> &tags, std::vector<TagT> &failed_tags);

    // Call after a series of lazy deletions
    // Returns number of live points left after consolidation
    // If _conc_consolidates is set in the ctor, then this call can be invoked
    // alongside inserts and lazy deletes, else it acquires _update_lock
    DISKANN_DLLEXPORT consolidation_report consolidate_deletes(const IndexWriteParameters &parameters);

    DISKANN_DLLEXPORT void prune_all_neighbors(const uint32_t max_degree, const uint32_t max_occlusion,
                                               const float alpha);

    DISKANN_DLLEXPORT bool is_index_saved();

    // repositions frozen points to the end of _data - if they have been moved
    // during deletion
    DISKANN_DLLEXPORT void reposition_frozen_point_to_end();
    DISKANN_DLLEXPORT void reposition_points(uint32_t old_location_start, uint32_t new_location_start,
                                             uint32_t num_locations);

    // DISKANN_DLLEXPORT void save_index_as_one_file(bool flag);

    DISKANN_DLLEXPORT void get_active_tags(tsl::robin_set<TagT> &active_tags);

    // memory should be allocated for vec before calling this function
    DISKANN_DLLEXPORT int get_vector_by_tag(TagT &tag, T *vec);

    DISKANN_DLLEXPORT void print_status();

    DISKANN_DLLEXPORT void count_nodes_at_bfs_levels();

    // This variable MUST be updated if the number of entries in the metadata
    // change.
    DISKANN_DLLEXPORT static const int METADATA_ROWS = 5;

    // ********************************
    //
    // Internals of the library
    //
    // ********************************

  protected:
    // overload of abstract index virtual methods
    virtual void _build(const DataType &data, const size_t num_points_to_load, TagVector &tags) override;

    virtual std::pair<uint32_t, uint32_t> _search(const DataType &query, const size_t K, const uint32_t L,
                                                  std::any &indices, float *distances = nullptr) override;
    virtual std::pair<uint32_t, uint32_t> _search_with_filters(const DataType &query,
                                                               const std::vector<std::string> &filter_label_raw,
                                                               const size_t K, const uint32_t L, std::any &indices,
                                                               float *distances) override;

    virtual int _insert_point(const DataType &data_point, const TagType tag) override;
    virtual int _insert_point(const DataType &data_point, const TagType tag, Labelvector &labels) override;

    virtual int _lazy_delete(const TagType &tag) override;

    virtual void _lazy_delete(TagVector &tags, TagVector &failed_tags) override;

    virtual void _get_active_tags(TagRobinSet &active_tags) override;

    virtual void _set_start_points_at_random(DataType radius, uint32_t random_seed = 0) override;

    virtual int _get_vector_by_tag(TagType &tag, DataType &vec) override;

    virtual void _search_with_optimized_layout(const DataType &query, size_t K, size_t L, uint32_t *indices) override;

    virtual size_t _search_with_tags(const DataType &query, const uint64_t K, const uint32_t L, const TagType &tags,
                                     float *distances, DataVector &res_vectors, bool use_filters = false,
                                     const std::string filter_label = "") override;

    virtual void _set_universal_label(const LabelType universal_label) override;

    // No copy/assign.
    Index(const Index<T, TagT, LabelT> &) = delete;
    Index<T, TagT, LabelT> &operator=(const Index<T, TagT, LabelT> &) = delete;

    // Use after _data and _nd have been populated
    // Acquire exclusive _update_lock before calling
    void build_with_data_populated(const std::vector<TagT> &tags);

    // generates 1 frozen point that will never be deleted from the graph
    // This is not visible to the user
    void generate_frozen_point();

    // determines navigating node of the graph by calculating medoid of datafopt
    uint32_t calculate_entry_point();

    void parse_label_file(const std::string &label_file, size_t &num_pts_labels);

    void parse_sample_label_file(const std::string &label_file, size_t &num_samples);

    std::vector<std::pair<LabelT, uint32_t>> sort_filter_counts(const std::vector<LabelT> &filter_label);

    std::pair<uint32_t, std::vector<uint32_t>> sample_intersection(roaring::Roaring &intersection_bitmap,
                                                      const std::vector<LabelT> &filter_label);

    std::unordered_map<std::string, LabelT> load_label_map(const std::string &map_file);

    // Returns the locations of start point and frozen points suitable for use
    // with iterate_to_fixed_point.
    std::vector<uint32_t> get_init_ids();

    std::vector<uint32_t> bfs_filtered(NeighborPriorityQueue &best_L_nodes, const uint32_t L, std::vector<LabelT> filter_vec);

    std::pair<uint32_t, uint32_t> paged_search_filters(const T *query, const uint32_t Lsize, uint32_t K,
                                                       std::vector<LabelT> filter_vec,
                                                       std::vector<uint32_t> &init_ids,
                                                       InMemQueryScratch<T> *scratch);

    std::pair<uint32_t, uint32_t> closest_cluster_filters(const T *query, const uint32_t Lsize,
                                                          std::vector<LabelT> filter_vec,
                                                          InMemQueryScratch<T> *scratch);

    std::pair<uint32_t, uint32_t> brute_force_filters(const T *query, const uint32_t Lsize,
                                                      const roaring::Roaring &init_ids, InMemQueryScratch<T> *scratch);

    // The query to use is placed in scratch->aligned_query
    std::pair<uint32_t, uint32_t> iterate_to_fixed_point(InMemQueryScratch<T> *scratch, const uint32_t Lindex,
                                                         const std::vector<uint32_t> &init_ids, bool use_filter,
                                                         const std::vector<LabelT> &filters, bool search_invocation, bool penalty_approach = false,  bool beta_approach = false);

    void search_for_point_and_prune(int location, uint32_t Lindex, std::vector<uint32_t> &pruned_list,
                                    InMemQueryScratch<T> *scratch, bool use_filter = false,
                                    uint32_t filteredLindex = 0);

    void prune_neighbors(const uint32_t location, std::vector<Neighbor> &pool, std::vector<uint32_t> &pruned_list,
                         InMemQueryScratch<T> *scratch);

    void prune_neighbors(const uint32_t location, std::vector<Neighbor> &pool, const uint32_t range,
                         const uint32_t max_candidate_size, const float alpha, std::vector<uint32_t> &pruned_list,
                         InMemQueryScratch<T> *scratch);

    // Prunes candidates in @pool to a shorter list @result
    // @pool must be sorted before calling
    void occlude_list(const uint32_t location, std::vector<Neighbor> &pool, const float alpha, const uint32_t degree,
                      const uint32_t maxc, std::vector<uint32_t> &result, InMemQueryScratch<T> *scratch,
                      const tsl::robin_set<uint32_t> *const delete_set_ptr = nullptr);

    // add reverse links from all the visited nodes to node n.
    void inter_insert(uint32_t n, std::vector<uint32_t> &pruned_list, const uint32_t range,
                      InMemQueryScratch<T> *scratch);

    void inter_insert(uint32_t n, std::vector<uint32_t> &pruned_list, InMemQueryScratch<T> *scratch);

    // Acquire exclusive _update_lock before calling
    void link();

    // Acquire exclusive _tag_lock and _delete_lock before calling
    int reserve_location();

    // Acquire exclusive _tag_lock before calling
    size_t release_location(int location);
    size_t release_locations(const tsl::robin_set<uint32_t> &locations);

    // Resize the index when no slots are left for insertion.
    // Acquire exclusive _update_lock and _tag_lock before calling.
    void resize(size_t new_max_points);

    // Acquire unique lock on _update_lock, _consolidate_lock, _tag_lock
    // and _delete_lock before calling these functions.
    // Renumber nodes, update tag and location maps and compact the
    // graph, mode = _consolidated_order in case of lazy deletion and
    // _compacted_order in case of eager deletion
    DISKANN_DLLEXPORT void compact_data();
    DISKANN_DLLEXPORT void compact_frozen_point();

    // Remove deleted nodes from adjacency list of node loc
    // Replace removed neighbors with second order neighbors.
    // Also acquires _locks[i] for i = loc and out-neighbors of loc.
    void process_delete(const tsl::robin_set<uint32_t> &old_delete_set, size_t loc, const uint32_t range,
                        const uint32_t maxc, const float alpha, InMemQueryScratch<T> *scratch);

    void initialize_query_scratch(uint32_t num_threads, uint32_t search_l, uint32_t indexing_l, uint32_t r,
                                  uint32_t maxc, size_t dim);

    // Do not call without acquiring appropriate locks
    // call public member functions save and load to invoke these.
    DISKANN_DLLEXPORT size_t save_graph(std::string filename);
    DISKANN_DLLEXPORT size_t save_data(std::string filename);
    DISKANN_DLLEXPORT size_t save_tags(std::string filename);
    DISKANN_DLLEXPORT size_t save_delete_list(const std::string &filename);
#ifdef EXEC_ENV_OLS
    DISKANN_DLLEXPORT size_t load_graph(AlignedFileReader &reader, size_t expected_num_points);
    DISKANN_DLLEXPORT size_t load_data(AlignedFileReader &reader);
    DISKANN_DLLEXPORT size_t load_tags(AlignedFileReader &reader);
    DISKANN_DLLEXPORT size_t load_delete_set(AlignedFileReader &reader);
#else
    DISKANN_DLLEXPORT size_t load_graph(const std::string filename, size_t expected_num_points);
    DISKANN_DLLEXPORT size_t load_data(std::string filename0);
    DISKANN_DLLEXPORT size_t load_tags(const std::string tag_file_name);
    DISKANN_DLLEXPORT size_t load_delete_set(const std::string &filename);
#endif

  private:
    // Distance functions
    Metric _dist_metric = diskann::L2;

    // Data
    std::shared_ptr<AbstractDataStore<T>> _data_store;

    // Graph related data structures
    std::unique_ptr<AbstractGraphStore> _graph_store;

    char *_opt_graph = nullptr;

    // Dimensions
    size_t _dim = 0;
    size_t _nd = 0;         // number of active points i.e. existing in the graph
    size_t _max_points = 0; // total number of points in given data set

    // _num_frozen_pts is the number of points which are used as initial
    // candidates when iterating to closest point(s). These are not visible
    // externally and won't be returned by search. At least 1 frozen point is
    // needed for a dynamic index. The frozen points have consecutive locations.
    // See also _start below.
    size_t _num_frozen_pts = 0;
    size_t _frozen_pts_used = 0;
    size_t _node_size;
    size_t _data_len;
    size_t _neighbor_len;

    //  Start point of the search. When _num_frozen_pts is greater than zero,
    //  this is the location of the first frozen point. Otherwise, this is a
    //  location of one of the points in index.
    uint32_t _start = 0;

    bool _has_built = false;
    bool _saturate_graph = false;
    bool _save_as_one_file = false; // plan to support in next version
    bool _dynamic_index = false;
    bool _enable_tags = false;
    bool _normalize_vecs = false; // Using normalied L2 for cosine.
    bool _deletes_enabled = false;

    // Filter Support

    bool _filtered_index = false;
    // Location to label is only updated during insert_point(), all other reads are protected by
    // default as a location can only be released at end of consolidate deletes
    std::vector<std::vector<LabelT>> _location_to_labels;
    std::vector<tsl::robin_set<LabelT>> _location_to_labels_robin;
    std::vector<roaring::Roaring> _location_to_labels_bitmap;
    tsl::robin_set<LabelT> _labels;
    std::string _labels_file;
    std::unordered_map<LabelT, uint32_t> _label_to_start_id;
    std::vector<roaring::Roaring> _labels_to_points;
    std::unordered_map<LabelT, tsl::robin_set<uint32_t>> _labels_to_points_set;
    std::vector<roaring::Roaring> _labels_to_points_sample;
    uint32_t *_sample_map = nullptr;
    float _sample_prob = 0;
    std::vector<std::vector<roaring::Roaring>> _clusters_to_labels_to_points;
    std::unordered_map<uint32_t, uint32_t> _medoid_counts;
    diskann::InMemClusterStore<T> *_ivf_clusters = nullptr;

    bool _use_universal_label = false;
    LabelT _universal_label = 0;
    uint32_t _filterIndexingQueueSize;
    uint32_t _filter_penalty_threshold = 0;
    uint32_t _bruteforce_threshold = 0;
    uint32_t _beta_threshold = 0;
    float _prob = 0.1;
    std::unordered_map<std::string, LabelT> _label_map;

    // Indexing parameters
    uint32_t _indexingQueueSize;
    uint32_t _indexingRange;
    uint32_t _indexingMaxC;
    float _indexingAlpha;
    uint32_t _indexingThreads;

    // Query scratch data structures
    ConcurrentQueue<InMemQueryScratch<T> *> _query_scratch;

    // Flags for PQ based distance calculation
    bool _pq_dist = false;
    bool _use_opq = false;
    size_t _num_pq_chunks = 0;
    // REFACTOR
    // uint8_t *_pq_data = nullptr;
    std::shared_ptr<QuantizedDistance<T>> _pq_distance_fn = nullptr;
    std::shared_ptr<AbstractDataStore<T>> _pq_data_store = nullptr;
    bool _pq_generated = false;
    FixedChunkPQTable _pq_table;

    //
    // Data structures, locks and flags for dynamic indexing and tags
    //

    // lazy_delete removes entry from _location_to_tag and _tag_to_location. If
    // _location_to_tag does not resolve a location, infer that it was deleted.
    tsl::sparse_map<TagT, uint32_t> _tag_to_location;
    natural_number_map<uint32_t, TagT> _location_to_tag;

    // _empty_slots has unallocated slots and those freed by consolidate_delete.
    // _delete_set has locations marked deleted by lazy_delete. Will not be
    // immediately available for insert. consolidate_delete will release these
    // slots to _empty_slots.
    natural_number_set<uint32_t> _empty_slots;
    std::unique_ptr<tsl::robin_set<uint32_t>> _delete_set;

    bool _data_compacted = true;    // true if data has been compacted
    bool _is_saved = false;         // Checking if the index is already saved.
    bool _conc_consolidate = false; // use _lock while searching

    // Acquire locks in the order below when acquiring multiple locks
    std::shared_timed_mutex // RW mutex between save/load (exclusive lock) and
        _update_lock;       // search/inserts/deletes/consolidate (shared lock)
    std::shared_timed_mutex // Ensure only one consolidate or compact_data is
        _consolidate_lock;  // ever active
    std::shared_timed_mutex // RW lock for _tag_to_location,
        _tag_lock;          // _location_to_tag, _empty_slots, _nd, _max_points, _label_to_start_id
    std::shared_timed_mutex // RW Lock on _delete_set and _data_compacted
        _delete_lock;       // variable

    // Per node lock, cardinality=_max_points + _num_frozen_points
    std::vector<non_recursive_mutex> _locks;

    static const float INDEX_GROWTH_FACTOR;
};
} // namespace diskann<|MERGE_RESOLUTION|>--- conflicted
+++ resolved
@@ -41,11 +41,7 @@
 inline double time_to_detect_penalty = 0.;
 inline double time_to_estimate = 0;
 inline uint32_t num_brutes = 0;
-<<<<<<< HEAD
 inline uint32_t num_paged_search = 0;
-=======
-inline uint32_t num_beta = 0;
->>>>>>> acfe0527
 inline uint32_t num_graphs = 0;
 inline uint32_t num_paged = 0;
 inline uint32_t min_inter_size = 2;
@@ -450,7 +446,7 @@
     uint32_t _filterIndexingQueueSize;
     uint32_t _filter_penalty_threshold = 0;
     uint32_t _bruteforce_threshold = 0;
-    uint32_t _beta_threshold = 0;
+    uint32_t _paged_search_threshold = 0;
     float _prob = 0.1;
     std::unordered_map<std::string, LabelT> _label_map;
 
