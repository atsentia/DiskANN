--- conflicted
+++ resolved
@@ -177,15 +177,6 @@
     // call this before issuing deleteions to sets relevant flags
     DISKANN_DLLEXPORT int enable_delete();
 
-<<<<<<< HEAD
-    // call after all delete requests have been served, checks if deletions were
-    // executed correctly, rearranges metadata in case of lazy deletes
-    DISKANN_DLLEXPORT int disable_delete(const Parameters &parameters,
-                                         const bool        consolidate = false,
-                                         const bool        concurrent = false);
-
-=======
->>>>>>> f4773008
     // Record deleted point now and restructure graph later. Return -1 if tag
     // not found, 0 if OK. Do not call if _eager_delete was called earlier and
     // data was not consolidated
@@ -353,9 +344,6 @@
                         size_t i, const unsigned &range, const unsigned &maxc,
                         const float &alpha);
 
-    // Returns number of live points left after consolidation
-    // Able to be called while inserts happen concurrently
-    size_t consolidate_deletes_concurrent(const Parameters &parameters);
 
     void initialize_query_scratch(uint32_t num_threads, uint32_t search_l,
                                   uint32_t indexing_l, uint32_t r, size_t dim);
