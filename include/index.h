// Copyright (c) Microsoft Corporation. All rights reserved.
// Licensed under the MIT license.

#pragma once

#include "common_includes.h"

#ifdef EXEC_ENV_OLS
#include "aligned_file_reader.h"
#endif

#include "cluster_store.h"
#include "distance.h"
#include "locking.h"
#include "math_utils.h"
#include "natural_number_map.h"
#include "natural_number_set.h"
#include "neighbor.h"
#include "parameters.h"
#include "partition.h"
#include "utils.h"
#include "windows_customizations.h"
#include "scratch.h"
#include "in_mem_data_store.h"
#include "in_mem_graph_store.h"
#include "abstract_index.h"

#include "quantized_distance.h"
#include "pq_data_store.h"
#include "roaring.hh"

#define OVERHEAD_FACTOR 1.1
#define EXPAND_IF_FULL 0
#define DEFAULT_MAXC 750
// #define INSTRUMENT true

inline double time_to_intersect = 0.;
inline double time_to_cluster = 0.;
inline double time_to_filter_check_and_compare = 0.;
inline double time_to_get_valid = 0.;
inline double time_to_detect_penalty = 0.;
inline double time_to_estimate = 0;
inline uint32_t num_brutes = 0;
inline uint32_t num_clusters = 0;
inline uint32_t num_graphs = 0;
inline uint32_t min_inter_size = 2;
inline bool print_qstats = false;
inline int64_t curr_query = -1;
inline uint32_t penalty_scale = 10;

namespace diskann
{

inline double estimate_ram_usage(size_t size, uint32_t dim, uint32_t datasize, uint32_t degree)
{
    double size_of_data = ((double)size) * ROUND_UP(dim, 8) * datasize;
    double size_of_graph = ((double)size) * degree * sizeof(uint32_t) * defaults::GRAPH_SLACK_FACTOR;
    double size_of_locks = ((double)size) * sizeof(non_recursive_mutex);
    double size_of_outer_vector = ((double)size) * sizeof(ptrdiff_t);

    return OVERHEAD_FACTOR * (size_of_data + size_of_graph + size_of_locks + size_of_outer_vector);
}

template <typename T, typename TagT = uint32_t, typename LabelT = uint32_t> class Index : public AbstractIndex
{
    /**************************************************************************
     *
     * Public functions acquire one or more of _update_lock, _consolidate_lock,
     * _tag_lock, _delete_lock before calling protected functions which DO NOT
     * acquire these locks. They might acquire locks on _locks[i]
     *
     **************************************************************************/

  public:
    // Constructor for Bulk operations and for creating the index object solely
    // for loading a prexisting index.
    DISKANN_DLLEXPORT Index(const IndexConfig &index_config, std::shared_ptr<AbstractDataStore<T>> data_store,
                            std::unique_ptr<AbstractGraphStore> graph_store,
                            std::shared_ptr<AbstractDataStore<T>> pq_data_store = nullptr);

    // Constructor for incremental index
    DISKANN_DLLEXPORT Index(Metric m, const size_t dim, const size_t max_points,
                            const std::shared_ptr<IndexWriteParameters> index_parameters,
                            const std::shared_ptr<IndexSearchParams> index_search_params,
                            const size_t num_frozen_pts = 0, const bool dynamic_index = false,
                            const bool enable_tags = false, const bool concurrent_consolidate = false,
                            const bool pq_dist_build = false, const size_t num_pq_chunks = 0,
                            const bool use_opq = false, const bool filtered_index = false);

    DISKANN_DLLEXPORT ~Index();

    // Saves graph, data, metadata and associated tags.
    DISKANN_DLLEXPORT void save(const char *filename, bool compact_before_save = false);

    // Load functions
#ifdef EXEC_ENV_OLS
    DISKANN_DLLEXPORT void load(AlignedFileReader &reader, uint32_t num_threads, uint32_t search_l);
#else
    // Reads the number of frozen points from graph's metadata file section.
    DISKANN_DLLEXPORT static size_t get_graph_num_frozen_points(const std::string &graph_file);

    DISKANN_DLLEXPORT void load(const char *index_file, uint32_t num_threads, uint32_t search_l);
#endif

    // get some private variables
    DISKANN_DLLEXPORT size_t get_num_points();
    DISKANN_DLLEXPORT size_t get_max_points();

    DISKANN_DLLEXPORT uint32_t detect_common_filters(uint32_t point_id, bool search_invocation,
                                                     const std::vector<LabelT> &incoming_labels);

    DISKANN_DLLEXPORT inline uint32_t detect_filter_penalty(uint32_t point_id, bool search_invocation,
                                                            const std::vector<LabelT> &incoming_labels, bool rerank_use = false);

    // Batch build from a file. Optionally pass tags vector.
    DISKANN_DLLEXPORT void build(const char *filename, const size_t num_points_to_load,
                                 const std::vector<TagT> &tags = std::vector<TagT>());

    // Batch build from a file. Optionally pass tags file.
    DISKANN_DLLEXPORT void build(const char *filename, const size_t num_points_to_load, const char *tag_filename);

    // Batch build from a data array, which must pad vectors to aligned_dim
    DISKANN_DLLEXPORT void build(const T *data, const size_t num_points_to_load, const std::vector<TagT> &tags);

    // Based on filter params builds a filtered or unfiltered index
    DISKANN_DLLEXPORT void build(const std::string &data_file, const size_t num_points_to_load,
                                 IndexFilterParams &filter_params);

    // Filtered Support
    DISKANN_DLLEXPORT void build_filtered_index(const char *filename, const std::string &label_file,
                                                const size_t num_points_to_load,
                                                const std::vector<TagT> &tags = std::vector<TagT>());

    DISKANN_DLLEXPORT void set_universal_label(const LabelT &label);

    // Get converted integer label from string to int map (_label_map)
    DISKANN_DLLEXPORT LabelT get_converted_label(const std::string &raw_label);

    // Set starting point of an index before inserting any points incrementally.
    // The data count should be equal to _num_frozen_pts * _aligned_dim.
    DISKANN_DLLEXPORT void set_start_points(const T *data, size_t data_count);
    // Set starting points to random points on a sphere of certain radius.
    // A fixed random seed can be specified for scenarios where it's important
    // to have higher consistency between index builds.
    DISKANN_DLLEXPORT void set_start_points_at_random(T radius, uint32_t random_seed = 0);

    // For FastL2 search on a static index, we interleave the data with graph
    DISKANN_DLLEXPORT void optimize_index_layout();

    // For FastL2 search on optimized layout
    DISKANN_DLLEXPORT void search_with_optimized_layout(const T *query, size_t K, size_t L, uint32_t *indices);

    // Added search overload that takes L as parameter, so that we
    // can customize L on a per-query basis without tampering with "Parameters"
    template <typename IDType>
    DISKANN_DLLEXPORT std::pair<uint32_t, uint32_t> search(const T *query, const size_t K, const uint32_t L,
                                                           IDType *indices, float *distances = nullptr);

    // Initialize space for res_vectors before calling.
    DISKANN_DLLEXPORT size_t search_with_tags(const T *query, const uint64_t K, const uint32_t L, TagT *tags,
                                              float *distances, std::vector<T *> &res_vectors, bool use_filters = false,
                                              const std::string filter_label = "");

    template <typename IndexType>
    DISKANN_DLLEXPORT std::pair<uint32_t, uint32_t> search_with_filters(const T *query,
                                                                        const std::vector<LabelT> &filter_label,
                                                                        const size_t K, const uint32_t L,
                                                                        IndexType *indices, float *distances, const std::vector<LabelT> &filter_label_rerank);

    // Will fail if tag already in the index or if tag=0.
    DISKANN_DLLEXPORT int insert_point(const T *point, const TagT tag);

    // Will fail if tag already in the index or if tag=0.
    DISKANN_DLLEXPORT int insert_point(const T *point, const TagT tag, const std::vector<LabelT> &label);

    // call this before issuing deletions to sets relevant flags
    DISKANN_DLLEXPORT int enable_delete();

    // Record deleted point now and restructure graph later. Return -1 if tag
    // not found, 0 if OK.
    DISKANN_DLLEXPORT int lazy_delete(const TagT &tag);

    // Record deleted points now and restructure graph later. Add to failed_tags
    // if tag not found.
    DISKANN_DLLEXPORT void lazy_delete(const std::vector<TagT> &tags, std::vector<TagT> &failed_tags);

    // Call after a series of lazy deletions
    // Returns number of live points left after consolidation
    // If _conc_consolidates is set in the ctor, then this call can be invoked
    // alongside inserts and lazy deletes, else it acquires _update_lock
    DISKANN_DLLEXPORT consolidation_report consolidate_deletes(const IndexWriteParameters &parameters);

    DISKANN_DLLEXPORT void prune_all_neighbors(const uint32_t max_degree, const uint32_t max_occlusion,
                                               const float alpha);

    DISKANN_DLLEXPORT bool is_index_saved();

    // repositions frozen points to the end of _data - if they have been moved
    // during deletion
    DISKANN_DLLEXPORT void reposition_frozen_point_to_end();
    DISKANN_DLLEXPORT void reposition_points(uint32_t old_location_start, uint32_t new_location_start,
                                             uint32_t num_locations);

    // DISKANN_DLLEXPORT void save_index_as_one_file(bool flag);

    DISKANN_DLLEXPORT void get_active_tags(tsl::robin_set<TagT> &active_tags);

    // memory should be allocated for vec before calling this function
    DISKANN_DLLEXPORT int get_vector_by_tag(TagT &tag, T *vec);

    DISKANN_DLLEXPORT void print_status();

    DISKANN_DLLEXPORT void count_nodes_at_bfs_levels();

    // This variable MUST be updated if the number of entries in the metadata
    // change.
    DISKANN_DLLEXPORT static const int METADATA_ROWS = 5;

    // ********************************
    //
    // Internals of the library
    //
    // ********************************

  protected:
    // overload of abstract index virtual methods
    virtual void _build(const DataType &data, const size_t num_points_to_load, TagVector &tags) override;

    virtual std::pair<uint32_t, uint32_t> _search(const DataType &query, const size_t K, const uint32_t L,
                                                  std::any &indices, float *distances = nullptr) override;
    virtual std::pair<uint32_t, uint32_t> _search_with_filters(const DataType &query,
                                                               const std::vector<std::string> &filter_label_raw,
                                                               const size_t K, const uint32_t L, std::any &indices,
                                                               float *distances, const std::vector<std::string> &raw_label_rerank = std::vector<std::string>()) override;

    virtual int _insert_point(const DataType &data_point, const TagType tag) override;
    virtual int _insert_point(const DataType &data_point, const TagType tag, Labelvector &labels) override;

    virtual int _lazy_delete(const TagType &tag) override;

    virtual void _lazy_delete(TagVector &tags, TagVector &failed_tags) override;

    virtual void _get_active_tags(TagRobinSet &active_tags) override;

    virtual void _set_start_points_at_random(DataType radius, uint32_t random_seed = 0) override;

    virtual int _get_vector_by_tag(TagType &tag, DataType &vec) override;

    virtual void _search_with_optimized_layout(const DataType &query, size_t K, size_t L, uint32_t *indices) override;

    virtual size_t _search_with_tags(const DataType &query, const uint64_t K, const uint32_t L, const TagType &tags,
                                     float *distances, DataVector &res_vectors, bool use_filters = false,
                                     const std::string filter_label = "") override;

    virtual void _set_universal_label(const LabelType universal_label) override;

    // No copy/assign.
    Index(const Index<T, TagT, LabelT> &) = delete;
    Index<T, TagT, LabelT> &operator=(const Index<T, TagT, LabelT> &) = delete;

    // Use after _data and _nd have been populated
    // Acquire exclusive _update_lock before calling
    void build_with_data_populated(const std::vector<TagT> &tags);

    // generates 1 frozen point that will never be deleted from the graph
    // This is not visible to the user
    void generate_frozen_point();

    // determines navigating node of the graph by calculating medoid of datafopt
    uint32_t calculate_entry_point();

    void parse_label_file(const std::string &label_file, size_t &num_pts_labels);
<<<<<<< HEAD
    void parse_label_file_bloom(const std::string &label_file, size_t &num_points);    
=======
    void parse_label_file_rerank(const std::string &label_file, size_t &num_points);    
>>>>>>> 878bf009

    void parse_sample_label_file(const std::string &label_file, size_t &num_samples);

    std::vector<std::pair<LabelT, uint32_t>> sort_filter_counts(const std::vector<LabelT> &filter_label);

    std::pair<uint32_t, uint32_t> sample_intersection(roaring::Roaring &intersection_bitmap,
                                                      const std::vector<LabelT> &filter_label);

    std::unordered_map<std::string, LabelT> load_label_map(const std::string &map_file);

    // Returns the locations of start point and frozen points suitable for use
    // with iterate_to_fixed_point.
    std::vector<uint32_t> get_init_ids();

    std::pair<uint32_t, uint32_t> closest_cluster_filters(const T *query, const uint32_t Lsize,
                                                          std::vector<LabelT> filter_vec,
                                                          InMemQueryScratch<T> *scratch);

    std::pair<uint32_t, uint32_t> brute_force_filters(const T *query, const uint32_t Lsize,
                                                      const roaring::Roaring &init_ids, InMemQueryScratch<T> *scratch);

    // The query to use is placed in scratch->aligned_query
    std::pair<uint32_t, uint32_t> iterate_to_fixed_point(InMemQueryScratch<T> *scratch, const uint32_t Lindex,
                                                         const std::vector<uint32_t> &init_ids, bool use_filter,
                                                         const std::vector<LabelT> &filters, bool search_invocation);

    void search_for_point_and_prune(int location, uint32_t Lindex, std::vector<uint32_t> &pruned_list,
                                    InMemQueryScratch<T> *scratch, bool use_filter = false,
                                    uint32_t filteredLindex = 0);

    void prune_neighbors(const uint32_t location, std::vector<Neighbor> &pool, std::vector<uint32_t> &pruned_list,
                         InMemQueryScratch<T> *scratch);

    void prune_neighbors(const uint32_t location, std::vector<Neighbor> &pool, const uint32_t range,
                         const uint32_t max_candidate_size, const float alpha, std::vector<uint32_t> &pruned_list,
                         InMemQueryScratch<T> *scratch);

    // Prunes candidates in @pool to a shorter list @result
    // @pool must be sorted before calling
    void occlude_list(const uint32_t location, std::vector<Neighbor> &pool, const float alpha, const uint32_t degree,
                      const uint32_t maxc, std::vector<uint32_t> &result, InMemQueryScratch<T> *scratch,
                      const tsl::robin_set<uint32_t> *const delete_set_ptr = nullptr);

    // add reverse links from all the visited nodes to node n.
    void inter_insert(uint32_t n, std::vector<uint32_t> &pruned_list, const uint32_t range,
                      InMemQueryScratch<T> *scratch);

    void inter_insert(uint32_t n, std::vector<uint32_t> &pruned_list, InMemQueryScratch<T> *scratch);

    // Acquire exclusive _update_lock before calling
    void link();

    // Acquire exclusive _tag_lock and _delete_lock before calling
    int reserve_location();

    // Acquire exclusive _tag_lock before calling
    size_t release_location(int location);
    size_t release_locations(const tsl::robin_set<uint32_t> &locations);

    // Resize the index when no slots are left for insertion.
    // Acquire exclusive _update_lock and _tag_lock before calling.
    void resize(size_t new_max_points);

    // Acquire unique lock on _update_lock, _consolidate_lock, _tag_lock
    // and _delete_lock before calling these functions.
    // Renumber nodes, update tag and location maps and compact the
    // graph, mode = _consolidated_order in case of lazy deletion and
    // _compacted_order in case of eager deletion
    DISKANN_DLLEXPORT void compact_data();
    DISKANN_DLLEXPORT void compact_frozen_point();

    // Remove deleted nodes from adjacency list of node loc
    // Replace removed neighbors with second order neighbors.
    // Also acquires _locks[i] for i = loc and out-neighbors of loc.
    void process_delete(const tsl::robin_set<uint32_t> &old_delete_set, size_t loc, const uint32_t range,
                        const uint32_t maxc, const float alpha, InMemQueryScratch<T> *scratch);

    void initialize_query_scratch(uint32_t num_threads, uint32_t search_l, uint32_t indexing_l, uint32_t r,
                                  uint32_t maxc, size_t dim);

    // Do not call without acquiring appropriate locks
    // call public member functions save and load to invoke these.
    DISKANN_DLLEXPORT size_t save_graph(std::string filename);
    DISKANN_DLLEXPORT size_t save_data(std::string filename);
    DISKANN_DLLEXPORT size_t save_tags(std::string filename);
    DISKANN_DLLEXPORT size_t save_delete_list(const std::string &filename);
#ifdef EXEC_ENV_OLS
    DISKANN_DLLEXPORT size_t load_graph(AlignedFileReader &reader, size_t expected_num_points);
    DISKANN_DLLEXPORT size_t load_data(AlignedFileReader &reader);
    DISKANN_DLLEXPORT size_t load_tags(AlignedFileReader &reader);
    DISKANN_DLLEXPORT size_t load_delete_set(AlignedFileReader &reader);
#else
    DISKANN_DLLEXPORT size_t load_graph(const std::string filename, size_t expected_num_points);
    DISKANN_DLLEXPORT size_t load_data(std::string filename0);
    DISKANN_DLLEXPORT size_t load_tags(const std::string tag_file_name);
    DISKANN_DLLEXPORT size_t load_delete_set(const std::string &filename);
#endif

  private:
    // Distance functions
    Metric _dist_metric = diskann::L2;

    // Data
    std::shared_ptr<AbstractDataStore<T>> _data_store;

    // Graph related data structures
    std::unique_ptr<AbstractGraphStore> _graph_store;

    char *_opt_graph = nullptr;

    // Dimensions
    size_t _dim = 0;
    size_t _nd = 0;         // number of active points i.e. existing in the graph
    size_t _max_points = 0; // total number of points in given data set

    // _num_frozen_pts is the number of points which are used as initial
    // candidates when iterating to closest point(s). These are not visible
    // externally and won't be returned by search. At least 1 frozen point is
    // needed for a dynamic index. The frozen points have consecutive locations.
    // See also _start below.
    size_t _num_frozen_pts = 0;
    size_t _frozen_pts_used = 0;
    size_t _node_size;
    size_t _data_len;
    size_t _neighbor_len;

    //  Start point of the search. When _num_frozen_pts is greater than zero,
    //  this is the location of the first frozen point. Otherwise, this is a
    //  location of one of the points in index.
    uint32_t _start = 0;

    bool _has_built = false;
    bool _saturate_graph = false;
    bool _save_as_one_file = false; // plan to support in next version
    bool _dynamic_index = false;
    bool _enable_tags = false;
    bool _normalize_vecs = false; // Using normalied L2 for cosine.
    bool _deletes_enabled = false;

    // Filter Support

    bool _filtered_index = false;
    // Location to label is only updated during insert_point(), all other reads are protected by
    // default as a location can only be released at end of consolidate deletes
    std::vector<std::vector<LabelT>> _location_to_labels;
    std::vector<tsl::robin_set<LabelT>> _location_to_labels_robin;
    std::vector<roaring::Roaring> _location_to_labels_bitmap;
    tsl::robin_set<LabelT> _labels;
    std::string _labels_file;
    std::unordered_map<LabelT, uint32_t> _label_to_start_id;
    std::vector<roaring::Roaring> _labels_to_points;
<<<<<<< HEAD
    std::vector<roaring::Roaring> _labels_to_points_bloom;    
=======
    std::vector<roaring::Roaring> _labels_to_points_rerank;    
>>>>>>> 878bf009
    std::vector<roaring::Roaring> _labels_to_points_sample;
    uint32_t *_sample_map = nullptr;
    float _sample_prob = 0;
    std::vector<std::vector<roaring::Roaring>> _clusters_to_labels_to_points;
    std::unordered_map<uint32_t, uint32_t> _medoid_counts;
    diskann::InMemClusterStore<T> *_ivf_clusters = nullptr;

    bool _use_universal_label = false;
    LabelT _universal_label = 0;
    uint32_t _filterIndexingQueueSize;
    uint32_t _filter_penalty_threshold = 0;
    uint32_t _bruteforce_threshold = 0;
    uint32_t _clustering_threshold = 0;
    float _prob = 0.1;
    std::unordered_map<std::string, LabelT> _label_map;

    // Indexing parameters
    uint32_t _indexingQueueSize;
    uint32_t _indexingRange;
    uint32_t _indexingMaxC;
    float _indexingAlpha;
    uint32_t _indexingThreads;

    // Query scratch data structures
    ConcurrentQueue<InMemQueryScratch<T> *> _query_scratch;

    // Flags for PQ based distance calculation
    bool _pq_dist = false;
    bool _use_opq = false;
    size_t _num_pq_chunks = 0;
    // REFACTOR
    // uint8_t *_pq_data = nullptr;
    std::shared_ptr<QuantizedDistance<T>> _pq_distance_fn = nullptr;
    std::shared_ptr<AbstractDataStore<T>> _pq_data_store = nullptr;
    bool _pq_generated = false;
    FixedChunkPQTable _pq_table;

    //
    // Data structures, locks and flags for dynamic indexing and tags
    //

    // lazy_delete removes entry from _location_to_tag and _tag_to_location. If
    // _location_to_tag does not resolve a location, infer that it was deleted.
    tsl::sparse_map<TagT, uint32_t> _tag_to_location;
    natural_number_map<uint32_t, TagT> _location_to_tag;

    // _empty_slots has unallocated slots and those freed by consolidate_delete.
    // _delete_set has locations marked deleted by lazy_delete. Will not be
    // immediately available for insert. consolidate_delete will release these
    // slots to _empty_slots.
    natural_number_set<uint32_t> _empty_slots;
    std::unique_ptr<tsl::robin_set<uint32_t>> _delete_set;

    bool _data_compacted = true;    // true if data has been compacted
    bool _is_saved = false;         // Checking if the index is already saved.
    bool _conc_consolidate = false; // use _lock while searching

    // Acquire locks in the order below when acquiring multiple locks
    std::shared_timed_mutex // RW mutex between save/load (exclusive lock) and
        _update_lock;       // search/inserts/deletes/consolidate (shared lock)
    std::shared_timed_mutex // Ensure only one consolidate or compact_data is
        _consolidate_lock;  // ever active
    std::shared_timed_mutex // RW lock for _tag_to_location,
        _tag_lock;          // _location_to_tag, _empty_slots, _nd, _max_points, _label_to_start_id
    std::shared_timed_mutex // RW Lock on _delete_set and _data_compacted
        _delete_lock;       // variable

    // Per node lock, cardinality=_max_points + _num_frozen_points
    std::vector<non_recursive_mutex> _locks;

    static const float INDEX_GROWTH_FACTOR;
};
} // namespace diskann<|MERGE_RESOLUTION|>--- conflicted
+++ resolved
@@ -270,11 +270,7 @@
     uint32_t calculate_entry_point();
 
     void parse_label_file(const std::string &label_file, size_t &num_pts_labels);
-<<<<<<< HEAD
     void parse_label_file_bloom(const std::string &label_file, size_t &num_points);    
-=======
-    void parse_label_file_rerank(const std::string &label_file, size_t &num_points);    
->>>>>>> 878bf009
 
     void parse_sample_label_file(const std::string &label_file, size_t &num_samples);
 
@@ -426,11 +422,7 @@
     std::string _labels_file;
     std::unordered_map<LabelT, uint32_t> _label_to_start_id;
     std::vector<roaring::Roaring> _labels_to_points;
-<<<<<<< HEAD
     std::vector<roaring::Roaring> _labels_to_points_bloom;    
-=======
-    std::vector<roaring::Roaring> _labels_to_points_rerank;    
->>>>>>> 878bf009
     std::vector<roaring::Roaring> _labels_to_points_sample;
     uint32_t *_sample_map = nullptr;
     float _sample_prob = 0;
