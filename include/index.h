--- conflicted
+++ resolved
@@ -333,122 +333,6 @@
     DISKANN_DLLEXPORT size_t load_delete_set(const std::string &filename);
 #endif
 
-<<<<<<< HEAD
-private:
-  // Distance functions
-  Metric _dist_metric = diskann::L2;
-
-  // Data
-  std::shared_ptr<AbstractDataStore<T>> _data_store;
-
-  // Graph related data structures
-  std::unique_ptr<AbstractGraphStore> _graph_store;
-
-  char *_opt_graph = nullptr;
-
-  // Dimensions
-  size_t _dim = 0;
-  size_t _nd = 0;         // number of active points i.e. existing in the graph
-  size_t _max_points = 0; // total number of points in given data set
-
-  // _num_frozen_pts is the number of points which are used as initial
-  // candidates when iterating to closest point(s). These are not visible
-  // externally and won't be returned by search. At least 1 frozen point is
-  // needed for a dynamic index. The frozen points have consecutive locations.
-  // See also _start below.
-  size_t _num_frozen_pts = 0;
-  size_t _frozen_pts_used = 0;
-  size_t _node_size;
-  size_t _data_len;
-  size_t _neighbor_len;
-
-  //  Start point of the search. When _num_frozen_pts is greater than zero,
-  //  this is the location of the first frozen point. Otherwise, this is a
-  //  location of one of the points in index.
-  uint32_t _start = 0;
-
-  bool _has_built = false;
-  bool _saturate_graph = false;
-  bool _save_as_one_file = false; // plan to support in next version
-  bool _dynamic_index = false;
-  bool _enable_tags = false;
-  bool _normalize_vecs = false; // Using normalied L2 for cosine.
-  bool _deletes_enabled = false;
-
-  // Filter Support
-
-  bool _filtered_index = false;
-  // Location to label is only updated during insert_point(), all other reads
-  // are protected by default as a location can only be released at end of
-  // consolidate deletes
-  std::vector<std::vector<LabelT>> _location_to_labels;
-  tsl::robin_set<LabelT> _labels;
-  std::string _labels_file;
-  std::unordered_map<LabelT, uint32_t> _label_to_start_id;
-  std::unordered_map<uint32_t, uint32_t> _medoid_counts;
-
-  bool _use_universal_label = false;
-  LabelT _universal_label = 0;
-  uint32_t _filter_indexing_queue_size;
-  std::unordered_map<std::string, LabelT> _label_map;
-
-  // Indexing parameters
-  uint32_t _indexingQueueSize;
-  uint32_t _indexingRange;
-  uint32_t _indexingMaxC;
-  float _indexingAlpha;
-  uint32_t _indexingThreads;
-
-  // Query scratch data structures
-  ConcurrentQueue<InMemQueryScratch<T> *> _query_scratch;
-
-  // Flags for PQ based distance calculation
-  bool _pq_dist = false;
-  bool _use_opq = false;
-  size_t _num_pq_chunks = 0;
-  // REFACTOR
-  // uint8_t *_pq_data = nullptr;
-  std::shared_ptr<QuantizedDistance<T>> _pq_distance_fn = nullptr;
-  std::shared_ptr<AbstractDataStore<T>> _pq_data_store = nullptr;
-  bool _pq_generated = false;
-  FixedChunkPQTable _pq_table;
-
-  //
-  // Data structures, locks and flags for dynamic indexing and tags
-  //
-
-  // lazy_delete removes entry from _location_to_tag and _tag_to_location. If
-  // _location_to_tag does not resolve a location, infer that it was deleted.
-  tsl::sparse_map<TagT, uint32_t> _tag_to_location;
-  natural_number_map<uint32_t, TagT> _location_to_tag;
-
-  // _empty_slots has unallocated slots and those freed by consolidate_delete.
-  // _delete_set has locations marked deleted by lazy_delete. Will not be
-  // immediately available for insert. consolidate_delete will release these
-  // slots to _empty_slots.
-  natural_number_set<uint32_t> _empty_slots;
-  std::unique_ptr<tsl::robin_set<uint32_t>> _delete_set;
-
-  bool _data_compacted = true;    // true if data has been compacted
-  bool _is_saved = false;         // Checking if the index is already saved.
-  bool _conc_consolidate = false; // use _lock while searching
-
-  // Acquire locks in the order below when acquiring multiple locks
-  std::shared_timed_mutex // RW mutex between save/load (exclusive lock) and
-      _update_lock;       // search/inserts/deletes/consolidate (shared lock)
-  std::shared_timed_mutex // Ensure only one consolidate or compact_data is
-      _consolidate_lock;  // ever active
-  std::shared_timed_mutex // RW lock for _tag_to_location,
-      _tag_lock;          // _location_to_tag, _empty_slots, _nd, _max_points,
-                          // _label_to_start_id
-  std::shared_timed_mutex // RW Lock on _delete_set and _data_compacted
-      _delete_lock;       // variable
-
-  // Per node lock, cardinality=_max_points + _num_frozen_points
-  std::vector<non_recursive_mutex> _locks;
-
-  static const float INDEX_GROWTH_FACTOR;
-=======
   private:
     // Distance functions
     Metric _dist_metric = diskann::L2;
@@ -502,10 +386,10 @@
     std::unordered_map<LabelT, uint32_t> _label_to_start_id;
     std::unordered_map<uint32_t, uint32_t> _medoid_counts;
 
-    bool _use_universal_label = false;
-    LabelT _universal_label = 0;
-    uint32_t _filterIndexingQueueSize;
-    std::unordered_map<std::string, LabelT> _label_map;
+  bool _use_universal_label = false;
+  LabelT _universal_label = 0;
+  uint32_t _filter_indexing_queue_size;
+  std::unordered_map<std::string, LabelT> _label_map;
 
     // Indexing parameters
     uint32_t _indexingQueueSize;
@@ -563,6 +447,5 @@
     std::vector<non_recursive_mutex> _locks;
 
     static const float INDEX_GROWTH_FACTOR;
->>>>>>> 7ac28915
 };
 } // namespace diskann