#pragma once
#include "windows_customizations.h"
#include <cstring>

namespace diskann
{
enum Metric
{
    L2 = 0,
    INNER_PRODUCT = 1,
    COSINE = 2,
    FAST_L2 = 3
};

template <typename T> class Distance
{
  public:
    DISKANN_DLLEXPORT Distance(diskann::Metric dist_metric) : _distance_metric(dist_metric)
    {
    }

    // distance comparison function
    DISKANN_DLLEXPORT virtual float compare(const T *a, const T *b, uint32_t length) const = 0;

    // Needed only for COSINE-BYTE and INNER_PRODUCT-BYTE
    DISKANN_DLLEXPORT virtual float compare(const T *a, const T *b, const float normA, const float normB,
                                            uint32_t length) const;

    // For MIPS, normalization adds an extra dimension to the vectors.
    // This function lets callers know if the normalization process
    // changes the dimension.
    DISKANN_DLLEXPORT virtual uint32_t post_normalization_dimension(uint32_t orig_dimension) const;

    DISKANN_DLLEXPORT virtual diskann::Metric get_metric() const;

    // This is for efficiency. If no normalization is required, the callers
    // can simply ignore the normalize_data_for_build() function.
    DISKANN_DLLEXPORT virtual bool preprocessing_required() const;

    // Check the preprocessing_required() function before calling this.
    // Clients can call the function like this:
    //
    //  if (metric->preprocessing_required()){
    //     T* normalized_data_batch;
    //      Split data into batches of batch_size and for each, call:
    //       metric->preprocess_base_points(data_batch, batch_size);
    //
    //  TODO: This does not take into account the case for SSD inner product
    //  where the dimensions change after normalization.
    DISKANN_DLLEXPORT virtual void preprocess_base_points(T *original_data, const size_t orig_dim,
                                                          const size_t num_points);

    // Invokes normalization for a single vector during search. The scratch space
    // has to be created by the caller keeping track of the fact that
    // normalization might change the dimension of the query vector.
    DISKANN_DLLEXPORT virtual void preprocess_query(const T *query_vec, const size_t query_dim, T *scratch_query);

    // If an algorithm has a requirement that some data be aligned to a certain
    // boundary it can use this function to indicate that requirement. Currently,
    // we are setting it to 8 because that works well for AVX2. If we have AVX512
    // implementations of distance algos, they might have to set this to 16
    // (depending on how they are implemented)
    DISKANN_DLLEXPORT virtual size_t get_required_alignment() const;

    // Providing a default implementation for the virtual destructor because we
    // don't expect most metric implementations to need it.
<<<<<<< HEAD
    DISKANN_DLLEXPORT virtual ~Distance();
=======
    DISKANN_DLLEXPORT virtual ~Distance() = default;
>>>>>>> 4e0eb882

  protected:
    diskann::Metric _distance_metric;
    size_t _alignment_factor = 8;
};

class DistanceCosineInt8 : public Distance<int8_t>
{
  public:
    DistanceCosineInt8() : Distance<int8_t>(diskann::Metric::COSINE)
    {
    }
    DISKANN_DLLEXPORT virtual float compare(const int8_t *a, const int8_t *b, uint32_t length) const;
};

class DistanceL2Int8 : public Distance<int8_t>
{
  public:
    DistanceL2Int8() : Distance<int8_t>(diskann::Metric::L2)
    {
    }
    DISKANN_DLLEXPORT virtual float compare(const int8_t *a, const int8_t *b, uint32_t size) const;
};

// AVX implementations. Borrowed from HNSW code.
class AVXDistanceL2Int8 : public Distance<int8_t>
{
  public:
    AVXDistanceL2Int8() : Distance<int8_t>(diskann::Metric::L2)
    {
    }
    DISKANN_DLLEXPORT virtual float compare(const int8_t *a, const int8_t *b, uint32_t length) const;
};

class DistanceCosineFloat : public Distance<float>
{
  public:
    DistanceCosineFloat() : Distance<float>(diskann::Metric::COSINE)
    {
    }
    DISKANN_DLLEXPORT virtual float compare(const float *a, const float *b, uint32_t length) const;
};

class DistanceL2Float : public Distance<float>
{
  public:
    DistanceL2Float() : Distance<float>(diskann::Metric::L2)
    {
    }

#ifdef _WINDOWS
    DISKANN_DLLEXPORT virtual float compare(const float *a, const float *b, uint32_t size) const;
#else
    DISKANN_DLLEXPORT virtual float compare(const float *a, const float *b, uint32_t size) const __attribute__((hot));
#endif
};

class AVXDistanceL2Float : public Distance<float>
{
  public:
    AVXDistanceL2Float() : Distance<float>(diskann::Metric::L2)
    {
    }
    DISKANN_DLLEXPORT virtual float compare(const float *a, const float *b, uint32_t length) const;
};

template <typename T> class SlowDistanceL2 : public Distance<T>
{
  public:
    SlowDistanceL2() : Distance<T>(diskann::Metric::L2)
    {
    }
    DISKANN_DLLEXPORT virtual float compare(const T *a, const T *b, uint32_t length) const;
};

class SlowDistanceCosineUInt8 : public Distance<uint8_t>
{
  public:
    SlowDistanceCosineUInt8() : Distance<uint8_t>(diskann::Metric::COSINE)
    {
    }
    DISKANN_DLLEXPORT virtual float compare(const uint8_t *a, const uint8_t *b, uint32_t length) const;
};

class DistanceL2UInt8 : public Distance<uint8_t>
{
  public:
    DistanceL2UInt8() : Distance<uint8_t>(diskann::Metric::L2)
    {
    }
    DISKANN_DLLEXPORT virtual float compare(const uint8_t *a, const uint8_t *b, uint32_t size) const;
};

template <typename T> class DistanceInnerProduct : public Distance<T>
{
  public:
    DistanceInnerProduct() : Distance<T>(diskann::Metric::INNER_PRODUCT)
    {
    }

    DistanceInnerProduct(diskann::Metric metric) : Distance<T>(metric)
    {
    }
    inline float inner_product(const T *a, const T *b, unsigned size) const;

    inline float compare(const T *a, const T *b, unsigned size) const
    {
        float result = inner_product(a, b, size);
        //      if (result < 0)
        //      return std::numeric_limits<float>::max();
        //      else
        return -result;
    }
};

template <typename T> class DistanceFastL2 : public DistanceInnerProduct<T>
{
    // currently defined only for float.
    // templated for future use.
  public:
    DistanceFastL2() : DistanceInnerProduct<T>(diskann::Metric::FAST_L2)
    {
    }
    float norm(const T *a, unsigned size) const;
    float compare(const T *a, const T *b, float norm, unsigned size) const;
};

class AVXDistanceInnerProductFloat : public Distance<float>
{
  public:
    AVXDistanceInnerProductFloat() : Distance<float>(diskann::Metric::INNER_PRODUCT)
    {
    }
    DISKANN_DLLEXPORT virtual float compare(const float *a, const float *b, uint32_t length) const;
};

class AVXNormalizedCosineDistanceFloat : public Distance<float>
{
  private:
    AVXDistanceInnerProductFloat _innerProduct;

  protected:
    void normalize_and_copy(const float *a, uint32_t length, float *a_norm) const;

  public:
    AVXNormalizedCosineDistanceFloat() : Distance<float>(diskann::Metric::COSINE)
    {
    }
    DISKANN_DLLEXPORT virtual float compare(const float *a, const float *b, uint32_t length) const
    {
        // Inner product returns negative values to indicate distance.
        // This will ensure that cosine is between -1 and 1.
        return 1.0f + _innerProduct.compare(a, b, length);
    }
    DISKANN_DLLEXPORT virtual uint32_t post_normalization_dimension(uint32_t orig_dimension) const override;

    DISKANN_DLLEXPORT virtual bool preprocessing_required() const;

    DISKANN_DLLEXPORT virtual void preprocess_base_points(float *original_data, const size_t orig_dim,
                                                          const size_t num_points) override;

    DISKANN_DLLEXPORT virtual void preprocess_query(const float *query_vec, const size_t query_dim,
                                                    float *scratch_query_vector) override;
};

template <typename T> Distance<T> *get_distance_function(Metric m);

} // namespace diskann<|MERGE_RESOLUTION|>--- conflicted
+++ resolved
@@ -64,11 +64,7 @@
 
     // Providing a default implementation for the virtual destructor because we
     // don't expect most metric implementations to need it.
-<<<<<<< HEAD
-    DISKANN_DLLEXPORT virtual ~Distance();
-=======
     DISKANN_DLLEXPORT virtual ~Distance() = default;
->>>>>>> 4e0eb882
 
   protected:
     diskann::Metric _distance_metric;
