--- conflicted
+++ resolved
@@ -96,20 +96,8 @@
   std::vector<std::vector<uint32_t>> query_result_ids(Lvec.size());
   std::vector<std::vector<float>>    query_result_dists(Lvec.size());
   std::vector<float>                 latency_stats(query_num, 0);
-<<<<<<< HEAD
-  std::vector<unsigned>              cmp_stats(query_num, 0);
-  std::vector<std::vector<unsigned>> query_distribution(Lvec.size());
-
-  for (uint32_t test_id = 0; test_id < Lvec.size(); test_id++) {
-      _u64 L = Lvec[test_id];
-      if (L < recall_at) {
-          diskann::cout << "Ignoring search with L:" << L
-              << " since it's smaller than K:" << recall_at << std::endl;
-          continue;
-      }
-      query_result_ids[test_id].resize(recall_at * query_num);
-=======
   std::vector<unsigned>              cmp_stats;
+  std::vector<std::vector<unsigned>> query_distribution(Lvec.size()); 
   if (not tags) {
     cmp_stats = std::vector<unsigned>(query_num, 0);
   }
@@ -129,64 +117,10 @@
 
     query_result_ids[test_id].resize(recall_at * query_num);
     std::vector<T*> res = std::vector<T*>();
->>>>>>> a2ad52e6
 
       auto s = std::chrono::high_resolution_clock::now();
       omp_set_num_threads(num_threads);
 #pragma omp parallel for schedule(dynamic, 1)
-<<<<<<< HEAD
-      for (int64_t i = 0; i < (int64_t)query_num; i++) {
-          auto qs = std::chrono::high_resolution_clock::now();
-          if (metric == diskann::FAST_L2) {
-              index.search_with_optimized_layout(
-                  query + i * query_aligned_dim, recall_at, L,
-                  query_result_ids[test_id].data() + i * recall_at);
-          }
-          else {
-              cmp_stats[i] =
-                  index
-                  .search(query + i * query_aligned_dim, recall_at, L,
-                      query_result_ids[test_id].data() + i * recall_at)
-                  .second;
-          }
-          auto qe = std::chrono::high_resolution_clock::now();
-          std::chrono::duration<double> diff = qe - qs;
-          latency_stats[i] = diff.count() * 1000000;
-      }
-      auto                          e = std::chrono::high_resolution_clock::now();
-      std::chrono::duration<double> diff = e - s;
-
-      float qps = (query_num / diff.count());
-
-      float recall = 0;
-      if (calc_recall_flag)
-          recall = diskann::calculate_recall(query_num, gt_ids, gt_dists, gt_dim,
-              query_result_ids[test_id].data(),
-              recall_at, recall_at);
-
-      std::sort(latency_stats.begin(), latency_stats.end());
-      float mean_latency =
-          std::accumulate(latency_stats.begin(), latency_stats.end(), 0.0) /
-          query_num;
-
-      float avg_cmps =
-          (float)std::accumulate(cmp_stats.begin(), cmp_stats.end(), 0) /
-          (float)query_num;
-
-      std::cout << std::setw(4) << L << std::setw(12) << qps << std::setw(18)
-          << avg_cmps << std::setw(20) << (float)mean_latency
-          << std::setw(15)
-          << (float)latency_stats[(_u64)(0.999 * query_num)];
-      if (calc_recall_flag)
-          std::cout << std::setw(12) << recall;
-      std::cout << std::endl;
-      std::vector<unsigned> v;
-      query_distribution.push_back(v);
-      query_distribution[test_id].insert(query_distribution[test_id].begin(), index._visited_counts.begin(), index._visited_counts.end());
-
-      index._visited_counts.clear();
-      index._visited_counts.resize(index.return_max_points());
-=======
     for (int64_t i = 0; i < (int64_t) query_num; i++) {
       auto qs = std::chrono::high_resolution_clock::now();
       if (metric == diskann::FAST_L2) {
@@ -236,9 +170,9 @@
         std::accumulate(latency_stats.begin(), latency_stats.end(), 0.0) /
         static_cast<float>(query_num);
 
-    float avg_cmps =
-        (float) std::accumulate(cmp_stats.begin(), cmp_stats.end(), 0) /
-        (float) query_num;
+      float avg_cmps =
+          (float)std::accumulate(cmp_stats.begin(), cmp_stats.end(), 0) /
+          (float)query_num;
 
     if (tags) {
       std::cout << std::setw(4) << L << std::setw(12) << displayed_qps
@@ -254,7 +188,12 @@
       std::cout << std::setw(12) << recall;
     }
     std::cout << std::endl;
->>>>>>> a2ad52e6
+    std::vector<unsigned> v;
+    query_distribution.push_back(v);
+    query_distribution[test_id].insert(query_distribution[test_id].begin(), index._visited_counts.begin(), index._visited_counts.end());
+
+    index._visited_counts.clear();
+    index._visited_counts.resize(index.return_max_points());
   }
 
   std::cout << "Done searching. Now saving results " << std::endl;
