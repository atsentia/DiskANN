--- conflicted
+++ resolved
@@ -11,11 +11,7 @@
 
 [project]
 name = "diskannpy"
-<<<<<<< HEAD
-version = "0.6.0"
-=======
 version = "0.7.0"
->>>>>>> 4e0eb882
 
 description = "DiskANN Python extension module"
 readme = "python/README.md"
@@ -52,16 +48,10 @@
 [tool.cibuildwheel.linux]
 before-build = [
     "dnf makecache --refresh",
-<<<<<<< HEAD
-    "dnf install -y epel-release",
-    "dnf config-manager -y --add-repo https://yum.repos.intel.com/mkl/setup/intel-mkl.repo",
-    "rpm --import https://yum.repos.intel.com/intel-gpg-keys/GPG-PUB-KEY-INTEL-SW-PRODUCTS-2019.PUB",
-=======
     "dnf upgrade -y almalinux-release",
     "dnf install -y epel-release",
     "dnf config-manager -y --add-repo https://yum.repos.intel.com/mkl/setup/intel-mkl.repo",
     "rpm --import https://yum.repos.intel.com/intel-gpg-keys/GPG-PUB-KEY-INTEL-SW-PRODUCTS.PUB",
->>>>>>> 4e0eb882
     "dnf makecache --refresh -y",
     "dnf install -y wget make cmake gcc-c++ libaio-devel gperftools-libs libunwind-devel clang-tools-extra boost-devel boost-program-options intel-mkl-2020.4-912"
 ]