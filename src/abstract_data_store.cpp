--- conflicted
+++ resolved
@@ -40,12 +40,7 @@
     }
 }
 
-<<<<<<< HEAD
-
-=======
->>>>>>> 1f3e88a6
 template DISKANN_DLLEXPORT class AbstractDataStore<float>;
 template DISKANN_DLLEXPORT class AbstractDataStore<int8_t>;
 template DISKANN_DLLEXPORT class AbstractDataStore<uint8_t>;
-
 } // namespace diskann