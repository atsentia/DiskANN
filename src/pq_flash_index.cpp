// Copyright (c) Microsoft Corporation. All rights reserved.
// Licensed under the MIT license.

#include "common_includes.h"

#include "cosine_similarity.h"
#include "in_mem_filter_store.h"
#include "pq.h"
#include "pq_flash_index.h"
<<<<<<< HEAD
#include "cosine_similarity.h"
#include <limits>
=======
#include "pq_scratch.h"
#include "timer.h"
>>>>>>> 7ac28915

#ifdef _WINDOWS
#include "windows_aligned_file_reader.h"
#else
#include "linux_aligned_file_reader.h"
#endif

#define READ_U64(stream, val) stream.read((char *)&val, sizeof(uint64_t))
#define READ_U32(stream, val) stream.read((char *)&val, sizeof(uint32_t))
#define READ_UNSIGNED(stream, val) stream.read((char *)&val, sizeof(unsigned))

// sector # beyond the end of graph where data for id is present for reordering
#define VECTOR_SECTOR_NO(id) (((uint64_t)(id)) / _nvecs_per_sector + _reorder_data_start_sector)

// sector # beyond the end of graph where data for id is present for reordering
#define VECTOR_SECTOR_OFFSET(id) ((((uint64_t)(id)) % _nvecs_per_sector) * _data_dim * sizeof(float))

namespace diskann
{

template <typename T, typename LabelT>
PQFlashIndex<T, LabelT>::PQFlashIndex(std::shared_ptr<AlignedFileReader> &fileReader, diskann::Metric m)
    : reader(fileReader), metric(m), _thread_data(nullptr)
{
    diskann::Metric metric_to_invoke = m;
    if (m == diskann::Metric::COSINE || m == diskann::Metric::INNER_PRODUCT)
    {
        if (std::is_floating_point<T>::value)
        {
            diskann::cout << "Since data is floating point, we assume that it has "
                             "been appropriately pre-processed "
                             "(normalization for cosine, and convert-to-l2 by "
                             "adding extra dimension for MIPS). So we "
                             "shall invoke an l2 distance function."
                          << std::endl;
            metric_to_invoke = diskann::Metric::L2;
        }
        else
        {
            diskann::cerr << "WARNING: Cannot normalize integral data types."
                          << " This may result in erroneous results or poor recall."
                          << " Consider using L2 distance with integral data types." << std::endl;
        }
    }

    this->_dist_cmp.reset(diskann::get_distance_function<T>(metric_to_invoke));
    this->_dist_cmp_float.reset(diskann::get_distance_function<float>(metric_to_invoke));
    this->_filter_store = std::make_unique<InMemFilterStore<LabelT>>();
}

template <typename T, typename LabelT> PQFlashIndex<T, LabelT>::~PQFlashIndex()
{
#ifndef EXEC_ENV_OLS
    if (data != nullptr)
    {
        delete[] data;
    }
#endif

    if (_centroid_data != nullptr)
        aligned_free(_centroid_data);
    // delete backing bufs for nhood and coord cache
    if (_nhood_cache_buf != nullptr)
    {
        delete[] _nhood_cache_buf;
        diskann::aligned_free(_coord_cache_buf);
    }

    if (_medoids != nullptr)
    {
        delete[] _medoids;
        _medoids = nullptr;
    }

    if (_load_flag)
    {
        diskann::cout << "Clearing scratch" << std::endl;
        ScratchStoreManager<SSDThreadData<T>> manager(this->_thread_data);
        manager.destroy();
        this->reader->deregister_all_threads();
        reader->close();
    }
}

template <typename T, typename LabelT> inline uint64_t PQFlashIndex<T, LabelT>::get_node_sector(uint64_t node_id)
{
    return 1 + (_nnodes_per_sector > 0 ? node_id / _nnodes_per_sector
                                       : node_id * DIV_ROUND_UP(_max_node_len, defaults::SECTOR_LEN));
}

template <typename T, typename LabelT>
inline char *PQFlashIndex<T, LabelT>::offset_to_node(char *sector_buf, uint64_t node_id)
{
    return sector_buf + (_nnodes_per_sector == 0 ? 0 : (node_id % _nnodes_per_sector) * _max_node_len);
}

template <typename T, typename LabelT> inline uint32_t *PQFlashIndex<T, LabelT>::offset_to_node_nhood(char *node_buf)
{
    return (unsigned *)(node_buf + _disk_bytes_per_point);
}

template <typename T, typename LabelT> inline T *PQFlashIndex<T, LabelT>::offset_to_node_coords(char *node_buf)
{
    return (T *)(node_buf);
}

template <typename T, typename LabelT>
void PQFlashIndex<T, LabelT>::setup_thread_data(uint64_t nthreads, uint64_t visited_reserve)
{
    diskann::cout << "Setting up thread-specific contexts for nthreads: " << nthreads << std::endl;
// omp parallel for to generate unique thread IDs
#pragma omp parallel for num_threads((int)nthreads)
    for (int64_t thread = 0; thread < (int64_t)nthreads; thread++)
    {
#pragma omp critical
        {
            SSDThreadData<T> *data = new SSDThreadData<T>(this->_aligned_dim, visited_reserve);
            this->reader->register_thread();
            data->ctx = this->reader->get_ctx();
            this->_thread_data.push(data);
        }
    }
    _load_flag = true;
}

template <typename T, typename LabelT>
std::vector<bool> PQFlashIndex<T, LabelT>::read_nodes(const std::vector<uint32_t> &node_ids,
                                                      std::vector<T *> &coord_buffers,
                                                      std::vector<std::pair<uint32_t, uint32_t *>> &nbr_buffers)
{
    std::vector<AlignedRead> read_reqs;
    std::vector<bool> retval(node_ids.size(), true);

    char *buf = nullptr;
    auto num_sectors = _nnodes_per_sector > 0 ? 1 : DIV_ROUND_UP(_max_node_len, defaults::SECTOR_LEN);
    alloc_aligned((void **)&buf, node_ids.size() * num_sectors * defaults::SECTOR_LEN, defaults::SECTOR_LEN);

    // create read requests
    for (size_t i = 0; i < node_ids.size(); ++i)
    {
        auto node_id = node_ids[i];

        AlignedRead read;
        read.len = num_sectors * defaults::SECTOR_LEN;
        read.buf = buf + i * num_sectors * defaults::SECTOR_LEN;
        read.offset = get_node_sector(node_id) * defaults::SECTOR_LEN;
        read_reqs.push_back(read);
    }

    // borrow thread data and issue reads
    ScratchStoreManager<SSDThreadData<T>> manager(this->_thread_data);
    auto this_thread_data = manager.scratch_space();
    IOContext &ctx = this_thread_data->ctx;
    reader->read(read_reqs, ctx);

    // copy reads into buffers
    for (uint32_t i = 0; i < read_reqs.size(); i++)
    {
#if defined(_WINDOWS) && defined(USE_BING_INFRA) // this block is to handle failed reads in
                                                 // production settings
        if ((*ctx.m_pRequestsStatus)[i] != IOContext::READ_SUCCESS)
        {
            retval[i] = false;
            continue;
        }
#endif

        char *node_buf = offset_to_node((char *)read_reqs[i].buf, node_ids[i]);

        if (coord_buffers[i] != nullptr)
        {
            T *node_coords = offset_to_node_coords(node_buf);
            memcpy(coord_buffers[i], node_coords, _disk_bytes_per_point);
        }

        if (nbr_buffers[i].second != nullptr)
        {
            uint32_t *node_nhood = offset_to_node_nhood(node_buf);
            auto num_nbrs = *node_nhood;
            nbr_buffers[i].first = num_nbrs;
            memcpy(nbr_buffers[i].second, node_nhood + 1, num_nbrs * sizeof(uint32_t));
        }
    }

    aligned_free(buf);

    return retval;
}

template <typename T, typename LabelT> void PQFlashIndex<T, LabelT>::load_cache_list(std::vector<uint32_t> &node_list)
{
    diskann::cout << "Loading the cache list into memory.." << std::flush;
    size_t num_cached_nodes = node_list.size();

    // Allocate space for neighborhood cache
    _nhood_cache_buf = new uint32_t[num_cached_nodes * (_max_degree + 1)];
    memset(_nhood_cache_buf, 0, num_cached_nodes * (_max_degree + 1));

    // Allocate space for coordinate cache
    size_t coord_cache_buf_len = num_cached_nodes * _aligned_dim;
    diskann::alloc_aligned((void **)&_coord_cache_buf, coord_cache_buf_len * sizeof(T), 8 * sizeof(T));
    memset(_coord_cache_buf, 0, coord_cache_buf_len * sizeof(T));

    size_t BLOCK_SIZE = 8;
    size_t num_blocks = DIV_ROUND_UP(num_cached_nodes, BLOCK_SIZE);
    for (size_t block = 0; block < num_blocks; block++)
    {
        size_t start_idx = block * BLOCK_SIZE;
        size_t end_idx = (std::min)(num_cached_nodes, (block + 1) * BLOCK_SIZE);

        // Copy offset into buffers to read into
        std::vector<uint32_t> nodes_to_read;
        std::vector<T *> coord_buffers;
        std::vector<std::pair<uint32_t, uint32_t *>> nbr_buffers;
        for (size_t node_idx = start_idx; node_idx < end_idx; node_idx++)
        {
            nodes_to_read.push_back(node_list[node_idx]);
            coord_buffers.push_back(_coord_cache_buf + node_idx * _aligned_dim);
            nbr_buffers.emplace_back(0, _nhood_cache_buf + node_idx * (_max_degree + 1));
        }

        // issue the reads
        auto read_status = read_nodes(nodes_to_read, coord_buffers, nbr_buffers);

        // check for success and insert into the cache.
        for (size_t i = 0; i < read_status.size(); i++)
        {
            if (read_status[i] == true)
            {
                _coord_cache.insert(std::make_pair(nodes_to_read[i], coord_buffers[i]));
                _nhood_cache.insert(std::make_pair(nodes_to_read[i], nbr_buffers[i]));
            }
        }
    }
    diskann::cout << "..done." << std::endl;
}

#ifdef EXEC_ENV_OLS
template <typename T, typename LabelT>
void PQFlashIndex<T, LabelT>::generate_cache_list_from_sample_queries(MemoryMappedFiles &files, std::string sample_bin,
                                                                      uint64_t l_search, uint64_t beamwidth,
                                                                      uint64_t num_nodes_to_cache, uint32_t nthreads,
                                                                      std::vector<uint32_t> &node_list)
{
#else
template <typename T, typename LabelT>
void PQFlashIndex<T, LabelT>::generate_cache_list_from_sample_queries(std::string sample_bin, uint64_t l_search,
                                                                      uint64_t beamwidth, uint64_t num_nodes_to_cache,
                                                                      uint32_t nthreads,
                                                                      std::vector<uint32_t> &node_list)
{
#endif
    if (num_nodes_to_cache >= this->_num_points)
    {
        // for small num_points and big num_nodes_to_cache, use below way to get
        // the node_list quickly
        node_list.resize(this->_num_points);
        for (uint32_t i = 0; i < this->_num_points; ++i)
        {
            node_list[i] = i;
        }
        return;
    }

    this->_count_visited_nodes = true;
    this->_node_visit_counter.clear();
    this->_node_visit_counter.resize(this->_num_points);
    for (uint32_t i = 0; i < _node_visit_counter.size(); i++)
    {
        this->_node_visit_counter[i].first = i;
        this->_node_visit_counter[i].second = 0;
    }

    uint64_t sample_num, sample_dim, sample_aligned_dim;
    T *samples;

#ifdef EXEC_ENV_OLS
    if (files.fileExists(sample_bin))
    {
        diskann::load_aligned_bin<T>(files, sample_bin, samples, sample_num, sample_dim, sample_aligned_dim);
    }
#else
    if (file_exists(sample_bin))
    {
        diskann::load_aligned_bin<T>(sample_bin, samples, sample_num, sample_dim, sample_aligned_dim);
    }
#endif
    else
    {
        diskann::cerr << "Sample bin file not found. Not generating cache." << std::endl;
        return;
    }

    std::vector<uint64_t> tmp_result_ids_64(sample_num, 0);
    std::vector<float> tmp_result_dists(sample_num, 0);

    bool filtered_search = false;
    std::vector<LabelT> random_query_filters(sample_num);
    if (this->_filter_index)
    {
        filtered_search = true;
        _filter_store->generate_random_labels(random_query_filters, (uint32_t)sample_num, nthreads);
    }

#pragma omp parallel for schedule(dynamic, 1) num_threads(nthreads)
    for (int64_t i = 0; i < (int64_t)sample_num; i++)
    {
        auto &label_for_search = random_query_filters[i];
        // run a search on the sample query with a random label (sampled from base
        // label distribution), and it will concurrently update the
        // node_visit_counter to track most visited nodes. The last false is to
        // not use the "use_reorder_data" option which enables a final reranking
        // if the disk index itself contains only PQ data.
        cached_beam_search(samples + (i * sample_aligned_dim), 1, l_search, tmp_result_ids_64.data() + i,
                           tmp_result_dists.data() + i, beamwidth, filtered_search, label_for_search, false);
    }

    std::sort(this->_node_visit_counter.begin(), _node_visit_counter.end(),
              [](std::pair<uint32_t, uint32_t> &left, std::pair<uint32_t, uint32_t> &right) {
                  return left.second > right.second;
              });
    node_list.clear();
    node_list.shrink_to_fit();
    num_nodes_to_cache = std::min(num_nodes_to_cache, this->_node_visit_counter.size());
    node_list.reserve(num_nodes_to_cache);
    for (uint64_t i = 0; i < num_nodes_to_cache; i++)
    {
        node_list.push_back(this->_node_visit_counter[i].first);
    }
    this->_count_visited_nodes = false;

    diskann::aligned_free(samples);
}

template <typename T, typename LabelT>
void PQFlashIndex<T, LabelT>::cache_bfs_levels(uint64_t num_nodes_to_cache, std::vector<uint32_t> &node_list,
                                               const bool shuffle)
{
    std::random_device rng;
    std::mt19937 urng(rng());

    tsl::robin_set<uint32_t> node_set;

    // Do not cache more than 10% of the nodes in the index
    uint64_t tenp_nodes = (uint64_t)(std::round(this->_num_points * 0.1));
    if (num_nodes_to_cache > tenp_nodes)
    {
        diskann::cout << "Reducing nodes to cache from: " << num_nodes_to_cache << " to: " << tenp_nodes
                      << "(10 percent of total nodes:" << this->_num_points << ")" << std::endl;
        num_nodes_to_cache = tenp_nodes == 0 ? 1 : tenp_nodes;
    }
    diskann::cout << "Caching " << num_nodes_to_cache << "..." << std::endl;

    std::unique_ptr<tsl::robin_set<uint32_t>> cur_level, prev_level;
    cur_level = std::make_unique<tsl::robin_set<uint32_t>>();
    prev_level = std::make_unique<tsl::robin_set<uint32_t>>();

    for (uint64_t miter = 0; miter < _num_medoids && cur_level->size() < num_nodes_to_cache; miter++)
    {
        cur_level->insert(_medoids[miter]);
    }

    auto filter_to_medoid_ids = _filter_store->get_label_to_medoids();
    if ((filter_to_medoid_ids.size() > 0) && (cur_level->size() < num_nodes_to_cache))
    {
        for (auto &x : filter_to_medoid_ids)
        {
            for (auto &y : x.second)
            {
                cur_level->insert(y);
                if (cur_level->size() == num_nodes_to_cache)
                    break;
            }
            if (cur_level->size() == num_nodes_to_cache)
                break;
        }
    }

    uint64_t lvl = 1;
    uint64_t prev_node_set_size = 0;
    while ((node_set.size() + cur_level->size() < num_nodes_to_cache) && cur_level->size() != 0)
    {
        // swap prev_level and cur_level
        std::swap(prev_level, cur_level);
        // clear cur_level
        cur_level->clear();

        std::vector<uint32_t> nodes_to_expand;

        for (const uint32_t &id : *prev_level)
        {
            if (node_set.find(id) != node_set.end())
            {
                continue;
            }
            node_set.insert(id);
            nodes_to_expand.push_back(id);
        }

        if (shuffle)
            std::shuffle(nodes_to_expand.begin(), nodes_to_expand.end(), urng);
        else
            std::sort(nodes_to_expand.begin(), nodes_to_expand.end());

        diskann::cout << "Level: " << lvl << std::flush;
        bool finish_flag = false;

        uint64_t BLOCK_SIZE = 1024;
        uint64_t nblocks = DIV_ROUND_UP(nodes_to_expand.size(), BLOCK_SIZE);
        for (size_t block = 0; block < nblocks && !finish_flag; block++)
        {
            diskann::cout << "." << std::flush;
            size_t start = block * BLOCK_SIZE;
            size_t end = (std::min)((block + 1) * BLOCK_SIZE, nodes_to_expand.size());

            std::vector<uint32_t> nodes_to_read;
            std::vector<T *> coord_buffers(end - start, nullptr);
            std::vector<std::pair<uint32_t, uint32_t *>> nbr_buffers;

            for (size_t cur_pt = start; cur_pt < end; cur_pt++)
            {
                nodes_to_read.push_back(nodes_to_expand[cur_pt]);
                nbr_buffers.emplace_back(0, new uint32_t[_max_degree + 1]);
            }

            // issue read requests
            auto read_status = read_nodes(nodes_to_read, coord_buffers, nbr_buffers);

            // process each nhood buf
            for (uint32_t i = 0; i < read_status.size(); i++)
            {
                if (read_status[i] == false)
                {
                    continue;
                }
                else
                {
                    uint32_t nnbrs = nbr_buffers[i].first;
                    uint32_t *nbrs = nbr_buffers[i].second;

                    // explore next level
                    for (uint32_t j = 0; j < nnbrs && !finish_flag; j++)
                    {
                        if (node_set.find(nbrs[j]) == node_set.end())
                        {
                            cur_level->insert(nbrs[j]);
                        }
                        if (cur_level->size() + node_set.size() >= num_nodes_to_cache)
                        {
                            finish_flag = true;
                        }
                    }
                }
                delete[] nbr_buffers[i].second;
            }
        }

        diskann::cout << ". #nodes: " << node_set.size() - prev_node_set_size
                      << ", #nodes thus far: " << node_set.size() << std::endl;
        prev_node_set_size = node_set.size();
        lvl++;
    }

    assert(node_set.size() + cur_level->size() == num_nodes_to_cache || cur_level->size() == 0);

    node_list.clear();
    node_list.reserve(node_set.size() + cur_level->size());
    for (auto node : node_set)
        node_list.push_back(node);
    for (auto node : *cur_level)
        node_list.push_back(node);

    diskann::cout << "Level: " << lvl << std::flush;
    diskann::cout << ". #nodes: " << node_list.size() - prev_node_set_size << ", #nodes thus far: " << node_list.size()
                  << std::endl;
    diskann::cout << "done" << std::endl;
}

template <typename T, typename LabelT> void PQFlashIndex<T, LabelT>::use_medoids_data_as_centroids()
{
    if (_centroid_data != nullptr)
        aligned_free(_centroid_data);
    alloc_aligned(((void **)&_centroid_data), _num_medoids * _aligned_dim * sizeof(float), 32);
    std::memset(_centroid_data, 0, _num_medoids * _aligned_dim * sizeof(float));

    diskann::cout << "Loading centroid data from medoids vector data of " << _num_medoids << " medoid(s)" << std::endl;

    std::vector<uint32_t> nodes_to_read;
    std::vector<T *> medoid_bufs;
    std::vector<std::pair<uint32_t, uint32_t *>> nbr_bufs;

    for (uint64_t cur_m = 0; cur_m < _num_medoids; cur_m++)
    {
        nodes_to_read.push_back(_medoids[cur_m]);
        medoid_bufs.push_back(new T[_data_dim]);
        nbr_bufs.emplace_back(0, nullptr);
    }

    auto read_status = read_nodes(nodes_to_read, medoid_bufs, nbr_bufs);

    for (uint64_t cur_m = 0; cur_m < _num_medoids; cur_m++)
    {
        if (read_status[cur_m] == true)
        {
            if (!_use_disk_index_pq)
            {
                for (uint32_t i = 0; i < _data_dim; i++)
                    _centroid_data[cur_m * _aligned_dim + i] = medoid_bufs[cur_m][i];
            }
            else
            {
                _disk_pq_table.inflate_vector((uint8_t *)medoid_bufs[cur_m], (_centroid_data + cur_m * _aligned_dim));
            }
        }
        else
        {
            throw ANNException("Unable to read a medoid", -1, __FUNCSIG__, __FILE__, __LINE__);
        }
        delete[] medoid_bufs[cur_m];
    }
}

<<<<<<< HEAD
template <typename T, typename LabelT>
void PQFlashIndex<T, LabelT>::generate_random_labels(std::vector<LabelT> &labels, const uint32_t num_labels,
                                                     const uint32_t nthreads)
{
    std::random_device rd;
    labels.clear();
    labels.resize(num_labels);

    uint64_t num_total_labels = _pts_to_label_offsets[_num_points - 1] + _pts_to_label_counts[_num_points - 1];
    std::mt19937 gen(rd());
    if (num_total_labels == 0)
    {
        std::stringstream stream;
        stream << "No labels found in data. Not sampling random labels ";
        diskann::cerr << stream.str() << std::endl;
        throw diskann::ANNException(stream.str(), -1, __FUNCSIG__, __FILE__, __LINE__);
    }
    std::uniform_int_distribution<uint64_t> dis(0, num_total_labels - 1);

#pragma omp parallel for schedule(dynamic, 1) num_threads(nthreads)
    for (int64_t i = 0; i < num_labels; i++)
    {
        uint64_t rnd_loc = dis(gen);
        labels[i] = (LabelT)_pts_to_labels[rnd_loc];
    }
}

template <typename T, typename LabelT>
std::unordered_map<std::string, LabelT> PQFlashIndex<T, LabelT>::load_label_map(std::basic_istream<char> &map_reader)
{
    std::unordered_map<std::string, LabelT> string_to_int_mp;
    std::string line, token;
    LabelT token_as_num;
    std::string label_str;
    while (std::getline(map_reader, line))
    {
        std::istringstream iss(line);
        getline(iss, token, '\t');
        label_str = token;
        getline(iss, token, '\t');
        token_as_num = (LabelT)std::stoul(token);
        string_to_int_mp[label_str] = token_as_num;
    }
    return string_to_int_mp;
}

template <typename T, typename LabelT>
LabelT PQFlashIndex<T, LabelT>::get_converted_label(const std::string &filter_label)
{
    if (_label_map.find(filter_label) != _label_map.end())
    {
        return _label_map[filter_label];
    }
    else if (_use_universal_label)
    {
        return _universal_filter_label;
    }
    else
    {
        return std::numeric_limits<LabelT>::max();
    }
}

template <typename T, typename LabelT>
void PQFlashIndex<T, LabelT>::reset_stream_for_reading(std::basic_istream<char> &infile)
{
    infile.clear();
    infile.seekg(0);
}

template <typename T, typename LabelT>
bool PQFlashIndex<T, LabelT>::is_label_valid(const std::string& filter_label)
{
    if (_label_map.find(filter_label) != _label_map.end())
    {
        return true;
    }

    return false;
}

template <typename T, typename LabelT>
void PQFlashIndex<T, LabelT>::get_label_file_metadata(const std::string &fileContent, uint32_t &num_pts,
                                                      uint32_t &num_total_labels)
{
    num_pts = 0;
    num_total_labels = 0;

    size_t file_size = fileContent.length();

    std::string label_str;
    size_t cur_pos = 0;
    size_t next_pos = 0;
    while (cur_pos < file_size && cur_pos != std::string::npos)
    {
        next_pos = fileContent.find('\n', cur_pos);
        if (next_pos == std::string::npos)
        {
            break;
        }

        size_t lbl_pos = cur_pos;
        size_t next_lbl_pos = 0;
        while (lbl_pos < next_pos && lbl_pos != std::string::npos)
        {
            next_lbl_pos = search_string_range(fileContent, ',', lbl_pos, next_pos);
            if (next_lbl_pos == std::string::npos) // the last label
            {
                next_lbl_pos = next_pos;
            }

            num_total_labels++;

            lbl_pos = next_lbl_pos + 1;
        }

        cur_pos = next_pos + 1;

        num_pts++;
    }

    diskann::cout << "Labels file metadata: num_points: " << num_pts << ", #total_labels: " << num_total_labels
                  << std::endl;
}

template <typename T, typename LabelT>
inline bool PQFlashIndex<T, LabelT>::point_has_label(uint32_t point_id, LabelT label_id)
{
    uint32_t start_vec = _pts_to_label_offsets[point_id];
    uint32_t num_lbls = _pts_to_label_counts[point_id];
    bool ret_val = false;
    for (uint32_t i = 0; i < num_lbls; i++)
    {
        if (_pts_to_labels[start_vec + i] == label_id)
        {
            ret_val = true;
            break;
        }
    }
    return ret_val;
}

template <typename T, typename LabelT>
void PQFlashIndex<T, LabelT>::parse_label_file(std::basic_istream<char> &infile, size_t &num_points_labels)
{
    infile.seekg(0, std::ios::end);
    size_t file_size = infile.tellg();

    std::string buffer(file_size, ' ');

    infile.seekg(0, std::ios::beg);
    infile.read(&buffer[0], file_size);

    std::string line;
    uint32_t line_cnt = 0;

    uint32_t num_pts_in_label_file;
    uint32_t num_total_labels;
    get_label_file_metadata(buffer, num_pts_in_label_file, num_total_labels);

    _pts_to_label_offsets = new uint32_t[num_pts_in_label_file];
    _pts_to_label_counts = new uint32_t[num_pts_in_label_file];
    _pts_to_labels = new LabelT[num_total_labels];
    uint32_t labels_seen_so_far = 0;

    std::string label_str;
    size_t cur_pos = 0;
    size_t next_pos = 0;
    while (cur_pos < file_size && cur_pos != std::string::npos)
    {
        next_pos = buffer.find('\n', cur_pos);
        if (next_pos == std::string::npos)
        {
            break;
        }

        _pts_to_label_offsets[line_cnt] = labels_seen_so_far;
        uint32_t &num_lbls_in_cur_pt = _pts_to_label_counts[line_cnt];
        num_lbls_in_cur_pt = 0;

        size_t lbl_pos = cur_pos;
        size_t next_lbl_pos = 0;
        while (lbl_pos < next_pos && lbl_pos != std::string::npos)
        {
            next_lbl_pos = search_string_range(buffer, ',', lbl_pos, next_pos);
            if (next_lbl_pos == std::string::npos) // the last label in the whole file
            {
                next_lbl_pos = next_pos;
            }

            if (next_lbl_pos > next_pos) // the last label in one line, just read to the end
            {
                next_lbl_pos = next_pos;
            }

            label_str.assign(buffer.c_str() + lbl_pos, next_lbl_pos - lbl_pos);
            if (label_str[label_str.length() - 1] == '\t') // '\t' won't exist in label file?
            {
                label_str.erase(label_str.length() - 1);
            }

            LabelT token_as_num = (LabelT)std::stoul(label_str);
            _pts_to_labels[labels_seen_so_far++] = (LabelT)token_as_num;
            num_lbls_in_cur_pt++;

            // move to next label
            lbl_pos = next_lbl_pos + 1;
        }

        // move to next line
        cur_pos = next_pos + 1;

        if (num_lbls_in_cur_pt == 0)
        {
            diskann::cout << "No label found for point " << line_cnt << std::endl;
            exit(-1);
        }

        line_cnt++;
    }

    num_points_labels = line_cnt;
    reset_stream_for_reading(infile);
}

template <typename T, typename LabelT> void PQFlashIndex<T, LabelT>::set_universal_label(const LabelT &label)
{
    _use_universal_label = true;
    _universal_filter_label = label;
}

=======
>>>>>>> 7ac28915
#ifdef EXEC_ENV_OLS
template <typename T, typename LabelT>
int PQFlashIndex<T, LabelT>::load(MemoryMappedFiles &files, uint32_t num_threads, const char *index_prefix)
{
#else
template <typename T, typename LabelT> int PQFlashIndex<T, LabelT>::load(uint32_t num_threads, const char *index_prefix)
{
#endif
    std::string pq_table_bin = std::string(index_prefix) + "_pq_pivots.bin";
    std::string pq_compressed_vectors = std::string(index_prefix) + "_pq_compressed.bin";
    std::string disk_index_file = std::string(index_prefix) + "_disk.index";
    std::string labels_file = std::string(index_prefix) + "_labels.txt";
    std::string labels_to_medoids = std::string(index_prefix) + "_labels_to_medoids.txt";
    std::string labels_map_file = std::string(index_prefix) + "_labels_map.txt";
    std::string univ_label_file = std::string(index_prefix) + "_universal_label.txt";
#ifdef EXEC_ENV_OLS
    return load_from_separate_paths(files, num_threads, disk_index_file.c_str(), pq_table_bin.c_str(),
        pq_compressed_vectors.c_str(), labels_file.c_str(), labels_to_medoids.c_str(),
        labels_map_file.c_str(), univ_label_file.c_str());
#else
    return load_from_separate_paths(num_threads, disk_index_file.c_str(), pq_table_bin.c_str(),
        pq_compressed_vectors.c_str(), labels_file.c_str(), labels_to_medoids.c_str(),
        labels_map_file.c_str(), univ_label_file.c_str());
#endif
}

#ifdef EXEC_ENV_OLS
template <typename T, typename LabelT>
int PQFlashIndex<T, LabelT>::load_from_separate_paths(diskann::MemoryMappedFiles &files, uint32_t num_threads,
                                                      const char *index_filepath, const char *pivots_filepath,
                                                      const char *compressed_filepath,
                                                      const char* labels_filepath, const char* labels_to_medoids_filepath,
                                                      const char* labels_map_filepath, const char* unv_label_filepath)
{
#else
template <typename T, typename LabelT>
int PQFlashIndex<T, LabelT>::load_from_separate_paths(uint32_t num_threads, const char *index_filepath,
                                                      const char *pivots_filepath, const char *compressed_filepath,
                                                      const char* labels_filepath, const char* labels_to_medoids_filepath,
                                                      const char* labels_map_filepath, const char* unv_label_filepath)
{
#endif
    std::string pq_table_bin = pivots_filepath;
    std::string pq_compressed_vectors = compressed_filepath;
    std::string _disk_index_file = index_filepath;
    std::string medoids_file = std::string(_disk_index_file) + "_medoids.bin";
    std::string centroids_file = std::string(_disk_index_file) + "_centroids.bin";

<<<<<<< HEAD
    std::string labels_file = (labels_filepath == nullptr ? "" : labels_filepath);
    std::string labels_to_medoids = (labels_to_medoids_filepath == nullptr ? "" : labels_to_medoids_filepath);
    std::string dummy_map_file = std ::string(_disk_index_file) + "_dummy_map.txt";
    std::string labels_map_file = (labels_map_filepath == nullptr ? "" : labels_map_filepath);
    size_t num_pts_in_label_file = 0;

=======
>>>>>>> 7ac28915
    size_t pq_file_dim, pq_file_num_centroids;
#ifdef EXEC_ENV_OLS
    get_bin_metadata(files, pq_table_bin, pq_file_num_centroids, pq_file_dim, METADATA_SIZE);
#else
    get_bin_metadata(pq_table_bin, pq_file_num_centroids, pq_file_dim, METADATA_SIZE);
#endif

    this->_disk_index_file = _disk_index_file;

    if (pq_file_num_centroids != 256)
    {
        diskann::cout << "Error. Number of PQ centroids is not 256. Exiting." << std::endl;
        return -1;
    }

    this->_data_dim = pq_file_dim;
    // will change later if we use PQ on disk or if we are using
    // inner product without PQ
    this->_disk_bytes_per_point = this->_data_dim * sizeof(T);
    this->_aligned_dim = ROUND_UP(pq_file_dim, 8);

    size_t npts_u64, nchunks_u64;
#ifdef EXEC_ENV_OLS
    diskann::load_bin<uint8_t>(files, pq_compressed_vectors, this->data, npts_u64, nchunks_u64);
#else
    diskann::load_bin<uint8_t>(pq_compressed_vectors, this->data, npts_u64, nchunks_u64);
#endif
    this->_num_points = npts_u64;
    this->_n_chunks = nchunks_u64;

<<<<<<< HEAD
#ifndef EXEC_ENV_OLS
        infile.close();
#endif

#ifdef EXEC_ENV_OLS
        FileContent &content_labels_map = files.getContent(labels_map_file);
        std::stringstream map_reader(std::string((const char *)content_labels_map._content, content_labels_map._size));
#else
        std::ifstream map_reader(labels_map_file);
#endif
        _label_map = load_label_map(map_reader);

#ifndef EXEC_ENV_OLS
        map_reader.close();
#endif

#ifdef EXEC_ENV_OLS
        if (files.fileExists(labels_to_medoids))
        {
            FileContent &content_labels_to_meoids = files.getContent(labels_to_medoids);
            std::stringstream medoid_stream(
                std::string((const char *)content_labels_to_meoids._content, content_labels_to_meoids._size));
#else
        if (file_exists(labels_to_medoids))
        {
            std::ifstream medoid_stream(labels_to_medoids);
            assert(medoid_stream.is_open());
#endif
            std::string line, token;

            _filter_to_medoid_ids.clear();
            try
            {
                while (std::getline(medoid_stream, line))
                {
                    std::istringstream iss(line);
                    uint32_t cnt = 0;
                    std::vector<uint32_t> medoids;
                    LabelT label;
                    while (std::getline(iss, token, ','))
                    {
                        if (cnt == 0)
                            label = (LabelT)std::stoul(token);
                        else
                            medoids.push_back((uint32_t)stoul(token));
                        cnt++;
                    }
                    _filter_to_medoid_ids[label].swap(medoids);
                }
            }
            catch (std::system_error &e)
            {
                throw FileException(labels_to_medoids, e, __FUNCSIG__, __FILE__, __LINE__);
            }
        }
        std::string univ_label_file = (unv_label_filepath == nullptr ? "" : unv_label_filepath);

#ifdef EXEC_ENV_OLS
        if (files.fileExists(univ_label_file))
        {
            FileContent& content_univ_label = files.getContent(univ_label_file);
            std::stringstream universal_label_reader(
                std::string((const char*)content_univ_label._content, content_univ_label._size));
#else
        if (file_exists(univ_label_file))
=======
    _filter_store = std::make_unique<InMemFilterStore<LabelT>>();
    try
    {
        _filter_index = _filter_store->load(_disk_index_file);
        if (_filter_index)
>>>>>>> 7ac28915
        {
            diskann::cout << "Index has filter support. " << std::endl;
        }
        else
        {
            diskann::cout << "Index does not have filter support." << std::endl;
        }
    }
    catch (diskann::ANNException &ex)
    {
        // If filter_store=>load() returns false, it means filters are not
        // enabled. If it throws, it means there was an error in processing a
        // filter index.
        diskann::cerr << "Filter index load failed because: " << ex.what() << std::endl;
        return false;
    }

#ifdef EXEC_ENV_OLS
    _pq_table.load_pq_centroid_bin(files, pq_table_bin.c_str(), nchunks_u64);
#else
    _pq_table.load_pq_centroid_bin(pq_table_bin.c_str(), nchunks_u64);
#endif

    diskann::cout << "Loaded PQ centroids and in-memory compressed vectors. #points: " << _num_points
                  << " #dim: " << _data_dim << " #aligned_dim: " << _aligned_dim << " #chunks: " << _n_chunks
                  << std::endl;

    if (_n_chunks > MAX_PQ_CHUNKS)
    {
        std::stringstream stream;
        stream << "Error loading index. Ensure that max PQ bytes for in-memory "
                  "PQ data does not exceed "
               << MAX_PQ_CHUNKS << std::endl;
        throw diskann::ANNException(stream.str(), -1, __FUNCSIG__, __FILE__, __LINE__);
    }

    std::string disk_pq_pivots_path = this->_disk_index_file + "_pq_pivots.bin";
#ifdef EXEC_ENV_OLS
    if (files.fileExists(disk_pq_pivots_path))
    {
        _use_disk_index_pq = true;
        // giving 0 chunks to make the _pq_table infer from the
        // chunk_offsets file the correct value
        _disk_pq_table.load_pq_centroid_bin(files, disk_pq_pivots_path.c_str(), 0);
#else
    if (file_exists(disk_pq_pivots_path))
    {
        _use_disk_index_pq = true;
        // giving 0 chunks to make the _pq_table infer from the
        // chunk_offsets file the correct value
        _disk_pq_table.load_pq_centroid_bin(disk_pq_pivots_path.c_str(), 0);
#endif
        _disk_pq_n_chunks = _disk_pq_table.get_num_chunks();
        _disk_bytes_per_point =
            _disk_pq_n_chunks * sizeof(uint8_t); // revising disk_bytes_per_point since DISK PQ is used.
        diskann::cout << "Disk index uses PQ data compressed down to " << _disk_pq_n_chunks << " bytes per point."
                      << std::endl;
    }

// read index metadata
#ifdef EXEC_ENV_OLS
    // This is a bit tricky. We have to read the header from the
    // disk_index_file. But  this is now exclusively a preserve of the
    // DiskPriorityIO class. So, we need to estimate how many
    // bytes are needed to store the header and read in that many using our
    // 'standard' aligned file reader approach.
    reader->open(_disk_index_file);
    this->setup_thread_data(num_threads);
    this->_max_nthreads = num_threads;

    char *bytes = getHeaderBytes();
    ContentBuf buf(bytes, HEADER_SIZE);
    std::basic_istream<char> index_metadata(&buf);
#else
    std::ifstream index_metadata(_disk_index_file, std::ios::binary);
#endif

    uint32_t nr, nc; // metadata itself is stored as bin format (nr is number
                     // of metadata, nc should be 1)
    READ_U32(index_metadata, nr);
    READ_U32(index_metadata, nc);

    uint64_t disk_nnodes;
    uint64_t disk_ndims; // can be disk PQ dim if disk_PQ is set to true
    READ_U64(index_metadata, disk_nnodes);
    READ_U64(index_metadata, disk_ndims);

    if (disk_nnodes != _num_points)
    {
        diskann::cout << "Mismatch in #points for compressed data file and disk "
                         "index file: "
                      << disk_nnodes << " vs " << _num_points << std::endl;
        return -1;
    }

    size_t medoid_id_on_file;
    READ_U64(index_metadata, medoid_id_on_file);
    READ_U64(index_metadata, _max_node_len);
    READ_U64(index_metadata, _nnodes_per_sector);
    _max_degree = ((_max_node_len - _disk_bytes_per_point) / sizeof(uint32_t)) - 1;

    if (_max_degree > defaults::MAX_GRAPH_DEGREE)
    {
        std::stringstream stream;
        stream << "Error loading index. Ensure that max graph degree (R) does "
                  "not exceed "
               << defaults::MAX_GRAPH_DEGREE << std::endl;
        throw diskann::ANNException(stream.str(), -1, __FUNCSIG__, __FILE__, __LINE__);
    }

    // setting up concept of frozen points in disk index for streaming-DiskANN
    READ_U64(index_metadata, this->_num_frozen_points);
    uint64_t file_frozen_id;
    READ_U64(index_metadata, file_frozen_id);
    if (this->_num_frozen_points == 1)
        this->_frozen_location = file_frozen_id;
    if (this->_num_frozen_points == 1)
    {
        diskann::cout << " Detected frozen point in index at location " << this->_frozen_location
                      << ". Will not output it at search time." << std::endl;
    }

    READ_U64(index_metadata, this->_reorder_data_exists);
    if (this->_reorder_data_exists)
    {
        if (this->_use_disk_index_pq == false)
        {
            throw ANNException("Reordering is designed for used with disk PQ "
                               "compression option",
                               -1, __FUNCSIG__, __FILE__, __LINE__);
        }
        READ_U64(index_metadata, this->_reorder_data_start_sector);
        READ_U64(index_metadata, this->_ndims_reorder_vecs);
        READ_U64(index_metadata, this->_nvecs_per_sector);
    }

    diskann::cout << "Disk-Index File Meta-data: ";
    diskann::cout << "# nodes per sector: " << _nnodes_per_sector;
    diskann::cout << ", max node len (bytes): " << _max_node_len;
    diskann::cout << ", max node degree: " << _max_degree << std::endl;

#ifdef EXEC_ENV_OLS
    delete[] bytes;
#else
    index_metadata.close();
#endif

#ifndef EXEC_ENV_OLS
    // open AlignedFileReader handle to index_file
    std::string index_fname(_disk_index_file);
    reader->open(index_fname);
    this->setup_thread_data(num_threads);
    this->_max_nthreads = num_threads;

#endif

#ifdef EXEC_ENV_OLS
    if (files.fileExists(medoids_file))
    {
        size_t tmp_dim;
        diskann::load_bin<uint32_t>(files, norm_file, medoids_file, _medoids, _num_medoids, tmp_dim);
#else
    if (file_exists(medoids_file))
    {
        size_t tmp_dim;
        diskann::load_bin<uint32_t>(medoids_file, _medoids, _num_medoids, tmp_dim);
#endif

        if (tmp_dim != 1)
        {
            std::stringstream stream;
            stream << "Error loading medoids file. Expected bin format of m times "
                      "1 vector of uint32_t."
                   << std::endl;
            throw diskann::ANNException(stream.str(), -1, __FUNCSIG__, __FILE__, __LINE__);
        }
#ifdef EXEC_ENV_OLS
        if (!files.fileExists(centroids_file))
        {
#else
        if (!file_exists(centroids_file))
        {
#endif
            diskann::cout << "Centroid data file not found. Using corresponding vectors "
                             "for the medoids "
                          << std::endl;
            use_medoids_data_as_centroids();
        }
        else
        {
            size_t num_centroids, aligned_tmp_dim;
#ifdef EXEC_ENV_OLS
            diskann::load_aligned_bin<float>(files, centroids_file, _centroid_data, num_centroids, tmp_dim,
                                             aligned_tmp_dim);
#else
            diskann::load_aligned_bin<float>(centroids_file, _centroid_data, num_centroids, tmp_dim, aligned_tmp_dim);
#endif
            if (aligned_tmp_dim != _aligned_dim || num_centroids != _num_medoids)
            {
                std::stringstream stream;
                stream << "Error loading centroids data file. Expected bin format "
                          "of "
                          "m times data_dim vector of float, where m is number of "
                          "medoids "
                          "in medoids file.";
                diskann::cerr << stream.str() << std::endl;
                throw diskann::ANNException(stream.str(), -1, __FUNCSIG__, __FILE__, __LINE__);
            }
        }
    }
    else
    {
        _num_medoids = 1;
        _medoids = new uint32_t[1];
        _medoids[0] = (uint32_t)(medoid_id_on_file);
        use_medoids_data_as_centroids();
    }

    std::string norm_file = std::string(_disk_index_file) + "_max_base_norm.bin";

#ifdef EXEC_ENV_OLS
    if (files.fileExists(norm_file) && metric == diskann::Metric::INNER_PRODUCT)
    {
        uint64_t dumr, dumc;
        float *norm_val;
        diskann::load_bin<float>(files, norm_val, dumr, dumc);
#else
    if (file_exists(norm_file) && metric == diskann::Metric::INNER_PRODUCT)
    {
        uint64_t dumr, dumc;
        float *norm_val;
        diskann::load_bin<float>(norm_file, norm_val, dumr, dumc);
#endif
        this->_max_base_norm = norm_val[0];
        diskann::cout << "Setting re-scaling factor of base vectors to " << this->_max_base_norm << std::endl;
        delete[] norm_val;
    }
    diskann::cout << "done.." << std::endl;
    return 0;
}

#ifdef USE_BING_INFRA
bool getNextCompletedRequest(std::shared_ptr<AlignedFileReader> &reader, IOContext &ctx, size_t size,
                             int &completedIndex)
{
    if ((*ctx.m_pRequests)[0].m_callback)
    {
        bool waitsRemaining = false;
        long completeCount = ctx.m_completeCount;
        do
        {
            for (int i = 0; i < size; i++)
            {
                auto ithStatus = (*ctx.m_pRequestsStatus)[i];
                if (ithStatus == IOContext::Status::READ_SUCCESS)
                {
                    completedIndex = i;
                    return true;
                }
                else if (ithStatus == IOContext::Status::READ_WAIT)
                {
                    waitsRemaining = true;
                }
            }

            // if we didn't find one in READ_SUCCESS, wait for one to complete.
            if (waitsRemaining)
            {
                WaitOnAddress(&ctx.m_completeCount, &completeCount, sizeof(completeCount), 100);
                // this assumes the knowledge of the reader behavior (implicit
                // contract). need better factoring?
            }
        } while (waitsRemaining);

        completedIndex = -1;
        return false;
    }
    else
    {
        reader->wait(ctx, completedIndex);
        return completedIndex != -1;
    }
}
#endif

template <typename T, typename LabelT>
void PQFlashIndex<T, LabelT>::cached_beam_search(const T *query1, const uint64_t k_search, const uint64_t l_search,
                                                 uint64_t *indices, float *distances, const uint64_t beam_width,
                                                 const bool use_reorder_data, QueryStats *stats)
{
    cached_beam_search(query1, k_search, l_search, indices, distances, beam_width, std::numeric_limits<uint32_t>::max(),
                       use_reorder_data, stats);
}

template <typename T, typename LabelT>
void PQFlashIndex<T, LabelT>::cached_beam_search(const T *query1, const uint64_t k_search, const uint64_t l_search,
                                                 uint64_t *indices, float *distances, const uint64_t beam_width,
                                                 const bool use_filter, const LabelT &filter_label,
                                                 const bool use_reorder_data, QueryStats *stats)
{
    cached_beam_search(query1, k_search, l_search, indices, distances, beam_width, use_filter, filter_label,
                       std::numeric_limits<uint32_t>::max(), use_reorder_data, stats);
}

template <typename T, typename LabelT>
void PQFlashIndex<T, LabelT>::cached_beam_search(const T *query1, const uint64_t k_search, const uint64_t l_search,
                                                 uint64_t *indices, float *distances, const uint64_t beam_width,
                                                 const uint32_t io_limit, const bool use_reorder_data,
                                                 QueryStats *stats)
{
    LabelT dummy_filter = 0;
    cached_beam_search(query1, k_search, l_search, indices, distances, beam_width, false, dummy_filter, io_limit,
                       use_reorder_data, stats);
}

template <typename T, typename LabelT>
void PQFlashIndex<T, LabelT>::cached_beam_search(const T *query1, const uint64_t k_search, const uint64_t l_search,
                                                 uint64_t *indices, float *distances, const uint64_t beam_width,
                                                 const bool use_filter, const LabelT &filter_label,
                                                 const uint32_t io_limit, const bool use_reorder_data,
                                                 QueryStats *stats)
{
    uint64_t num_sector_per_nodes = DIV_ROUND_UP(_max_node_len, defaults::SECTOR_LEN);
    if (beam_width > num_sector_per_nodes * defaults::MAX_N_SECTOR_READS)
        throw ANNException("Beamwidth can not be higher than defaults::MAX_N_SECTOR_READS", -1, __FUNCSIG__, __FILE__,
                           __LINE__);

    ScratchStoreManager<SSDThreadData<T>> manager(this->_thread_data);
    auto data = manager.scratch_space();
    IOContext &ctx = data->ctx;
    auto query_scratch = &(data->scratch);
    auto pq_query_scratch = query_scratch->pq_scratch();

    // reset query scratch
    query_scratch->reset();

    // copy query to thread specific aligned and allocated memory (for distance
    // calculations we need aligned data)
    float query_norm = 0;
    T *aligned_query_T = query_scratch->aligned_query_T();
    float *query_float = pq_query_scratch->aligned_query_float;
    float *query_rotated = pq_query_scratch->rotated_query;

    // normalization step. for cosine, we simply normalize the query
    // for mips, we normalize the first d-1 dims, and add a 0 for last dim,
    // since an extra coordinate was used to convert MIPS to L2 search
    if (metric == diskann::Metric::INNER_PRODUCT || metric == diskann::Metric::COSINE)
    {
        uint64_t inherent_dim = (metric == diskann::Metric::COSINE) ? this->_data_dim : (uint64_t)(this->_data_dim - 1);
        for (size_t i = 0; i < inherent_dim; i++)
        {
            aligned_query_T[i] = query1[i];
            query_norm += query1[i] * query1[i];
        }
        if (metric == diskann::Metric::INNER_PRODUCT)
            aligned_query_T[this->_data_dim - 1] = 0;

        query_norm = std::sqrt(query_norm);

        for (size_t i = 0; i < inherent_dim; i++)
        {
            aligned_query_T[i] = (T)(aligned_query_T[i] / query_norm);
        }
        pq_query_scratch->initialize(this->_data_dim, aligned_query_T);
    }
    else
    {
        for (size_t i = 0; i < this->_data_dim; i++)
        {
            aligned_query_T[i] = query1[i];
        }
        pq_query_scratch->initialize(this->_data_dim, aligned_query_T);
    }

    // pointers to buffers for data
    T *data_buf = query_scratch->coord_scratch;
    _mm_prefetch((char *)data_buf, _MM_HINT_T1);

    // sector scratch
    char *sector_scratch = query_scratch->sector_scratch;
    uint64_t &sector_scratch_idx = query_scratch->sector_idx;
    const uint64_t num_sectors_per_node =
        _nnodes_per_sector > 0 ? 1 : DIV_ROUND_UP(_max_node_len, defaults::SECTOR_LEN);

    // query <-> PQ chunk centers distances
    _pq_table.preprocess_query(query_rotated); // center the query and rotate
                                               // if we have a rotation matrix
    float *pq_dists = pq_query_scratch->aligned_pqtable_dist_scratch;
    _pq_table.populate_chunk_distances(query_rotated, pq_dists);

    // query <-> neighbor list
    float *dist_scratch = pq_query_scratch->aligned_dist_scratch;
    uint8_t *pq_coord_scratch = pq_query_scratch->aligned_pq_coord_scratch;

    // lambda to batch compute query<-> node distances in PQ space
    auto compute_dists = [this, pq_coord_scratch, pq_dists](const uint32_t *ids, const uint64_t n_ids,
                                                            float *dists_out) {
        diskann::aggregate_coords(ids, n_ids, this->data, this->_n_chunks, pq_coord_scratch);
        diskann::pq_dist_lookup(pq_coord_scratch, n_ids, this->_n_chunks, pq_dists, dists_out);
    };
    Timer query_timer, io_timer, cpu_timer;

    tsl::robin_set<uint64_t> &visited = query_scratch->visited;
    NeighborPriorityQueue &retset = query_scratch->retset;
    retset.reserve(l_search);
    std::vector<Neighbor> &full_retset = query_scratch->full_retset;

    uint32_t best_medoid = 0;
    float best_dist = (std::numeric_limits<float>::max)();
    if (!use_filter)
    {
        for (uint64_t cur_m = 0; cur_m < _num_medoids; cur_m++)
        {
            float cur_expanded_dist =
                _dist_cmp_float->compare(query_float, _centroid_data + _aligned_dim * cur_m, (uint32_t)_aligned_dim);
            if (cur_expanded_dist < best_dist)
            {
                best_medoid = _medoids[cur_m];
                best_dist = cur_expanded_dist;
            }
        }
    }
    else
    {
        const auto &medoid_ids = _filter_store->get_medoids_of_label(filter_label);
        if (medoid_ids.size() > 0)
        // if (_filter_to_medoid_ids.find(filter_label) !=
        // _filter_to_medoid_ids.end())
        {
            // const auto &medoid_ids = _filter_to_medoid_ids[filter_label];

            for (uint64_t cur_m = 0; cur_m < medoid_ids.size(); cur_m++)
            {
                // for filtered index, we dont store global centroid data as for
                // unfiltered index, so we use PQ distance as approximation to decide
                // closest medoid matching the query filter.
                compute_dists(&medoid_ids[cur_m], 1, dist_scratch);
                float cur_expanded_dist = dist_scratch[0];
                if (cur_expanded_dist < best_dist)
                {
                    best_medoid = medoid_ids[cur_m];
                    best_dist = cur_expanded_dist;
                }
            }
        }
        else
        {
            throw ANNException("Cannot find medoid for specified filter.", -1, __FUNCSIG__, __FILE__, __LINE__);
        }
    }

    compute_dists(&best_medoid, 1, dist_scratch);
    retset.insert(Neighbor(best_medoid, dist_scratch[0]));
    visited.insert(best_medoid);

    uint32_t cmps = 0;
    uint32_t hops = 0;
    uint32_t num_ios = 0;

    // cleared every iteration
    std::vector<uint32_t> frontier;
    frontier.reserve(2 * beam_width);
    std::vector<std::pair<uint32_t, char *>> frontier_nhoods;
    frontier_nhoods.reserve(2 * beam_width);
    std::vector<AlignedRead> frontier_read_reqs;
    frontier_read_reqs.reserve(2 * beam_width);
    std::vector<std::pair<uint32_t, std::pair<uint32_t, uint32_t *>>> cached_nhoods;
    cached_nhoods.reserve(2 * beam_width);

    while (retset.has_unexpanded_node() && num_ios < io_limit)
    {
        // clear iteration state
        frontier.clear();
        frontier_nhoods.clear();
        frontier_read_reqs.clear();
        cached_nhoods.clear();
        sector_scratch_idx = 0;
        // find new beam
        uint32_t num_seen = 0;
        while (retset.has_unexpanded_node() && frontier.size() < beam_width && num_seen < beam_width)
        {
            auto nbr = retset.closest_unexpanded();
            num_seen++;
            auto iter = _nhood_cache.find(nbr.id);
            if (iter != _nhood_cache.end())
            {
                cached_nhoods.push_back(std::make_pair(nbr.id, iter->second));
                if (stats != nullptr)
                {
                    stats->n_cache_hits++;
                }
            }
            else
            {
                frontier.push_back(nbr.id);
            }
            if (this->_count_visited_nodes)
            {
                reinterpret_cast<std::atomic<uint32_t> &>(this->_node_visit_counter[nbr.id].second).fetch_add(1);
            }
        }

        // read nhoods of frontier ids
        if (!frontier.empty())
        {
            if (stats != nullptr)
                stats->n_hops++;
            for (uint64_t i = 0; i < frontier.size(); i++)
            {
                auto id = frontier[i];
                std::pair<uint32_t, char *> fnhood;
                fnhood.first = id;
                fnhood.second = sector_scratch + num_sectors_per_node * sector_scratch_idx * defaults::SECTOR_LEN;
                sector_scratch_idx++;
                frontier_nhoods.push_back(fnhood);
                frontier_read_reqs.emplace_back(get_node_sector((size_t)id) * defaults::SECTOR_LEN,
                                                num_sectors_per_node * defaults::SECTOR_LEN, fnhood.second);
                if (stats != nullptr)
                {
                    stats->n_4k++;
                    stats->n_ios++;
                }
                num_ios++;
            }
            io_timer.reset();
#ifdef USE_BING_INFRA
            reader->read(frontier_read_reqs, ctx,
                         true); // asynhronous reader for Bing.
#else
            reader->read(frontier_read_reqs, ctx); // synchronous IO linux
#endif
            if (stats != nullptr)
            {
                stats->io_us += (float)io_timer.elapsed();
            }
        }

        // process cached nhoods
        for (auto &cached_nhood : cached_nhoods)
        {
            auto global_cache_iter = _coord_cache.find(cached_nhood.first);
            T *node_fp_coords_copy = global_cache_iter->second;
            float cur_expanded_dist;
            if (!_use_disk_index_pq)
            {
                cur_expanded_dist = _dist_cmp->compare(aligned_query_T, node_fp_coords_copy, (uint32_t)_aligned_dim);
            }
            else
            {
                if (metric == diskann::Metric::INNER_PRODUCT)
                    cur_expanded_dist = _disk_pq_table.inner_product(query_float, (uint8_t *)node_fp_coords_copy);
                else
                    cur_expanded_dist = _disk_pq_table.l2_distance( // disk_pq does not support OPQ yet
                        query_float, (uint8_t *)node_fp_coords_copy);
            }
            full_retset.push_back(Neighbor((uint32_t)cached_nhood.first, cur_expanded_dist));

            uint64_t nnbrs = cached_nhood.second.first;
            uint32_t *node_nbrs = cached_nhood.second.second;

            // compute node_nbrs <-> query dists in PQ space
            cpu_timer.reset();
            compute_dists(node_nbrs, nnbrs, dist_scratch);
            if (stats != nullptr)
            {
                stats->n_cmps += (uint32_t)nnbrs;
                stats->cpu_us += (float)cpu_timer.elapsed();
            }

            // process prefetched nhood
            for (uint64_t m = 0; m < nnbrs; ++m)
            {
                uint32_t id = node_nbrs[m];
                if (visited.insert(id).second)
                {
                    // if (!use_filter && _dummy_pts.find(id) != _dummy_pts.end())
                    // unfiltered search, but filtered index!
                    if (!use_filter && _filter_store->is_dummy_point(id))
                        continue;

                    // if (use_filter && !(point_has_label(id, filter_label)) &&
                    //    (!_use_universal_label || !point_has_label(id,
                    //    _universal_filter_label)))
                    if (use_filter && !_filter_store->point_has_label_or_universal_label(id, filter_label))
                        continue;
                    cmps++;
                    float dist = dist_scratch[m];
                    Neighbor nn(id, dist);
                    retset.insert(nn);
                }
            }
        }
#ifdef USE_BING_INFRA
        // process each frontier nhood - compute distances to unvisited nodes
        int completedIndex = -1;
        long requestCount = static_cast<long>(frontier_read_reqs.size());
        // If we issued read requests and if a read is complete or there are
        // reads in wait state, then enter the while loop.
        while (requestCount > 0 && getNextCompletedRequest(reader, ctx, requestCount, completedIndex))
        {
            assert(completedIndex >= 0);
            auto &frontier_nhood = frontier_nhoods[completedIndex];
            (*ctx.m_pRequestsStatus)[completedIndex] = IOContext::PROCESS_COMPLETE;
#else
        for (auto &frontier_nhood : frontier_nhoods)
        {
#endif
            char *node_disk_buf = offset_to_node(frontier_nhood.second, frontier_nhood.first);
            uint32_t *node_buf = offset_to_node_nhood(node_disk_buf);
            uint64_t nnbrs = (uint64_t)(*node_buf);
            T *node_fp_coords = offset_to_node_coords(node_disk_buf);
            memcpy(data_buf, node_fp_coords, _disk_bytes_per_point);
            float cur_expanded_dist;
            if (!_use_disk_index_pq)
            {
                cur_expanded_dist = _dist_cmp->compare(aligned_query_T, data_buf, (uint32_t)_aligned_dim);
            }
            else
            {
                if (metric == diskann::Metric::INNER_PRODUCT)
                    cur_expanded_dist = _disk_pq_table.inner_product(query_float, (uint8_t *)data_buf);
                else
                    cur_expanded_dist = _disk_pq_table.l2_distance(query_float, (uint8_t *)data_buf);
            }
            full_retset.push_back(Neighbor(frontier_nhood.first, cur_expanded_dist));
            uint32_t *node_nbrs = (node_buf + 1);
            // compute node_nbrs <-> query dist in PQ space
            cpu_timer.reset();
            compute_dists(node_nbrs, nnbrs, dist_scratch);
            if (stats != nullptr)
            {
                stats->n_cmps += (uint32_t)nnbrs;
                stats->cpu_us += (float)cpu_timer.elapsed();
            }

            cpu_timer.reset();
            // process prefetch-ed nhood
            for (uint64_t m = 0; m < nnbrs; ++m)
            {
                uint32_t id = node_nbrs[m];
                if (visited.insert(id).second)
                {
                    // if (!use_filter && _dummy_pts.find(id) != _dummy_pts.end())
                    if (!use_filter && _filter_store->is_dummy_point(id))
                        continue;

                    // if (use_filter && !(point_has_label(id, filter_label)) &&
                    //    (!_use_universal_label || !point_has_label(id,
                    //    _universal_filter_label)))
                    if (use_filter && !_filter_store->point_has_label_or_universal_label(id, filter_label))
                        continue;
                    cmps++;
                    float dist = dist_scratch[m];
                    if (stats != nullptr)
                    {
                        stats->n_cmps++;
                    }

                    Neighbor nn(id, dist);
                    retset.insert(nn);
                }
            }

            if (stats != nullptr)
            {
                stats->cpu_us += (float)cpu_timer.elapsed();
            }
        }

        hops++;
    }

    // re-sort by distance
    std::sort(full_retset.begin(), full_retset.end());

    if (use_reorder_data)
    {
        if (!(this->_reorder_data_exists))
        {
            throw ANNException("Requested use of reordering data which does "
                               "not exist in index "
                               "file",
                               -1, __FUNCSIG__, __FILE__, __LINE__);
        }

        std::vector<AlignedRead> vec_read_reqs;

        if (full_retset.size() > k_search * FULL_PRECISION_REORDER_MULTIPLIER)
            full_retset.erase(full_retset.begin() + k_search * FULL_PRECISION_REORDER_MULTIPLIER, full_retset.end());

        for (size_t i = 0; i < full_retset.size(); ++i)
        {
            // MULTISECTORFIX
            vec_read_reqs.emplace_back(VECTOR_SECTOR_NO(((size_t)full_retset[i].id)) * defaults::SECTOR_LEN,
                                       defaults::SECTOR_LEN, sector_scratch + i * defaults::SECTOR_LEN);

            if (stats != nullptr)
            {
                stats->n_4k++;
                stats->n_ios++;
            }
        }

        io_timer.reset();
#ifdef USE_BING_INFRA
        reader->read(vec_read_reqs, ctx, true); // async reader windows.
#else
        reader->read(vec_read_reqs, ctx); // synchronous IO linux
#endif
        if (stats != nullptr)
        {
            stats->io_us += io_timer.elapsed();
        }

        for (size_t i = 0; i < full_retset.size(); ++i)
        {
            auto id = full_retset[i].id;
            // MULTISECTORFIX
            auto location = (sector_scratch + i * defaults::SECTOR_LEN) + VECTOR_SECTOR_OFFSET(id);
            full_retset[i].distance = _dist_cmp->compare(aligned_query_T, (T *)location, (uint32_t)this->_data_dim);
        }

        std::sort(full_retset.begin(), full_retset.end());
    }

    // copy k_search values
    uint64_t ret_count = full_retset.size() > k_search
        ? k_search : full_retset.size();
    for (uint64_t i = 0; i < ret_count; i++)
    {
        indices[i] = full_retset[i].id;
        auto key = (uint32_t)indices[i];
        if (_filter_store->is_dummy_point(key))
        {
            indices[i] = _filter_store->get_real_point_for_dummy(key);
        }

        if (distances != nullptr)
        {
            distances[i] = full_retset[i].distance;
            if (metric == diskann::Metric::INNER_PRODUCT)
            {
                // flip the sign to convert min to max
                distances[i] = (-distances[i]);
                // rescale to revert back to original norms (cancelling the
                // effect of base and query pre-processing)
                if (_max_base_norm != 0)
                    distances[i] *= (_max_base_norm * query_norm);
            }
        }
    }

#ifdef USE_BING_INFRA
    ctx.m_completeCount = 0;
#endif

    if (stats != nullptr)
    {
        stats->total_us = (float)query_timer.elapsed();
    }
}

// range search returns results of all neighbors within distance of range.
// indices and distances need to be pre-allocated of size l_search and the
// return value is the number of matching hits.
template <typename T, typename LabelT>
uint32_t PQFlashIndex<T, LabelT>::range_search(const T *query1, const double range, const uint64_t min_l_search,
                                               const uint64_t max_l_search, std::vector<uint64_t> &indices,
                                               std::vector<float> &distances, const uint64_t min_beam_width,
                                               QueryStats *stats)
{
    uint32_t res_count = 0;

    bool stop_flag = false;

    uint32_t l_search = (uint32_t)min_l_search; // starting size of the candidate list
    while (!stop_flag)
    {
        indices.resize(l_search);
        distances.resize(l_search);
        uint64_t cur_bw = min_beam_width > (l_search / 5) ? min_beam_width : l_search / 5;
        cur_bw = (cur_bw > 100) ? 100 : cur_bw;
        for (auto &x : distances)
            x = std::numeric_limits<float>::max();
        this->cached_beam_search(query1, l_search, l_search, indices.data(), distances.data(), cur_bw, false, stats);
        for (uint32_t i = 0; i < l_search; i++)
        {
            if (distances[i] > (float)range)
            {
                res_count = i;
                break;
            }
            else if (i == l_search - 1)
                res_count = l_search;
        }
        if (res_count < (uint32_t)(l_search / 2.0))
            stop_flag = true;
        l_search = l_search * 2;
        if (l_search > max_l_search)
            stop_flag = true;
    }
    indices.resize(res_count);
    distances.resize(res_count);
    return res_count;
}

template <typename T, typename LabelT> uint64_t PQFlashIndex<T, LabelT>::get_data_dim()
{
    return _data_dim;
}

template <typename T, typename LabelT> diskann::Metric PQFlashIndex<T, LabelT>::get_metric()
{
    return this->metric;
}

template <typename T, typename LabelT>
<<<<<<< HEAD
size_t PQFlashIndex<T, LabelT>::search_string_range(const std::string& str, char ch, size_t start, size_t end)
{
    for (; start != end; start++)
    {
        if (str[start] == ch)
        {
            return start;
        }
    }

    return std::string::npos;
=======
LabelT PQFlashIndex<T, LabelT>::get_converted_label(const std::string &filter_label)
{
    return _filter_store->get_converted_label(filter_label);
>>>>>>> 7ac28915
}

#ifdef EXEC_ENV_OLS
template <typename T, typename LabelT> char *PQFlashIndex<T, LabelT>::getHeaderBytes()
{
    IOContext &ctx = reader->get_ctx();
    AlignedRead readReq;
    readReq.buf = new char[PQFlashIndex<T, LabelT>::HEADER_SIZE];
    readReq.len = PQFlashIndex<T, LabelT>::HEADER_SIZE;
    readReq.offset = 0;

    std::vector<AlignedRead> readReqs;
    readReqs.push_back(readReq);

    reader->read(readReqs, ctx, false);

    return (char *)readReq.buf;
}
#endif

template <typename T, typename LabelT>
std::vector<std::uint8_t> PQFlashIndex<T, LabelT>::get_pq_vector(std::uint64_t vid)
{
    std::uint8_t *pqVec = &this->data[vid * this->_n_chunks];
    return std::vector<std::uint8_t>(pqVec, pqVec + this->_n_chunks);
}

template <typename T, typename LabelT> std::uint64_t PQFlashIndex<T, LabelT>::get_num_points()
{
    return _num_points;
}

// instantiations
template class PQFlashIndex<uint8_t>;
template class PQFlashIndex<int8_t>;
template class PQFlashIndex<float>;
template class PQFlashIndex<uint8_t, uint16_t>;
template class PQFlashIndex<int8_t, uint16_t>;
template class PQFlashIndex<float, uint16_t>;

} // namespace diskann<|MERGE_RESOLUTION|>--- conflicted
+++ resolved
@@ -7,13 +7,9 @@
 #include "in_mem_filter_store.h"
 #include "pq.h"
 #include "pq_flash_index.h"
-<<<<<<< HEAD
-#include "cosine_similarity.h"
-#include <limits>
-=======
 #include "pq_scratch.h"
 #include "timer.h"
->>>>>>> 7ac28915
+#include <limits>
 
 #ifdef _WINDOWS
 #include "windows_aligned_file_reader.h"
@@ -536,240 +532,6 @@
     }
 }
 
-<<<<<<< HEAD
-template <typename T, typename LabelT>
-void PQFlashIndex<T, LabelT>::generate_random_labels(std::vector<LabelT> &labels, const uint32_t num_labels,
-                                                     const uint32_t nthreads)
-{
-    std::random_device rd;
-    labels.clear();
-    labels.resize(num_labels);
-
-    uint64_t num_total_labels = _pts_to_label_offsets[_num_points - 1] + _pts_to_label_counts[_num_points - 1];
-    std::mt19937 gen(rd());
-    if (num_total_labels == 0)
-    {
-        std::stringstream stream;
-        stream << "No labels found in data. Not sampling random labels ";
-        diskann::cerr << stream.str() << std::endl;
-        throw diskann::ANNException(stream.str(), -1, __FUNCSIG__, __FILE__, __LINE__);
-    }
-    std::uniform_int_distribution<uint64_t> dis(0, num_total_labels - 1);
-
-#pragma omp parallel for schedule(dynamic, 1) num_threads(nthreads)
-    for (int64_t i = 0; i < num_labels; i++)
-    {
-        uint64_t rnd_loc = dis(gen);
-        labels[i] = (LabelT)_pts_to_labels[rnd_loc];
-    }
-}
-
-template <typename T, typename LabelT>
-std::unordered_map<std::string, LabelT> PQFlashIndex<T, LabelT>::load_label_map(std::basic_istream<char> &map_reader)
-{
-    std::unordered_map<std::string, LabelT> string_to_int_mp;
-    std::string line, token;
-    LabelT token_as_num;
-    std::string label_str;
-    while (std::getline(map_reader, line))
-    {
-        std::istringstream iss(line);
-        getline(iss, token, '\t');
-        label_str = token;
-        getline(iss, token, '\t');
-        token_as_num = (LabelT)std::stoul(token);
-        string_to_int_mp[label_str] = token_as_num;
-    }
-    return string_to_int_mp;
-}
-
-template <typename T, typename LabelT>
-LabelT PQFlashIndex<T, LabelT>::get_converted_label(const std::string &filter_label)
-{
-    if (_label_map.find(filter_label) != _label_map.end())
-    {
-        return _label_map[filter_label];
-    }
-    else if (_use_universal_label)
-    {
-        return _universal_filter_label;
-    }
-    else
-    {
-        return std::numeric_limits<LabelT>::max();
-    }
-}
-
-template <typename T, typename LabelT>
-void PQFlashIndex<T, LabelT>::reset_stream_for_reading(std::basic_istream<char> &infile)
-{
-    infile.clear();
-    infile.seekg(0);
-}
-
-template <typename T, typename LabelT>
-bool PQFlashIndex<T, LabelT>::is_label_valid(const std::string& filter_label)
-{
-    if (_label_map.find(filter_label) != _label_map.end())
-    {
-        return true;
-    }
-
-    return false;
-}
-
-template <typename T, typename LabelT>
-void PQFlashIndex<T, LabelT>::get_label_file_metadata(const std::string &fileContent, uint32_t &num_pts,
-                                                      uint32_t &num_total_labels)
-{
-    num_pts = 0;
-    num_total_labels = 0;
-
-    size_t file_size = fileContent.length();
-
-    std::string label_str;
-    size_t cur_pos = 0;
-    size_t next_pos = 0;
-    while (cur_pos < file_size && cur_pos != std::string::npos)
-    {
-        next_pos = fileContent.find('\n', cur_pos);
-        if (next_pos == std::string::npos)
-        {
-            break;
-        }
-
-        size_t lbl_pos = cur_pos;
-        size_t next_lbl_pos = 0;
-        while (lbl_pos < next_pos && lbl_pos != std::string::npos)
-        {
-            next_lbl_pos = search_string_range(fileContent, ',', lbl_pos, next_pos);
-            if (next_lbl_pos == std::string::npos) // the last label
-            {
-                next_lbl_pos = next_pos;
-            }
-
-            num_total_labels++;
-
-            lbl_pos = next_lbl_pos + 1;
-        }
-
-        cur_pos = next_pos + 1;
-
-        num_pts++;
-    }
-
-    diskann::cout << "Labels file metadata: num_points: " << num_pts << ", #total_labels: " << num_total_labels
-                  << std::endl;
-}
-
-template <typename T, typename LabelT>
-inline bool PQFlashIndex<T, LabelT>::point_has_label(uint32_t point_id, LabelT label_id)
-{
-    uint32_t start_vec = _pts_to_label_offsets[point_id];
-    uint32_t num_lbls = _pts_to_label_counts[point_id];
-    bool ret_val = false;
-    for (uint32_t i = 0; i < num_lbls; i++)
-    {
-        if (_pts_to_labels[start_vec + i] == label_id)
-        {
-            ret_val = true;
-            break;
-        }
-    }
-    return ret_val;
-}
-
-template <typename T, typename LabelT>
-void PQFlashIndex<T, LabelT>::parse_label_file(std::basic_istream<char> &infile, size_t &num_points_labels)
-{
-    infile.seekg(0, std::ios::end);
-    size_t file_size = infile.tellg();
-
-    std::string buffer(file_size, ' ');
-
-    infile.seekg(0, std::ios::beg);
-    infile.read(&buffer[0], file_size);
-
-    std::string line;
-    uint32_t line_cnt = 0;
-
-    uint32_t num_pts_in_label_file;
-    uint32_t num_total_labels;
-    get_label_file_metadata(buffer, num_pts_in_label_file, num_total_labels);
-
-    _pts_to_label_offsets = new uint32_t[num_pts_in_label_file];
-    _pts_to_label_counts = new uint32_t[num_pts_in_label_file];
-    _pts_to_labels = new LabelT[num_total_labels];
-    uint32_t labels_seen_so_far = 0;
-
-    std::string label_str;
-    size_t cur_pos = 0;
-    size_t next_pos = 0;
-    while (cur_pos < file_size && cur_pos != std::string::npos)
-    {
-        next_pos = buffer.find('\n', cur_pos);
-        if (next_pos == std::string::npos)
-        {
-            break;
-        }
-
-        _pts_to_label_offsets[line_cnt] = labels_seen_so_far;
-        uint32_t &num_lbls_in_cur_pt = _pts_to_label_counts[line_cnt];
-        num_lbls_in_cur_pt = 0;
-
-        size_t lbl_pos = cur_pos;
-        size_t next_lbl_pos = 0;
-        while (lbl_pos < next_pos && lbl_pos != std::string::npos)
-        {
-            next_lbl_pos = search_string_range(buffer, ',', lbl_pos, next_pos);
-            if (next_lbl_pos == std::string::npos) // the last label in the whole file
-            {
-                next_lbl_pos = next_pos;
-            }
-
-            if (next_lbl_pos > next_pos) // the last label in one line, just read to the end
-            {
-                next_lbl_pos = next_pos;
-            }
-
-            label_str.assign(buffer.c_str() + lbl_pos, next_lbl_pos - lbl_pos);
-            if (label_str[label_str.length() - 1] == '\t') // '\t' won't exist in label file?
-            {
-                label_str.erase(label_str.length() - 1);
-            }
-
-            LabelT token_as_num = (LabelT)std::stoul(label_str);
-            _pts_to_labels[labels_seen_so_far++] = (LabelT)token_as_num;
-            num_lbls_in_cur_pt++;
-
-            // move to next label
-            lbl_pos = next_lbl_pos + 1;
-        }
-
-        // move to next line
-        cur_pos = next_pos + 1;
-
-        if (num_lbls_in_cur_pt == 0)
-        {
-            diskann::cout << "No label found for point " << line_cnt << std::endl;
-            exit(-1);
-        }
-
-        line_cnt++;
-    }
-
-    num_points_labels = line_cnt;
-    reset_stream_for_reading(infile);
-}
-
-template <typename T, typename LabelT> void PQFlashIndex<T, LabelT>::set_universal_label(const LabelT &label)
-{
-    _use_universal_label = true;
-    _universal_filter_label = label;
-}
-
-=======
->>>>>>> 7ac28915
 #ifdef EXEC_ENV_OLS
 template <typename T, typename LabelT>
 int PQFlashIndex<T, LabelT>::load(MemoryMappedFiles &files, uint32_t num_threads, const char *index_prefix)
@@ -818,15 +580,6 @@
     std::string medoids_file = std::string(_disk_index_file) + "_medoids.bin";
     std::string centroids_file = std::string(_disk_index_file) + "_centroids.bin";
 
-<<<<<<< HEAD
-    std::string labels_file = (labels_filepath == nullptr ? "" : labels_filepath);
-    std::string labels_to_medoids = (labels_to_medoids_filepath == nullptr ? "" : labels_to_medoids_filepath);
-    std::string dummy_map_file = std ::string(_disk_index_file) + "_dummy_map.txt";
-    std::string labels_map_file = (labels_map_filepath == nullptr ? "" : labels_map_filepath);
-    size_t num_pts_in_label_file = 0;
-
-=======
->>>>>>> 7ac28915
     size_t pq_file_dim, pq_file_num_centroids;
 #ifdef EXEC_ENV_OLS
     get_bin_metadata(files, pq_table_bin, pq_file_num_centroids, pq_file_dim, METADATA_SIZE);
@@ -857,79 +610,11 @@
     this->_num_points = npts_u64;
     this->_n_chunks = nchunks_u64;
 
-<<<<<<< HEAD
-#ifndef EXEC_ENV_OLS
-        infile.close();
-#endif
-
-#ifdef EXEC_ENV_OLS
-        FileContent &content_labels_map = files.getContent(labels_map_file);
-        std::stringstream map_reader(std::string((const char *)content_labels_map._content, content_labels_map._size));
-#else
-        std::ifstream map_reader(labels_map_file);
-#endif
-        _label_map = load_label_map(map_reader);
-
-#ifndef EXEC_ENV_OLS
-        map_reader.close();
-#endif
-
-#ifdef EXEC_ENV_OLS
-        if (files.fileExists(labels_to_medoids))
-        {
-            FileContent &content_labels_to_meoids = files.getContent(labels_to_medoids);
-            std::stringstream medoid_stream(
-                std::string((const char *)content_labels_to_meoids._content, content_labels_to_meoids._size));
-#else
-        if (file_exists(labels_to_medoids))
-        {
-            std::ifstream medoid_stream(labels_to_medoids);
-            assert(medoid_stream.is_open());
-#endif
-            std::string line, token;
-
-            _filter_to_medoid_ids.clear();
-            try
-            {
-                while (std::getline(medoid_stream, line))
-                {
-                    std::istringstream iss(line);
-                    uint32_t cnt = 0;
-                    std::vector<uint32_t> medoids;
-                    LabelT label;
-                    while (std::getline(iss, token, ','))
-                    {
-                        if (cnt == 0)
-                            label = (LabelT)std::stoul(token);
-                        else
-                            medoids.push_back((uint32_t)stoul(token));
-                        cnt++;
-                    }
-                    _filter_to_medoid_ids[label].swap(medoids);
-                }
-            }
-            catch (std::system_error &e)
-            {
-                throw FileException(labels_to_medoids, e, __FUNCSIG__, __FILE__, __LINE__);
-            }
-        }
-        std::string univ_label_file = (unv_label_filepath == nullptr ? "" : unv_label_filepath);
-
-#ifdef EXEC_ENV_OLS
-        if (files.fileExists(univ_label_file))
-        {
-            FileContent& content_univ_label = files.getContent(univ_label_file);
-            std::stringstream universal_label_reader(
-                std::string((const char*)content_univ_label._content, content_univ_label._size));
-#else
-        if (file_exists(univ_label_file))
-=======
     _filter_store = std::make_unique<InMemFilterStore<LabelT>>();
     try
     {
         _filter_index = _filter_store->load(_disk_index_file);
         if (_filter_index)
->>>>>>> 7ac28915
         {
             diskann::cout << "Index has filter support. " << std::endl;
         }
@@ -1747,23 +1432,9 @@
 }
 
 template <typename T, typename LabelT>
-<<<<<<< HEAD
-size_t PQFlashIndex<T, LabelT>::search_string_range(const std::string& str, char ch, size_t start, size_t end)
-{
-    for (; start != end; start++)
-    {
-        if (str[start] == ch)
-        {
-            return start;
-        }
-    }
-
-    return std::string::npos;
-=======
 LabelT PQFlashIndex<T, LabelT>::get_converted_label(const std::string &filter_label)
 {
     return _filter_store->get_converted_label(filter_label);
->>>>>>> 7ac28915
 }
 
 #ifdef EXEC_ENV_OLS
