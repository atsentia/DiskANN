// Copyright (c) Microsoft Corporation. All rights reserved.
// Licensed under the MIT license.

#include <omp.h>

#include <type_traits>

#include "boost/dynamic_bitset.hpp"
#include "index_factory.h"
#include "memory_mapper.h"
#include "timer.h"
#include "tsl/robin_map.h"
#include "tsl/robin_set.h"
#include "windows_customizations.h"
#if defined(DISKANN_RELEASE_UNUSED_TCMALLOC_MEMORY_AT_CHECKPOINTS) && defined(DISKANN_BUILD)
#include "gperftools/malloc_extension.h"
#endif

#ifdef _WINDOWS
#include <xmmintrin.h>
#endif

#include "index.h"

#define MAX_POINTS_FOR_USING_BITSET 10000000

namespace diskann
{
// Initialize an index with metric m, load the data of type T with filename
// (bin), and initialize max_points
template <typename T, typename TagT, typename LabelT>
Index<T, TagT, LabelT>::Index(const IndexConfig &index_config, std::shared_ptr<AbstractDataStore<T>> data_store,
                              std::unique_ptr<AbstractGraphStore> graph_store,
                              std::shared_ptr<AbstractDataStore<T>> pq_data_store)
    : _dist_metric(index_config.metric), _dim(index_config.dimension), _max_points(index_config.max_points),
      _num_frozen_pts(index_config.num_frozen_pts), _dynamic_index(index_config.dynamic_index),
      _enable_tags(index_config.enable_tags), _indexingMaxC(DEFAULT_MAXC), _query_scratch(nullptr),
      _pq_dist(index_config.pq_dist_build), _use_opq(index_config.use_opq),
      _filtered_index(index_config.filtered_index), _num_pq_chunks(index_config.num_pq_chunks),
      _delete_set(new tsl::robin_set<uint32_t>), _conc_consolidate(index_config.concurrent_consolidate)
{
    if (_dynamic_index && !_enable_tags)
    {
        throw ANNException("ERROR: Dynamic Indexing must have tags enabled.", -1, __FUNCSIG__, __FILE__, __LINE__);
    }

    if (_pq_dist)
    {
        if (_dynamic_index)
            throw ANNException("ERROR: Dynamic Indexing not supported with PQ distance based "
                               "index construction",
                               -1, __FUNCSIG__, __FILE__, __LINE__);
        if (_dist_metric == diskann::Metric::INNER_PRODUCT)
            throw ANNException("ERROR: Inner product metrics not yet supported "
                               "with PQ distance "
                               "base index",
                               -1, __FUNCSIG__, __FILE__, __LINE__);
    }

    if (_dynamic_index && _num_frozen_pts == 0)
    {
        _num_frozen_pts = 1;
    }
    // Sanity check. While logically it is correct, max_points = 0 causes
    // downstream problems.
    if (_max_points == 0)
    {
        _max_points = 1;
    }
    const size_t total_internal_points = _max_points + _num_frozen_pts;

    _start = (uint32_t)_max_points;

    _data_store = data_store;
    _pq_data_store = pq_data_store;
    _graph_store = std::move(graph_store);
    if (_filtered_index)
    {
        _filter_store = std::make_unique<InMemFilterStore<LabelT>>(total_internal_points);
    }

    _locks = std::vector<non_recursive_mutex>(total_internal_points);
    if (_enable_tags)
    {
        _location_to_tag.reserve(total_internal_points);
        _tag_to_location.reserve(total_internal_points);
    }

    if (_dynamic_index)
    {
        this->enable_delete(); // enable delete by default for dynamic index
    }

    if (index_config.index_write_params != nullptr)
    {
        _indexingQueueSize = index_config.index_write_params->search_list_size;
        _indexingRange = index_config.index_write_params->max_degree;
        _indexingMaxC = index_config.index_write_params->max_occlusion_size;
        _indexingAlpha = index_config.index_write_params->alpha;
        _filterIndexingQueueSize = index_config.index_write_params->filter_list_size;
        _indexingThreads = index_config.index_write_params->num_threads;
        _saturate_graph = index_config.index_write_params->saturate_graph;

        if (index_config.index_search_params != nullptr)
        {
            uint32_t num_scratch_spaces = index_config.index_search_params->num_search_threads + _indexingThreads;
            initialize_query_scratch(num_scratch_spaces, index_config.index_search_params->initial_search_list_size,
                                     _indexingQueueSize, _indexingRange, _indexingMaxC, _data_store->get_dims());
        }
    }
}

template <typename T, typename TagT, typename LabelT>
Index<T, TagT, LabelT>::Index(Metric m, const size_t dim, const size_t max_points,
                              const std::shared_ptr<IndexWriteParameters> index_parameters,
                              const std::shared_ptr<IndexSearchParams> index_search_params, const size_t num_frozen_pts,
                              const bool dynamic_index, const bool enable_tags, const bool concurrent_consolidate,
                              const bool pq_dist_build, const size_t num_pq_chunks, const bool use_opq,
                              const bool filtered_index)
    : Index(IndexConfigBuilder()
                .with_metric(m)
                .with_dimension(dim)
                .with_max_points(max_points)
                .with_index_write_params(index_parameters)
                .with_index_search_params(index_search_params)
                .with_num_frozen_pts(num_frozen_pts)
                .is_dynamic_index(dynamic_index)
                .is_enable_tags(enable_tags)
                .is_concurrent_consolidate(concurrent_consolidate)
                .is_pq_dist_build(pq_dist_build)
                .is_filtered(filtered_index)
                .with_num_pq_chunks(num_pq_chunks)
                .is_use_opq(use_opq)
                .is_filtered(filtered_index)
                .with_data_type(diskann_type_to_name<T>())
                .build(),
            IndexFactory::construct_datastore<T>(
                DataStoreStrategy::MEMORY,
                max_points + (dynamic_index && num_frozen_pts == 0 ? (size_t)1 : num_frozen_pts), dim, m),
            IndexFactory::construct_graphstore(
                GraphStoreStrategy::MEMORY,
                max_points + (dynamic_index && num_frozen_pts == 0 ? (size_t)1 : num_frozen_pts),
                (size_t)((index_parameters == nullptr ? 0 : index_parameters->max_degree) *
                         defaults::GRAPH_SLACK_FACTOR * 1.05)))
{
    if (_pq_dist)
    {
        _pq_data_store = IndexFactory::construct_pq_datastore<T>(DataStoreStrategy::MEMORY, max_points + num_frozen_pts,
                                                                 dim, m, num_pq_chunks, use_opq);
    }
    else
    {
        _pq_data_store = _data_store;
    }
}

template <typename T, typename TagT, typename LabelT> Index<T, TagT, LabelT>::~Index()
{
    // Ensure that no other activity is happening before dtor()
    std::unique_lock<std::shared_timed_mutex> ul(_update_lock);
    std::unique_lock<std::shared_timed_mutex> cl(_consolidate_lock);
    std::unique_lock<std::shared_timed_mutex> tl(_tag_lock);
    std::unique_lock<std::shared_timed_mutex> dl(_delete_lock);

    for (auto &lock : _locks)
    {
        LockGuard lg(lock);
    }

    if (_opt_graph != nullptr)
    {
        delete[] _opt_graph;
    }

    if (!_query_scratch.empty())
    {
        ScratchStoreManager<InMemQueryScratch<T>> manager(_query_scratch);
        manager.destroy();
    }
}

template <typename T, typename TagT, typename LabelT>
void Index<T, TagT, LabelT>::initialize_query_scratch(uint32_t num_threads, uint32_t search_l, uint32_t indexing_l,
                                                      uint32_t r, uint32_t maxc, size_t dim)
{
    for (uint32_t i = 0; i < num_threads; i++)
    {
        auto scratch = new InMemQueryScratch<T>(search_l, indexing_l, r, maxc, dim, _data_store->get_aligned_dim(),
                                                _data_store->get_alignment_factor(), _pq_dist);
        _query_scratch.push(scratch);
    }
}

template <typename T, typename TagT, typename LabelT> size_t Index<T, TagT, LabelT>::save_tags(std::string tags_file)
{
    if (!_enable_tags)
    {
        diskann::cout << "Not saving tags as they are not enabled." << std::endl;
        return 0;
    }

    size_t tag_bytes_written;
    TagT *tag_data = new TagT[_nd + _num_frozen_pts];
    for (uint32_t i = 0; i < _nd; i++)
    {
        TagT tag;
        if (_location_to_tag.try_get(i, tag))
        {
            tag_data[i] = tag;
        }
        else
        {
            // catering to future when tagT can be any type.
            std::memset((char *)&tag_data[i], 0, sizeof(TagT));
        }
    }
    if (_num_frozen_pts > 0)
    {
        std::memset((char *)&tag_data[_start], 0, sizeof(TagT) * _num_frozen_pts);
    }
    try
    {
        tag_bytes_written = save_bin<TagT>(tags_file, tag_data, _nd + _num_frozen_pts, 1);
    }
    catch (std::system_error &e)
    {
        throw FileException(tags_file, e, __FUNCSIG__, __FILE__, __LINE__);
    }
    delete[] tag_data;
    return tag_bytes_written;
}

template <typename T, typename TagT, typename LabelT> size_t Index<T, TagT, LabelT>::save_data(std::string data_file)
{
    // Note: at this point, either _nd == _max_points or any frozen points have
    // been temporarily moved to _nd, so _nd + _num_frozen_pts is the valid
    // location limit.
    return _data_store->save(data_file, (location_t)(_nd + _num_frozen_pts));
}

// save the graph index on a file as an adjacency list. For each point,
// first store the number of neighbors, and then the neighbor list (each as
// 4 byte uint32_t)
template <typename T, typename TagT, typename LabelT> size_t Index<T, TagT, LabelT>::save_graph(std::string graph_file)
{
    return _graph_store->store(graph_file, _nd + _num_frozen_pts, _num_frozen_pts, _start);
}

template <typename T, typename TagT, typename LabelT>
size_t Index<T, TagT, LabelT>::save_delete_list(const std::string &filename)
{
    if (_delete_set->size() == 0)
    {
        return 0;
    }
    std::unique_ptr<uint32_t[]> delete_list = std::make_unique<uint32_t[]>(_delete_set->size());
    uint32_t i = 0;
    for (auto &del : *_delete_set)
    {
        delete_list[i++] = del;
    }
    return save_bin<uint32_t>(filename, delete_list.get(), _delete_set->size(), 1);
}

template <typename T, typename TagT, typename LabelT>
void Index<T, TagT, LabelT>::save(const char *filename, bool compact_before_save)
{
    diskann::Timer timer;

    std::unique_lock<std::shared_timed_mutex> ul(_update_lock);
    std::unique_lock<std::shared_timed_mutex> cl(_consolidate_lock);
    std::unique_lock<std::shared_timed_mutex> tl(_tag_lock);
    std::unique_lock<std::shared_timed_mutex> dl(_delete_lock);

    if (compact_before_save)
    {
        compact_data();
        compact_frozen_point();
    }
    else
    {
        if (!_data_compacted)
        {
            throw ANNException("Index save for non-compacted index is not yet implemented", -1, __FUNCSIG__, __FILE__,
                               __LINE__);
        }
    }

    if (!_save_as_one_file)
    {
        if (_filtered_index)
        {
            _filter_store->save_medoids(std::string(filename) + "_labels_to_medoids.txt");
            _filter_store->save_label_map(std::string(filename) + "_labels_map.txt");
            _filter_store->save_universal_label(std::string(filename) + "_universal_label.txt");
            _filter_store->save_labels(std::string(filename) + "_labels.txt", _nd + _num_frozen_pts);
            // if data was compacted we need a compacted version of corresponding raw labels to compute GT
            if (compact_before_save && _dynamic_index)
            {
                _filter_store->load_label_map(std::string(filename) + "_labels_map.txt");
                _filter_store->save_raw_labels(std::string(filename) + "_raw_labels.txt", _nd + _num_frozen_pts);
            }
        }

        std::string graph_file = std::string(filename);
        std::string tags_file = std::string(filename) + ".tags";
        std::string data_file = std::string(filename) + ".data";
        std::string delete_list_file = std::string(filename) + ".del";

        // Because the save_* functions use append mode, ensure that
        // the files are deleted before save. Ideally, we should check
        // the error code for delete_file, but will ignore now because
        // delete should succeed if save will succeed.
        delete_file(graph_file);
        save_graph(graph_file);
        delete_file(data_file);
        save_data(data_file);
        delete_file(tags_file);
        save_tags(tags_file);
        delete_file(delete_list_file);
        save_delete_list(delete_list_file);
    }
    else
    {
        diskann::cout << "Save index in a single file currently not supported. "
                         "Not saving the index."
                      << std::endl;
    }

    // If frozen points were temporarily compacted to _nd, move back to
    // _max_points.
    reposition_frozen_point_to_end();

    diskann::cout << "Time taken for save: " << timer.elapsed() / 1000000.0 << "s." << std::endl;
}

#ifdef EXEC_ENV_OLS
template <typename T, typename TagT, typename LabelT>
size_t Index<T, TagT, LabelT>::load_tags(AlignedFileReader &reader)
{
#else
template <typename T, typename TagT, typename LabelT>
size_t Index<T, TagT, LabelT>::load_tags(const std::string tag_filename)
{
    if (_enable_tags && !file_exists(tag_filename))
    {
        diskann::cerr << "Tag file " << tag_filename << " does not exist!" << std::endl;
        throw diskann::ANNException("Tag file " + tag_filename + " does not exist!", -1, __FUNCSIG__, __FILE__,
                                    __LINE__);
    }
#endif
    if (!_enable_tags)
    {
        diskann::cout << "Tags not loaded as tags not enabled." << std::endl;
        return 0;
    }

    size_t file_dim, file_num_points;
    TagT *tag_data;
#ifdef EXEC_ENV_OLS
    load_bin<TagT>(reader, tag_data, file_num_points, file_dim);
#else
    load_bin<TagT>(std::string(tag_filename), tag_data, file_num_points, file_dim);
#endif

    if (file_dim != 1)
    {
        std::stringstream stream;
        stream << "ERROR: Found " << file_dim << " dimensions for tags,"
               << "but tag file must have 1 dimension." << std::endl;
        diskann::cerr << stream.str() << std::endl;
        delete[] tag_data;
        throw diskann::ANNException(stream.str(), -1, __FUNCSIG__, __FILE__, __LINE__);
    }

    const size_t num_data_points = file_num_points - _num_frozen_pts;
    _location_to_tag.reserve(num_data_points);
    _tag_to_location.reserve(num_data_points);
    for (uint32_t i = 0; i < (uint32_t)num_data_points; i++)
    {
        TagT tag = *(tag_data + i);
        if (_delete_set->find(i) == _delete_set->end())
        {
            _location_to_tag.set(i, tag);
            _tag_to_location[tag] = i;
        }
    }
    diskann::cout << "Tags loaded." << std::endl;
    delete[] tag_data;
    return file_num_points;
}

template <typename T, typename TagT, typename LabelT>
#ifdef EXEC_ENV_OLS
size_t Index<T, TagT, LabelT>::load_data(AlignedFileReader &reader)
{
#else
size_t Index<T, TagT, LabelT>::load_data(std::string filename)
{
#endif
    size_t file_dim, file_num_points;
#ifdef EXEC_ENV_OLS
    diskann::get_bin_metadata(reader, file_num_points, file_dim);
#else
    if (!file_exists(filename))
    {
        std::stringstream stream;
        stream << "ERROR: data file " << filename << " does not exist." << std::endl;
        diskann::cerr << stream.str() << std::endl;
        throw diskann::ANNException(stream.str(), -1, __FUNCSIG__, __FILE__, __LINE__);
    }
    diskann::get_bin_metadata(filename, file_num_points, file_dim);
#endif

    // since we are loading a new dataset, _empty_slots must be cleared
    _empty_slots.clear();

    if (file_dim != _dim)
    {
        std::stringstream stream;
        stream << "ERROR: Driver requests loading " << _dim << " dimension,"
               << "but file has " << file_dim << " dimension." << std::endl;
        diskann::cerr << stream.str() << std::endl;
        throw diskann::ANNException(stream.str(), -1, __FUNCSIG__, __FILE__, __LINE__);
    }

    if (file_num_points > _max_points + _num_frozen_pts)
    {
        // update and tag lock acquired in load() before calling load_data
        resize(file_num_points - _num_frozen_pts);
    }

#ifdef EXEC_ENV_OLS
    // REFACTOR TODO: Must figure out how to support aligned reader in a clean
    // manner.
    copy_aligned_data_from_file<T>(reader, _data, file_num_points, file_dim, _data_store->get_aligned_dim());
#else
    _data_store->load(filename); // offset == 0.
#endif
    return file_num_points;
}

#ifdef EXEC_ENV_OLS
template <typename T, typename TagT, typename LabelT>
size_t Index<T, TagT, LabelT>::load_delete_set(AlignedFileReader &reader)
{
#else
template <typename T, typename TagT, typename LabelT>
size_t Index<T, TagT, LabelT>::load_delete_set(const std::string &filename)
{
#endif
    std::unique_ptr<uint32_t[]> delete_list;
    size_t npts, ndim;

#ifdef EXEC_ENV_OLS
    diskann::load_bin<uint32_t>(reader, delete_list, npts, ndim);
#else
    diskann::load_bin<uint32_t>(filename, delete_list, npts, ndim);
#endif
    assert(ndim == 1);
    for (uint32_t i = 0; i < npts; i++)
    {
        _delete_set->insert(delete_list[i]);
    }
    return npts;
}

// load the index from file and update the max_degree, cur (navigating
// node loc), and _final_graph (adjacency list)
template <typename T, typename TagT, typename LabelT>
#ifdef EXEC_ENV_OLS
void Index<T, TagT, LabelT>::load(AlignedFileReader &reader, uint32_t num_threads, uint32_t search_l)
{
#else
void Index<T, TagT, LabelT>::load(const char *filename, uint32_t num_threads, uint32_t search_l)
{
#endif
    std::unique_lock<std::shared_timed_mutex> ul(_update_lock);
    std::unique_lock<std::shared_timed_mutex> cl(_consolidate_lock);
    std::unique_lock<std::shared_timed_mutex> tl(_tag_lock);
    std::unique_lock<std::shared_timed_mutex> dl(_delete_lock);

    _has_built = true;

    size_t tags_file_num_pts = 0, graph_num_pts = 0, data_file_num_pts = 0, label_num_pts = 0;

    std::string mem_index_file(filename);
    std::string labels_file = mem_index_file + "_labels.txt";
    std::string labels_to_medoids = mem_index_file + "_labels_to_medoids.txt";
    std::string labels_map_file = mem_index_file + "_labels_map.txt";

    if (!_save_as_one_file)
    {
        // For DLVS Store, we will not support saving the index in multiple
        // files.
#ifndef EXEC_ENV_OLS
        std::string data_file = std::string(filename) + ".data";
        std::string tags_file = std::string(filename) + ".tags";
        std::string delete_set_file = std::string(filename) + ".del";
        std::string graph_file = std::string(filename);
        data_file_num_pts = load_data(data_file);
        if (file_exists(delete_set_file))
        {
            load_delete_set(delete_set_file);
        }
        if (_enable_tags)
        {
            tags_file_num_pts = load_tags(tags_file);
        }
        graph_num_pts = load_graph(graph_file, data_file_num_pts);
#endif
    }
    else
    {
        diskann::cout << "Single index file saving/loading support not yet "
                         "enabled. Not loading the index."
                      << std::endl;
        return;
    }

    if (data_file_num_pts != graph_num_pts || (data_file_num_pts != tags_file_num_pts && _enable_tags))
    {
        std::stringstream stream;
        stream << "ERROR: When loading index, loaded " << data_file_num_pts << " points from datafile, "
               << graph_num_pts << " from graph, and " << tags_file_num_pts
               << " tags, with num_frozen_pts being set to " << _num_frozen_pts << " in constructor." << std::endl;
        diskann::cerr << stream.str() << std::endl;
        throw diskann::ANNException(stream.str(), -1, __FUNCSIG__, __FILE__, __LINE__);
    }

    if (file_exists(labels_file))
    {
        if (_filter_store == nullptr)
        {
            _filter_store = std::make_unique<InMemFilterStore<LabelT>>(_max_points + _num_frozen_pts);
        }
        _filter_store->load_label_map(labels_map_file);
        label_num_pts = _filter_store->load_labels(labels_file);
        assert(label_num_pts == data_file_num_pts);
        _filter_store->load_medoids(labels_to_medoids);
        _filter_store->load_universal_labels(std::string(filename) + "_universal_label.txt");
    }

    _nd = data_file_num_pts - _num_frozen_pts;
    _empty_slots.clear();
    _empty_slots.reserve(_max_points);
    for (auto i = _nd; i < _max_points; i++)
    {
        _empty_slots.insert((uint32_t)i);
    }

    reposition_frozen_point_to_end();
    diskann::cout << "Num frozen points:" << _num_frozen_pts << " _nd: " << _nd << " _start: " << _start
                  << " size(_location_to_tag): " << _location_to_tag.size()
                  << " size(_tag_to_location):" << _tag_to_location.size() << " Max points: " << _max_points
                  << std::endl;

    // For incremental index, _query_scratch is initialized in the constructor.
    // For the bulk index, the params required to initialize _query_scratch
    // are known only at load time, hence this check and the call to
    // initialize_q_s().
    if (_query_scratch.size() == 0)
    {
        initialize_query_scratch(num_threads, search_l, search_l, (uint32_t)_graph_store->get_max_range_of_graph(),
                                 _indexingMaxC, _dim);
    }
}

#ifndef EXEC_ENV_OLS
template <typename T, typename TagT, typename LabelT>
size_t Index<T, TagT, LabelT>::get_graph_num_frozen_points(const std::string &graph_file)
{
    size_t expected_file_size;
    uint32_t max_observed_degree, start;
    size_t file_frozen_pts;

    std::ifstream in;
    in.exceptions(std::ios::badbit | std::ios::failbit);

    in.open(graph_file, std::ios::binary);
    in.read((char *)&expected_file_size, sizeof(size_t));
    in.read((char *)&max_observed_degree, sizeof(uint32_t));
    in.read((char *)&start, sizeof(uint32_t));
    in.read((char *)&file_frozen_pts, sizeof(size_t));

    return file_frozen_pts;
}
#endif

#ifdef EXEC_ENV_OLS
template <typename T, typename TagT, typename LabelT>
size_t Index<T, TagT, LabelT>::load_graph(AlignedFileReader &reader, size_t expected_num_points)
{
#else

template <typename T, typename TagT, typename LabelT>
size_t Index<T, TagT, LabelT>::load_graph(std::string filename, size_t expected_num_points)
{
#endif
    auto res = _graph_store->load(filename, expected_num_points);
    _start = std::get<1>(res);
    _num_frozen_pts = std::get<2>(res);
    return std::get<0>(res);
}

template <typename T, typename TagT, typename LabelT>
int Index<T, TagT, LabelT>::_get_vector_by_tag(TagType &tag, DataType &vec)
{
    try
    {
        TagT tag_val = std::any_cast<TagT>(tag);
        T *vec_val = std::any_cast<T *>(vec);
        return this->get_vector_by_tag(tag_val, vec_val);
    }
    catch (const std::bad_any_cast &e)
    {
        throw ANNException("Error: bad any cast while performing _get_vector_by_tags() " + std::string(e.what()), -1);
    }
    catch (const std::exception &e)
    {
        throw ANNException("Error: " + std::string(e.what()), -1);
    }
}

template <typename T, typename TagT, typename LabelT> int Index<T, TagT, LabelT>::get_vector_by_tag(TagT &tag, T *vec)
{
    std::shared_lock<std::shared_timed_mutex> lock(_tag_lock);
    if (_tag_to_location.find(tag) == _tag_to_location.end())
    {
        diskann::cout << "Tag " << tag << " does not exist" << std::endl;
        return -1;
    }

    location_t location = _tag_to_location[tag];
    _data_store->get_vector(location, vec);

    return 0;
}

template <typename T, typename TagT, typename LabelT> uint32_t Index<T, TagT, LabelT>::calculate_entry_point()
{
    // REFACTOR TODO: This function does not support multi-threaded calculation of medoid.
    // Must revisit if perf is a concern.
    return _data_store->calculate_medoid();
}

template <typename T, typename TagT, typename LabelT> std::vector<uint32_t> Index<T, TagT, LabelT>::get_init_ids()
{
    std::vector<uint32_t> init_ids;
    init_ids.reserve(1 + _num_frozen_pts);

    init_ids.emplace_back(_start);

    for (uint32_t frozen = (uint32_t)_max_points; frozen < _max_points + _num_frozen_pts; frozen++)
    {
        if (frozen != _start)
        {
            init_ids.emplace_back(frozen);
        }
    }

    return init_ids;
}

template <typename T, typename TagT, typename LabelT>
void Index<T, TagT, LabelT>::calculate_best_medoids(const size_t num_points_to_load,
                                                          const uint32_t num_candidates)
{
    _label_to_medoid_id.clear();
    std::unordered_map<LabelT, std::vector<uint32_t>> label_to_points;
    tsl::robin_set<LabelT> label_set = _filter_store->get_all_label_set();
                
    for (uint32_t point_id = 0; point_id < num_points_to_load; point_id++)
    {
        for (auto label : _filter_store->get_labels_by_location(point_id))
        {
            std::pair<bool, LabelT> universal_label = _filter_store->get_universal_label();
            if (universal_label.first == true && universal_label.second == label)
            {
                label_to_points[label].emplace_back(point_id);
            }
            else
            {
                for (typename tsl::robin_set<LabelT>::size_type lbl = 0; lbl < label_set.size(); lbl++)
                {
                    auto itr = label_set.begin();
                    std::advance(itr, lbl);
                    auto &x = *itr;
                    label_to_points[x].emplace_back(point_id);
                }
            }
        }
    }

    uint32_t num_cands = num_candidates;
    for (auto itr = label_set.begin(); itr != label_set.end(); itr++)
    {
        uint32_t best_medoid_count = std::numeric_limits<uint32_t>::max();
        auto &curr_label = *itr;
        uint32_t best_medoid;
        auto labeled_points = label_to_points[curr_label];
        for (uint32_t cnd = 0; cnd < num_cands; cnd++)
        {
            uint32_t cur_cnd = labeled_points[rand() % labeled_points.size()];
            uint32_t cur_cnt = std::numeric_limits<uint32_t>::max();
            if (_medoid_counts.find(cur_cnd) == _medoid_counts.end())
            {
                _medoid_counts[cur_cnd] = 0;
                cur_cnt = 0;
            }
            else
            {
                cur_cnt = _medoid_counts[cur_cnd];
            }
            if (cur_cnt < best_medoid_count)
            {
                best_medoid_count = cur_cnt;
                best_medoid = cur_cnd;
            }
        }
        _label_to_medoid_id[curr_label] = best_medoid;
        _medoid_counts[best_medoid]++;
    }
}


// Find common filter between a node's labels and a given set of labels, while
// taking into account universal label
template <typename T, typename TagT, typename LabelT>
bool Index<T, TagT, LabelT>::detect_common_filters(uint32_t point_id, bool search_invocation,
                                                   const std::vector<LabelT> &incoming_labels)
{
    return _filter_store->detect_common_filters(point_id, search_invocation, incoming_labels);
}

template <typename T, typename TagT, typename LabelT>
std::pair<uint32_t, uint32_t> Index<T, TagT, LabelT>::iterate_to_fixed_point(
    InMemQueryScratch<T> *scratch, const uint32_t Lsize, const std::vector<uint32_t> &init_ids, bool use_filter,
    const std::vector<LabelT> &filter_labels, bool search_invocation)
{
    std::vector<Neighbor> &expanded_nodes = scratch->pool();
    NeighborPriorityQueue &best_L_nodes = scratch->best_l_nodes();
    best_L_nodes.reserve(Lsize);
    tsl::robin_set<uint32_t> &inserted_into_pool_rs = scratch->inserted_into_pool_rs();
    boost::dynamic_bitset<> &inserted_into_pool_bs = scratch->inserted_into_pool_bs();
    std::vector<uint32_t> &id_scratch = scratch->id_scratch();
    std::vector<float> &dist_scratch = scratch->dist_scratch();
    assert(id_scratch.size() == 0);

    T *aligned_query = scratch->aligned_query();

    float *pq_dists = nullptr;

    _pq_data_store->preprocess_query(aligned_query, scratch);

    if (expanded_nodes.size() > 0 || id_scratch.size() > 0)
    {
        throw ANNException("ERROR: Clear scratch space before passing.", -1, __FUNCSIG__, __FILE__, __LINE__);
    }

    // Decide whether to use bitset or robin set to mark visited nodes
    auto total_num_points = _max_points + _num_frozen_pts;
    bool fast_iterate = total_num_points <= MAX_POINTS_FOR_USING_BITSET;

    if (fast_iterate)
    {
        if (inserted_into_pool_bs.size() < total_num_points)
        {
            // hopefully using 2X will reduce the number of allocations.
            auto resize_size =
                2 * total_num_points > MAX_POINTS_FOR_USING_BITSET ? MAX_POINTS_FOR_USING_BITSET : 2 * total_num_points;
            inserted_into_pool_bs.resize(resize_size);
        }
    }

    // Lambda to determine if a node has been visited
    auto is_not_visited = [this, fast_iterate, &inserted_into_pool_bs, &inserted_into_pool_rs](const uint32_t id) {
        return fast_iterate ? inserted_into_pool_bs[id] == 0
                            : inserted_into_pool_rs.find(id) == inserted_into_pool_rs.end();
    };

    // Lambda to batch compute query<-> node distances in PQ space
    auto compute_dists = [this, scratch, pq_dists](const std::vector<uint32_t> &ids, std::vector<float> &dists_out) {
        _pq_data_store->get_distance(scratch->aligned_query(), ids, dists_out, scratch);
    };

    // Initialize the candidate pool with starting points
    for (auto id : init_ids)
    {
        if (id >= _max_points + _num_frozen_pts)
        {
            diskann::cerr << "Out of range loc found as an edge : " << id << std::endl;
            throw diskann::ANNException(std::string("Wrong loc") + std::to_string(id), -1, __FUNCSIG__, __FILE__,
                                        __LINE__);
        }

        if (use_filter)
        {
            if (!_filter_store->detect_common_filters(id, search_invocation, filter_labels))
                continue;
        }

        if (is_not_visited(id))
        {
            if (fast_iterate)
            {
                inserted_into_pool_bs[id] = 1;
            }
            else
            {
                inserted_into_pool_rs.insert(id);
            }

            float distance;
            uint32_t ids[] = {id};
            float distances[] = {std::numeric_limits<float>::max()};
            _pq_data_store->get_distance(aligned_query, ids, 1, distances, scratch);
            distance = distances[0];

            Neighbor nn = Neighbor(id, distance);
            best_L_nodes.insert(nn);
        }
    }

    uint32_t hops = 0;
    uint32_t cmps = 0;

    while (best_L_nodes.has_unexpanded_node())
    {
        auto nbr = best_L_nodes.closest_unexpanded();
        auto n = nbr.id;

        // Add node to expanded nodes to create pool for prune later
        if (!search_invocation)
        {
            if (!use_filter)
            {
                expanded_nodes.emplace_back(nbr);
            }
            else
            { // in filter based indexing, the same point might invoke
                // multiple iterate_to_fixed_points, so need to be careful
                // not to add the same item to pool multiple times.
                if (std::find(expanded_nodes.begin(), expanded_nodes.end(), nbr) == expanded_nodes.end())
                {
                    expanded_nodes.emplace_back(nbr);
                }
            }
        }

        // Find which of the nodes in des have not been visited before
        id_scratch.clear();
        dist_scratch.clear();
        if (_dynamic_index)
        {
            LockGuard guard(_locks[n]);
            for (auto id : _graph_store->get_neighbours(n))
            {
                assert(id < _max_points + _num_frozen_pts);

                if (use_filter)
                {
                    // NOTE: NEED TO CHECK IF THIS CORRECT WITH NEW LOCKS.
                    if (!_filter_store->detect_common_filters(id, search_invocation, filter_labels))
                        continue;
                }

                if (is_not_visited(id))
                {
                    id_scratch.push_back(id);
                }
            }
        }
        else
        {
            _locks[n].lock();
            auto nbrs = _graph_store->get_neighbours(n);
            _locks[n].unlock();
            for (auto id : nbrs)
            {
                assert(id < _max_points + _num_frozen_pts);

                if (use_filter)
                {
                    // NOTE: NEED TO CHECK IF THIS CORRECT WITH NEW LOCKS.
                    if (!detect_common_filters(id, search_invocation, filter_labels))
                        continue;
                }

                if (is_not_visited(id))
                {
                    id_scratch.push_back(id);
                }
            }
        }

        // Mark nodes visited
        for (auto id : id_scratch)
        {
            if (fast_iterate)
            {
                inserted_into_pool_bs[id] = 1;
            }
            else
            {
                inserted_into_pool_rs.insert(id);
            }
        }

        assert(dist_scratch.capacity() >= id_scratch.size());
        compute_dists(id_scratch, dist_scratch);
        cmps += (uint32_t)id_scratch.size();

        // Insert <id, dist> pairs into the pool of candidates
        for (size_t m = 0; m < id_scratch.size(); ++m)
        {
            best_L_nodes.insert(Neighbor(id_scratch[m], dist_scratch[m]));
        }
    }
    return std::make_pair(hops, cmps);
}

template <typename T, typename TagT, typename LabelT>
void Index<T, TagT, LabelT>::search_for_point_and_prune(int location, uint32_t Lindex,
                                                        std::vector<uint32_t> &pruned_list,
                                                        InMemQueryScratch<T> *scratch, bool use_filter,
                                                        uint32_t filteredLindex)
{
    const std::vector<uint32_t> init_ids = get_init_ids();
    const std::vector<LabelT> unused_filter_label;

    if (!use_filter)
    {
        _data_store->get_vector(location, scratch->aligned_query());
        iterate_to_fixed_point(scratch, Lindex, init_ids, false, unused_filter_label, false);
    }
    else
    {
        std::shared_lock<std::shared_timed_mutex> tl(_tag_lock, std::defer_lock);
        if (_dynamic_index)
            tl.lock();
        std::vector<uint32_t> filter_specific_start_nodes;
        for (auto &x : _filter_store->get_labels_by_location(location))
            filter_specific_start_nodes.emplace_back(_filter_store->get_medoid_by_label(x));

        if (_dynamic_index)
            tl.unlock();

        _data_store->get_vector(location, scratch->aligned_query());
<<<<<<< HEAD
        iterate_to_fixed_point(scratch->aligned_query(), filteredLindex, filter_specific_start_nodes, scratch, true,
                               _filter_store->get_labels_by_location(location), false);
=======
        iterate_to_fixed_point(scratch, filteredLindex, filter_specific_start_nodes, true,
                               _location_to_labels[location], false);
>>>>>>> 38cf26d8

        // combine candidate pools obtained with filter and unfiltered criteria.
        std::set<Neighbor> best_candidate_pool;
        for (auto filtered_neighbor : scratch->pool())
        {
            best_candidate_pool.insert(filtered_neighbor);
        }

        // clear scratch for finding unfiltered candidates
        scratch->clear();

        _data_store->get_vector(location, scratch->aligned_query());
        iterate_to_fixed_point(scratch, Lindex, init_ids, false, unused_filter_label, false);

        for (auto unfiltered_neighbour : scratch->pool())
        {
            // insert if this neighbour is not already in best_candidate_pool
            if (best_candidate_pool.find(unfiltered_neighbour) == best_candidate_pool.end())
            {
                best_candidate_pool.insert(unfiltered_neighbour);
            }
        }

        scratch->pool().clear();
        std::copy(best_candidate_pool.begin(), best_candidate_pool.end(), std::back_inserter(scratch->pool()));
    }

    auto &pool = scratch->pool();

    for (uint32_t i = 0; i < pool.size(); i++)
    {
        if (pool[i].id == (uint32_t)location)
        {
            pool.erase(pool.begin() + i);
            i--;
        }
    }

    if (pruned_list.size() > 0)
    {
        throw diskann::ANNException("ERROR: non-empty pruned_list passed", -1, __FUNCSIG__, __FILE__, __LINE__);
    }

    prune_neighbors(location, pool, pruned_list, scratch);

    assert(!pruned_list.empty());
    assert(_graph_store->get_total_points() == _max_points + _num_frozen_pts);
}

template <typename T, typename TagT, typename LabelT>
void Index<T, TagT, LabelT>::occlude_list(const uint32_t location, std::vector<Neighbor> &pool, const float alpha,
                                          const uint32_t degree, const uint32_t maxc, std::vector<uint32_t> &result,
                                          InMemQueryScratch<T> *scratch,
                                          const tsl::robin_set<uint32_t> *const delete_set_ptr)
{
    if (pool.size() == 0)
        return;

    // Truncate pool at maxc and initialize scratch spaces
    assert(std::is_sorted(pool.begin(), pool.end()));
    assert(result.size() == 0);
    if (pool.size() > maxc)
        pool.resize(maxc);
    std::vector<float> &occlude_factor = scratch->occlude_factor();
    // occlude_list can be called with the same scratch more than once by
    // search_for_point_and_add_link through inter_insert.
    occlude_factor.clear();
    // Initialize occlude_factor to pool.size() many 0.0f values for correctness
    occlude_factor.insert(occlude_factor.end(), pool.size(), 0.0f);

    float cur_alpha = 1;
    while (cur_alpha <= alpha && result.size() < degree)
    {
        // used for MIPS, where we store a value of eps in cur_alpha to
        // denote pruned out entries which we can skip in later rounds.
        float eps = cur_alpha + 0.01f;

        for (auto iter = pool.begin(); result.size() < degree && iter != pool.end(); ++iter)
        {
            if (occlude_factor[iter - pool.begin()] > cur_alpha)
            {
                continue;
            }
            // Set the entry to float::max so that is not considered again
            occlude_factor[iter - pool.begin()] = std::numeric_limits<float>::max();
            // Add the entry to the result if its not been deleted, and doesn't
            // add a self loop
            if (delete_set_ptr == nullptr || delete_set_ptr->find(iter->id) == delete_set_ptr->end())
            {
                if (iter->id != location)
                {
                    result.push_back(iter->id);
                }
            }

            // Update occlude factor for points from iter+1 to pool.end()
            for (auto iter2 = iter + 1; iter2 != pool.end(); iter2++)
            {
                auto t = iter2 - pool.begin();
                if (occlude_factor[t] > alpha)
                    continue;

                bool prune_allowed = true;
                if (_filtered_index)
                {
                    uint32_t a = iter->id;
                    uint32_t b = iter2->id;
                    for (auto &x : _filter_store->get_labels_by_location(b))
                    {
                        if (std::find(_filter_store->get_labels_by_location(a).begin(),
                                      _filter_store->get_labels_by_location(a).end(),
                                      x) == _filter_store->get_labels_by_location(a).end())
                        {
                            prune_allowed = false;
                        }
                        if (!prune_allowed)
                            break;
                    }
                }
                if (!prune_allowed)
                    continue;

                float djk = _data_store->get_distance(iter2->id, iter->id);
                if (_dist_metric == diskann::Metric::L2 || _dist_metric == diskann::Metric::COSINE)
                {
                    occlude_factor[t] = (djk == 0) ? std::numeric_limits<float>::max()
                                                   : std::max(occlude_factor[t], iter2->distance / djk);
                }
                else if (_dist_metric == diskann::Metric::INNER_PRODUCT)
                {
                    // Improvization for flipping max and min dist for MIPS
                    float x = -iter2->distance;
                    float y = -djk;
                    if (y > cur_alpha * x)
                    {
                        occlude_factor[t] = std::max(occlude_factor[t], eps);
                    }
                }
            }
        }
        cur_alpha *= 1.2f;
    }
}

template <typename T, typename TagT, typename LabelT>
void Index<T, TagT, LabelT>::prune_neighbors(const uint32_t location, std::vector<Neighbor> &pool,
                                             std::vector<uint32_t> &pruned_list, InMemQueryScratch<T> *scratch)
{
    prune_neighbors(location, pool, _indexingRange, _indexingMaxC, _indexingAlpha, pruned_list, scratch);
}

template <typename T, typename TagT, typename LabelT>
void Index<T, TagT, LabelT>::prune_neighbors(const uint32_t location, std::vector<Neighbor> &pool, const uint32_t range,
                                             const uint32_t max_candidate_size, const float alpha,
                                             std::vector<uint32_t> &pruned_list, InMemQueryScratch<T> *scratch)
{
    if (pool.size() == 0)
    {
        // if the pool is empty, behave like a noop
        pruned_list.clear();
        return;
    }

    // If using _pq_build, over-write the PQ distances with actual distances
    // REFACTOR PQ: TODO: How to get rid of this!?
    if (_pq_dist)
    {
        for (auto &ngh : pool)
            ngh.distance = _data_store->get_distance(ngh.id, location);
    }

    // sort the pool based on distance to query and prune it with occlude_list
    std::sort(pool.begin(), pool.end());
    pruned_list.clear();
    pruned_list.reserve(range);

    occlude_list(location, pool, alpha, range, max_candidate_size, pruned_list, scratch);
    assert(pruned_list.size() <= range);

    if (_saturate_graph && alpha > 1)
    {
        for (const auto &node : pool)
        {
            if (pruned_list.size() >= range)
                break;
            if ((std::find(pruned_list.begin(), pruned_list.end(), node.id) == pruned_list.end()) &&
                node.id != location)
                pruned_list.push_back(node.id);
        }
    }
}

template <typename T, typename TagT, typename LabelT>
void Index<T, TagT, LabelT>::inter_insert(uint32_t n, std::vector<uint32_t> &pruned_list, const uint32_t range,
                                          InMemQueryScratch<T> *scratch)
{
    const auto &src_pool = pruned_list;

    assert(!src_pool.empty());

    for (auto des : src_pool)
    {
        // des.loc is the loc of the neighbors of n
        assert(des < _max_points + _num_frozen_pts);
        // des_pool contains the neighbors of the neighbors of n
        std::vector<uint32_t> copy_of_neighbors;
        bool prune_needed = false;
        {
            LockGuard guard(_locks[des]);
            auto &des_pool = _graph_store->get_neighbours(des);
            if (std::find(des_pool.begin(), des_pool.end(), n) == des_pool.end())
            {
                if (des_pool.size() < (uint64_t)(defaults::GRAPH_SLACK_FACTOR * range))
                {
                    // des_pool.emplace_back(n);
                    _graph_store->add_neighbour(des, n);
                    prune_needed = false;
                }
                else
                {
                    copy_of_neighbors.reserve(des_pool.size() + 1);
                    copy_of_neighbors = des_pool;
                    copy_of_neighbors.push_back(n);
                    prune_needed = true;
                }
            }
        } // des lock is released by this point

        if (prune_needed)
        {
            tsl::robin_set<uint32_t> dummy_visited(0);
            std::vector<Neighbor> dummy_pool(0);

            size_t reserveSize = (size_t)(std::ceil(1.05 * defaults::GRAPH_SLACK_FACTOR * range));
            dummy_visited.reserve(reserveSize);
            dummy_pool.reserve(reserveSize);

            for (auto cur_nbr : copy_of_neighbors)
            {
                if (dummy_visited.find(cur_nbr) == dummy_visited.end() && cur_nbr != des)
                {
                    float dist = _data_store->get_distance(des, cur_nbr);
                    dummy_pool.emplace_back(Neighbor(cur_nbr, dist));
                    dummy_visited.insert(cur_nbr);
                }
            }
            std::vector<uint32_t> new_out_neighbors;
            prune_neighbors(des, dummy_pool, new_out_neighbors, scratch);
            {
                LockGuard guard(_locks[des]);

                _graph_store->set_neighbours(des, new_out_neighbors);
            }
        }
    }
}

template <typename T, typename TagT, typename LabelT>
void Index<T, TagT, LabelT>::inter_insert(uint32_t n, std::vector<uint32_t> &pruned_list, InMemQueryScratch<T> *scratch)
{
    inter_insert(n, pruned_list, _indexingRange, scratch);
}

template <typename T, typename TagT, typename LabelT> void Index<T, TagT, LabelT>::link()
{
    uint32_t num_threads = _indexingThreads;
    if (num_threads != 0)
        omp_set_num_threads(num_threads);

    /* visit_order is a vector that is initialized to the entire graph */
    std::vector<uint32_t> visit_order;
    std::vector<diskann::Neighbor> pool, tmp;
    tsl::robin_set<uint32_t> visited;
    visit_order.reserve(_nd + _num_frozen_pts);
    for (uint32_t i = 0; i < (uint32_t)_nd; i++)
    {
        visit_order.emplace_back(i);
    }

    // If there are any frozen points, add them all.
    for (uint32_t frozen = (uint32_t)_max_points; frozen < _max_points + _num_frozen_pts; frozen++)
    {
        visit_order.emplace_back(frozen);
    }

    // if there are frozen points, the first such one is set to be the _start
    if (_num_frozen_pts > 0)
        _start = (uint32_t)_max_points;
    else
        _start = calculate_entry_point();

    diskann::Timer link_timer;

#pragma omp parallel for schedule(dynamic, 2048)
    for (int64_t node_ctr = 0; node_ctr < (int64_t)(visit_order.size()); node_ctr++)
    {
        auto node = visit_order[node_ctr];

        // Find and add appropriate graph edges
        ScratchStoreManager<InMemQueryScratch<T>> manager(_query_scratch);
        auto scratch = manager.scratch_space();
        std::vector<uint32_t> pruned_list;
        if (_filtered_index)
        {
            search_for_point_and_prune(node, _indexingQueueSize, pruned_list, scratch, true, _filterIndexingQueueSize);
        }
        else
        {
            search_for_point_and_prune(node, _indexingQueueSize, pruned_list, scratch);
        }
        assert(pruned_list.size() > 0);

        {
            LockGuard guard(_locks[node]);

            _graph_store->set_neighbours(node, pruned_list);
            assert(_graph_store->get_neighbours((location_t)node).size() <= _indexingRange);
        }

        inter_insert(node, pruned_list, scratch);

        if (node_ctr % 100000 == 0)
        {
            diskann::cout << "\r" << (100.0 * node_ctr) / (visit_order.size()) << "% of index build completed."
                          << std::flush;
        }
    }

    if (_nd > 0)
    {
        diskann::cout << "Starting final cleanup.." << std::flush;
    }
#pragma omp parallel for schedule(dynamic, 2048)
    for (int64_t node_ctr = 0; node_ctr < (int64_t)(visit_order.size()); node_ctr++)
    {
        auto node = visit_order[node_ctr];
        if (_graph_store->get_neighbours((location_t)node).size() > _indexingRange)
        {
            ScratchStoreManager<InMemQueryScratch<T>> manager(_query_scratch);
            auto scratch = manager.scratch_space();

            tsl::robin_set<uint32_t> dummy_visited(0);
            std::vector<Neighbor> dummy_pool(0);
            std::vector<uint32_t> new_out_neighbors;

            for (auto cur_nbr : _graph_store->get_neighbours((location_t)node))
            {
                if (dummy_visited.find(cur_nbr) == dummy_visited.end() && cur_nbr != node)
                {
                    float dist = _data_store->get_distance(node, cur_nbr);
                    dummy_pool.emplace_back(Neighbor(cur_nbr, dist));
                    dummy_visited.insert(cur_nbr);
                }
            }
            prune_neighbors(node, dummy_pool, new_out_neighbors, scratch);

            _graph_store->clear_neighbours((location_t)node);
            _graph_store->set_neighbours((location_t)node, new_out_neighbors);
        }
    }
    if (_nd > 0)
    {
        diskann::cout << "done. Link time: " << ((double)link_timer.elapsed() / (double)1000000) << "s" << std::endl;
    }
}

template <typename T, typename TagT, typename LabelT>
void Index<T, TagT, LabelT>::prune_all_neighbors(const uint32_t max_degree, const uint32_t max_occlusion_size,
                                                 const float alpha)
{
    const uint32_t range = max_degree;
    const uint32_t maxc = max_occlusion_size;

    _filtered_index = true;

    diskann::Timer timer;
#pragma omp parallel for
    for (int64_t node = 0; node < (int64_t)(_max_points + _num_frozen_pts); node++)
    {
        if ((size_t)node < _nd || (size_t)node >= _max_points)
        {
            if (_graph_store->get_neighbours((location_t)node).size() > range)
            {
                tsl::robin_set<uint32_t> dummy_visited(0);
                std::vector<Neighbor> dummy_pool(0);
                std::vector<uint32_t> new_out_neighbors;

                ScratchStoreManager<InMemQueryScratch<T>> manager(_query_scratch);
                auto scratch = manager.scratch_space();

                for (auto cur_nbr : _graph_store->get_neighbours((location_t)node))
                {
                    if (dummy_visited.find(cur_nbr) == dummy_visited.end() && cur_nbr != node)
                    {
                        float dist = _data_store->get_distance((location_t)node, (location_t)cur_nbr);
                        dummy_pool.emplace_back(Neighbor(cur_nbr, dist));
                        dummy_visited.insert(cur_nbr);
                    }
                }

                prune_neighbors((uint32_t)node, dummy_pool, range, maxc, alpha, new_out_neighbors, scratch);
                _graph_store->clear_neighbours((location_t)node);
                _graph_store->set_neighbours((location_t)node, new_out_neighbors);
            }
        }
    }

    diskann::cout << "Prune time : " << timer.elapsed() / 1000 << "ms" << std::endl;
    size_t max = 0, min = 1 << 30, total = 0, cnt = 0;
    for (size_t i = 0; i < _max_points + _num_frozen_pts; i++)
    {
        if (i < _nd || i >= _max_points)
        {
            const std::vector<uint32_t> &pool = _graph_store->get_neighbours((location_t)i);
            max = (std::max)(max, pool.size());
            min = (std::min)(min, pool.size());
            total += pool.size();
            if (pool.size() < 2)
                cnt++;
        }
    }
    if (min > max)
        min = max;
    if (_nd > 0)
    {
        diskann::cout << "Index built with degree: max:" << max
                      << "  avg:" << (float)total / (float)(_nd + _num_frozen_pts) << "  min:" << min
                      << "  count(deg<2):" << cnt << std::endl;
    }
}

// REFACTOR
template <typename T, typename TagT, typename LabelT>
void Index<T, TagT, LabelT>::set_start_points(const T *data, size_t data_count)
{
    std::unique_lock<std::shared_timed_mutex> ul(_update_lock);
    std::unique_lock<std::shared_timed_mutex> tl(_tag_lock);
    if (_nd > 0)
        throw ANNException("Can not set starting point for a non-empty index", -1, __FUNCSIG__, __FILE__, __LINE__);

    if (data_count != _num_frozen_pts * _dim)
        throw ANNException("Invalid number of points", -1, __FUNCSIG__, __FILE__, __LINE__);

    //     memcpy(_data + _aligned_dim * _max_points, data, _aligned_dim *
    //     sizeof(T) * _num_frozen_pts);
    for (location_t i = 0; i < _num_frozen_pts; i++)
    {
        _data_store->set_vector((location_t)(i + _max_points), data + i * _dim);
    }
    _has_built = true;
    diskann::cout << "Index start points set: #" << _num_frozen_pts << std::endl;
}

template <typename T, typename TagT, typename LabelT>
void Index<T, TagT, LabelT>::_set_start_points_at_random(DataType radius, uint32_t random_seed)
{
    try
    {
        T radius_to_use = std::any_cast<T>(radius);
        this->set_start_points_at_random(radius_to_use, random_seed);
    }
    catch (const std::bad_any_cast &e)
    {
        throw ANNException(
            "Error: bad any cast while performing _set_start_points_at_random() " + std::string(e.what()), -1);
    }
    catch (const std::exception &e)
    {
        throw ANNException("Error: " + std::string(e.what()), -1);
    }
}

template <typename T, typename TagT, typename LabelT>
void Index<T, TagT, LabelT>::set_start_points_at_random(T radius, uint32_t random_seed)
{
    std::mt19937 gen{random_seed};
    std::normal_distribution<> d{0.0, 1.0};

    std::vector<T> points_data;
    points_data.reserve(_dim * _num_frozen_pts);
    std::vector<double> real_vec(_dim);

    for (size_t frozen_point = 0; frozen_point < _num_frozen_pts; frozen_point++)
    {
        double norm_sq = 0.0;
        for (size_t i = 0; i < _dim; ++i)
        {
            auto r = d(gen);
            real_vec[i] = r;
            norm_sq += r * r;
        }

        const double norm = std::sqrt(norm_sq);
        for (auto iter : real_vec)
            points_data.push_back(static_cast<T>(iter * radius / norm));
    }

    set_start_points(points_data.data(), points_data.size());
}

template <typename T, typename TagT, typename LabelT>
void Index<T, TagT, LabelT>::build_with_data_populated(const std::vector<TagT> &tags)
{
    diskann::cout << "Starting index build with " << _nd << " points... " << std::endl;

    if (_nd < 1)
        throw ANNException("Error: Trying to build an index with 0 points", -1, __FUNCSIG__, __FILE__, __LINE__);

    if (_enable_tags && tags.size() != _nd)
    {
        std::stringstream stream;
        stream << "ERROR: Driver requests loading " << _nd << " points from file,"
               << "but tags vector is of size " << tags.size() << "." << std::endl;
        diskann::cerr << stream.str() << std::endl;
        throw diskann::ANNException(stream.str(), -1, __FUNCSIG__, __FILE__, __LINE__);
    }
    if (_enable_tags)
    {
        for (size_t i = 0; i < tags.size(); ++i)
        {
            _tag_to_location[tags[i]] = (uint32_t)i;
            _location_to_tag.set(static_cast<uint32_t>(i), tags[i]);
        }
    }

    uint32_t index_R = _indexingRange;
    uint32_t num_threads_index = _indexingThreads;
    uint32_t index_L = _indexingQueueSize;
    uint32_t maxc = _indexingMaxC;

    if (_query_scratch.size() == 0)
    {
        initialize_query_scratch(5 + num_threads_index, index_L, index_L, index_R, maxc,
                                 _data_store->get_aligned_dim());
    }

    generate_frozen_point();
    link();

    size_t max = 0, min = SIZE_MAX, total = 0, cnt = 0;
    for (size_t i = 0; i < _nd; i++)
    {
        auto &pool = _graph_store->get_neighbours((location_t)i);
        max = std::max(max, pool.size());
        min = std::min(min, pool.size());
        total += pool.size();
        if (pool.size() < 2)
            cnt++;
    }
    diskann::cout << "Index built with degree: max:" << max << "  avg:" << (float)total / (float)(_nd + _num_frozen_pts)
                  << "  min:" << min << "  count(deg<2):" << cnt << std::endl;

    _has_built = true;
}
template <typename T, typename TagT, typename LabelT>
void Index<T, TagT, LabelT>::_build(const DataType &data, const size_t num_points_to_load, TagVector &tags)
{
    try
    {
        this->build(std::any_cast<const T *>(data), num_points_to_load, tags.get<const std::vector<TagT>>());
    }
    catch (const std::bad_any_cast &e)
    {
        throw ANNException("Error: bad any cast in while building index. " + std::string(e.what()), -1);
    }
    catch (const std::exception &e)
    {
        throw ANNException("Error" + std::string(e.what()), -1);
    }
}
template <typename T, typename TagT, typename LabelT>
void Index<T, TagT, LabelT>::build(const T *data, const size_t num_points_to_load, const std::vector<TagT> &tags)
{
    if (num_points_to_load == 0)
    {
        throw ANNException("Do not call build with 0 points", -1, __FUNCSIG__, __FILE__, __LINE__);
    }
    if (_pq_dist)
    {
        throw ANNException("ERROR: DO not use this build interface with PQ distance", -1, __FUNCSIG__, __FILE__,
                           __LINE__);
    }

    std::unique_lock<std::shared_timed_mutex> ul(_update_lock);

    {
        std::unique_lock<std::shared_timed_mutex> tl(_tag_lock);
        _nd = num_points_to_load;

        _data_store->populate_data(data, (location_t)num_points_to_load);
    }

    build_with_data_populated(tags);
}

template <typename T, typename TagT, typename LabelT>
void Index<T, TagT, LabelT>::build(const char *filename, const size_t num_points_to_load, const std::vector<TagT> &tags)
{
    // idealy this should call build_filtered_index based on params passed

    std::unique_lock<std::shared_timed_mutex> ul(_update_lock);

    // error checks
    if (num_points_to_load == 0)
        throw ANNException("Do not call build with 0 points", -1, __FUNCSIG__, __FILE__, __LINE__);

    if (!file_exists(filename))
    {
        std::stringstream stream;
        stream << "ERROR: Data file " << filename << " does not exist." << std::endl;
        diskann::cerr << stream.str() << std::endl;
        throw diskann::ANNException(stream.str(), -1, __FUNCSIG__, __FILE__, __LINE__);
    }

    size_t file_num_points, file_dim;
    if (filename == nullptr)
    {
        throw diskann::ANNException("Can not build with an empty file", -1, __FUNCSIG__, __FILE__, __LINE__);
    }

    diskann::get_bin_metadata(filename, file_num_points, file_dim);
    if (file_num_points > _max_points)
    {
        std::stringstream stream;
        stream << "ERROR: Driver requests loading " << num_points_to_load << " points and file has " << file_num_points
               << " points, but "
               << "index can support only " << _max_points << " points as specified in constructor." << std::endl;

        throw diskann::ANNException(stream.str(), -1, __FUNCSIG__, __FILE__, __LINE__);
    }

    if (num_points_to_load > file_num_points)
    {
        std::stringstream stream;
        stream << "ERROR: Driver requests loading " << num_points_to_load << " points and file has only "
               << file_num_points << " points." << std::endl;

        throw diskann::ANNException(stream.str(), -1, __FUNCSIG__, __FILE__, __LINE__);
    }

    if (file_dim != _dim)
    {
        std::stringstream stream;
        stream << "ERROR: Driver requests loading " << _dim << " dimension,"
               << "but file has " << file_dim << " dimension." << std::endl;
        diskann::cerr << stream.str() << std::endl;

        throw diskann::ANNException(stream.str(), -1, __FUNCSIG__, __FILE__, __LINE__);
    }

    // REFACTOR PQ TODO: We can remove this if and add a check in the InMemDataStore
    // to not populate_data if it has been called once.
    if (_pq_dist)
    {
#ifdef EXEC_ENV_OLS
        std::stringstream ss;
        ss << "PQ Build is not supported in DLVS environment (i.e. if EXEC_ENV_OLS is defined)" << std::endl;
        diskann::cerr << ss.str() << std::endl;
        throw ANNException(ss.str(), -1, __FUNCSIG__, __FILE__, __LINE__);
#else
        // REFACTOR TODO: Both in the previous code and in the current PQDataStore,
        // we are writing the PQ files in the same path as the input file. Now we
        // may not have write permissions to that folder, but we will always have
        // write permissions to the output folder. So we should write the PQ files
        // there. The problem is that the Index class gets the output folder prefix
        // only at the time of save(), by which time we are too late. So leaving it
        // as-is for now.
        _pq_data_store->populate_data(filename, 0U);
#endif
    }

    _data_store->populate_data(filename, 0U);
    diskann::cout << "Using only first " << num_points_to_load << " from file.. " << std::endl;

    {
        std::unique_lock<std::shared_timed_mutex> tl(_tag_lock);
        _nd = num_points_to_load;
    }
    build_with_data_populated(tags);
}

template <typename T, typename TagT, typename LabelT>
void Index<T, TagT, LabelT>::build(const char *filename, const size_t num_points_to_load, const char *tag_filename)
{
    std::vector<TagT> tags;

    if (_enable_tags)
    {
        std::unique_lock<std::shared_timed_mutex> tl(_tag_lock);
        if (tag_filename == nullptr)
        {
            throw ANNException("Tag filename is null, while _enable_tags is set", -1, __FUNCSIG__, __FILE__, __LINE__);
        }
        else
        {
            if (file_exists(tag_filename))
            {
                diskann::cout << "Loading tags from " << tag_filename << " for vamana index build" << std::endl;
                TagT *tag_data = nullptr;
                size_t npts, ndim;
                diskann::load_bin(tag_filename, tag_data, npts, ndim);
                if (npts < num_points_to_load)
                {
                    std::stringstream sstream;
                    sstream << "Loaded " << npts << " tags, insufficient to populate tags for " << num_points_to_load
                            << "  points to load";
                    throw diskann::ANNException(sstream.str(), -1, __FUNCSIG__, __FILE__, __LINE__);
                }
                for (size_t i = 0; i < num_points_to_load; i++)
                {
                    tags.push_back(tag_data[i]);
                }
                delete[] tag_data;
            }
            else
            {
                throw diskann::ANNException(std::string("Tag file") + tag_filename + " does not exist", -1, __FUNCSIG__,
                                            __FILE__, __LINE__);
            }
        }
    }
    build(filename, num_points_to_load, tags);
}

template <typename T, typename TagT, typename LabelT>
void Index<T, TagT, LabelT>::build(const std::string &data_file, const size_t num_points_to_load,
                                   IndexFilterParams &filter_params)
{
    size_t points_to_load = num_points_to_load == 0 ? _max_points : num_points_to_load;

    auto s = std::chrono::high_resolution_clock::now();
    if (filter_params.label_file == "")
    {
        this->build(data_file.c_str(), points_to_load);
    }
    else
    {
        if (filter_params.universal_label != "")
        {
            this->set_universal_labels(filter_params.universal_label);
        }
        this->build_filtered_index(data_file.c_str(), filter_params.label_file, points_to_load);
    }
    std::chrono::duration<double> diff = std::chrono::high_resolution_clock::now() - s;
    std::cout << "Indexing time: " << diff.count() << "\n";
}

template <typename T, typename TagT, typename LabelT>
std::unordered_map<std::string, LabelT> Index<T, TagT, LabelT>::load_label_map(const std::string &labels_map_file)
{
    _filter_store->load_label_map(labels_map_file);
    std::unordered_map<std::string, LabelT> string_to_int_mp;
    std::ifstream map_reader(labels_map_file);
    std::string line, token;
    LabelT token_as_num;
    std::string label_str;
    while (std::getline(map_reader, line))
    {
        std::istringstream iss(line);
        getline(iss, token, '\t');
        label_str = token;
        getline(iss, token, '\t');
        token_as_num = (LabelT)std::stoul(token);
        string_to_int_mp[label_str] = token_as_num;
    }
    return string_to_int_mp;
}

template <typename T, typename TagT, typename LabelT>
void Index<T, TagT, LabelT>::parse_label_file(const std::string &label_file, size_t &num_points)
{
    num_points = _filter_store->load_labels(label_file);
}

// template <typename T, typename TagT, typename LabelT>
// void Index<T, TagT, LabelT>::set_universal_label(const LabelT &label)
//{
//     //_filter_store->set_universal_label(label);
// }

template <typename T, typename TagT, typename LabelT>
void Index<T, TagT, LabelT>::set_universal_labels(const std::string &raw_label)
{
    _filter_store->set_universal_labels(raw_label);
}

template <typename T, typename TagT, typename LabelT>
void Index<T, TagT, LabelT>::build_filtered_index(const char *filename, const std::string &raw_label_file,
                                                  const size_t num_points_to_load, const std::vector<TagT> &tags)
{
    _filtered_index = true;
    size_t num_points_labels = _filter_store->load_raw_labels(raw_label_file, "");
    calculate_best_medoids(num_points_to_load, 25);
    this->build(filename, num_points_to_load, tags);
}

template <typename T, typename TagT, typename LabelT>
std::pair<uint32_t, uint32_t> Index<T, TagT, LabelT>::_search(const DataType &query, const size_t K, const uint32_t L,
                                                              std::any &indices, float *distances)
{
    try
    {
        auto typed_query = std::any_cast<const T *>(query);
        if (typeid(uint32_t *) == indices.type())
        {
            auto u32_ptr = std::any_cast<uint32_t *>(indices);
            return this->search(typed_query, K, L, u32_ptr, distances);
        }
        else if (typeid(uint64_t *) == indices.type())
        {
            auto u64_ptr = std::any_cast<uint64_t *>(indices);
            return this->search(typed_query, K, L, u64_ptr, distances);
        }
        else
        {
            throw ANNException("Error: indices type can only be uint64_t or uint32_t.", -1);
        }
    }
    catch (const std::bad_any_cast &e)
    {
        throw ANNException("Error: bad any cast while searching. " + std::string(e.what()), -1);
    }
    catch (const std::exception &e)
    {
        throw ANNException("Error: " + std::string(e.what()), -1);
    }
}

template <typename T, typename TagT, typename LabelT>
template <typename IdType>
std::pair<uint32_t, uint32_t> Index<T, TagT, LabelT>::search(const T *query, const size_t K, const uint32_t L,
                                                             IdType *indices, float *distances)
{
    if (K > (uint64_t)L)
    {
        throw ANNException("Set L to a value of at least K", -1, __FUNCSIG__, __FILE__, __LINE__);
    }

    ScratchStoreManager<InMemQueryScratch<T>> manager(_query_scratch);
    auto scratch = manager.scratch_space();

    if (L > scratch->get_L())
    {
        diskann::cout << "Attempting to expand query scratch_space. Was created "
                      << "with Lsize: " << scratch->get_L() << " but search L is: " << L << std::endl;
        scratch->resize_for_new_L(L);
        diskann::cout << "Resize completed. New scratch->L is " << scratch->get_L() << std::endl;
    }

    const std::vector<LabelT> unused_filter_label;
    const std::vector<uint32_t> init_ids = get_init_ids();

    std::shared_lock<std::shared_timed_mutex> lock(_update_lock);

    _data_store->preprocess_query(query, scratch);

    auto retval = iterate_to_fixed_point(scratch, L, init_ids, false, unused_filter_label, true);

    NeighborPriorityQueue &best_L_nodes = scratch->best_l_nodes();

    size_t pos = 0;
    for (size_t i = 0; i < best_L_nodes.size(); ++i)
    {
        if (best_L_nodes[i].id < _max_points)
        {
            // safe because Index uses uint32_t ids internally
            // and IDType will be uint32_t or uint64_t
            indices[pos] = (IdType)best_L_nodes[i].id;
            if (distances != nullptr)
            {
#ifdef EXEC_ENV_OLS
                // DLVS expects negative distances
                distances[pos] = best_L_nodes[i].distance;
#else
                distances[pos] = _dist_metric == diskann::Metric::INNER_PRODUCT ? -1 * best_L_nodes[i].distance
                                                                                : best_L_nodes[i].distance;
#endif
            }
            pos++;
        }
        if (pos == K)
            break;
    }
    if (pos < K)
    {
        diskann::cerr << "Found pos: " << pos << "fewer than K elements " << K << " for query" << std::endl;
    }

    return retval;
}

template <typename T, typename TagT, typename LabelT>
std::pair<uint32_t, uint32_t> Index<T, TagT, LabelT>::_search_with_filters(const DataType &query,
                                                                           const std::string &raw_label, const size_t K,
                                                                           const uint32_t L, std::any &indices,
                                                                           float *distances)
{
    // Add documentation 
    // rename to get_numeric_label
    auto converted_label = _filter_store->get_numeric_label(raw_label);
    if (typeid(uint64_t *) == indices.type())
    {
        auto ptr = std::any_cast<uint64_t *>(indices);
        return this->search_with_filters(std::any_cast<T *>(query), converted_label, K, L, ptr, distances);
    }
    else if (typeid(uint32_t *) == indices.type())
    {
        auto ptr = std::any_cast<uint32_t *>(indices);
        return this->search_with_filters(std::any_cast<T *>(query), converted_label, K, L, ptr, distances);
    }
    else
    {
        throw ANNException("Error: Id type can only be uint64_t or uint32_t.", -1);
    }
}

template <typename T, typename TagT, typename LabelT>
template <typename IdType>
std::pair<uint32_t, uint32_t> Index<T, TagT, LabelT>::search_with_filters(const T *query, const LabelT &filter_label,
                                                                          const size_t K, const uint32_t L,
                                                                          IdType *indices, float *distances)
{
    if (K > (uint64_t)L)
    {
        throw ANNException("Set L to a value of at least K", -1, __FUNCSIG__, __FILE__, __LINE__);
    }

    ScratchStoreManager<InMemQueryScratch<T>> manager(_query_scratch);
    auto scratch = manager.scratch_space();

    if (L > scratch->get_L())
    {
        diskann::cout << "Attempting to expand query scratch_space. Was created "
                      << "with Lsize: " << scratch->get_L() << " but search L is: " << L << std::endl;
        scratch->resize_for_new_L(L);
        diskann::cout << "Resize completed. New scratch->L is " << scratch->get_L() << std::endl;
    }

    std::vector<LabelT> filter_vec;
    std::vector<uint32_t> init_ids = get_init_ids();

    std::shared_lock<std::shared_timed_mutex> lock(_update_lock);
    std::shared_lock<std::shared_timed_mutex> tl(_tag_lock, std::defer_lock);
    if (_dynamic_index)
        tl.lock();

    if (_filter_store->label_has_medoid(filter_label))
    {
        init_ids.emplace_back(_filter_store->get_medoid_by_label(filter_label));
    }
    else
    {
        diskann::cout << "No filtered medoid found. exitting "
                      << std::endl; // RKNOTE: If universal label found start there
        throw diskann::ANNException("No filtered medoid found. exitting ", -1);
    }
    if (_dynamic_index)
        tl.unlock();

    filter_vec.emplace_back(filter_label);

    _data_store->preprocess_query(query, scratch);
    auto retval = iterate_to_fixed_point(scratch, L, init_ids, true, filter_vec, true);

    auto best_L_nodes = scratch->best_l_nodes();

    size_t pos = 0;
    for (size_t i = 0; i < best_L_nodes.size(); ++i)
    {
        if (best_L_nodes[i].id < _max_points)
        {
            // safe because Index uses uint32_t ids internally
            // and IDType will be uint32_t or uint64_t
            if (_enable_tags)
            {
                TagT tag;
                if (_location_to_tag.try_get(best_L_nodes[i].id, tag))
                {
                    indices[pos] = (IdType)tag;
                }
                else
                {
                    continue;
                }
            }
            else
            {
                indices[pos] = (IdType)best_L_nodes[i].id;
            }

            if (distances != nullptr)
            {
#ifdef EXEC_ENV_OLS
                // DLVS expects negative distances
                distances[pos] = best_L_nodes[i].distance;
#else
                distances[pos] = _dist_metric == diskann::Metric::INNER_PRODUCT ? -1 * best_L_nodes[i].distance
                                                                                : best_L_nodes[i].distance;
#endif
            }
            pos++;
        }
        if (pos == K)
            break;
    }
    if (pos < K)
    {
        diskann::cerr << "Found fewer than K elements for query" << std::endl;
    }

    return retval;
}

template <typename T, typename TagT, typename LabelT>
size_t Index<T, TagT, LabelT>::_search_with_tags(const DataType &query, const uint64_t K, const uint32_t L,
                                                 const TagType &tags, float *distances, DataVector &res_vectors)
{
    try
    {
        return this->search_with_tags(std::any_cast<const T *>(query), K, L, std::any_cast<TagT *>(tags), distances,
                                      res_vectors.get<std::vector<T *>>());
    }
    catch (const std::bad_any_cast &e)
    {
        throw ANNException("Error: bad any cast while performing _search_with_tags() " + std::string(e.what()), -1);
    }
    catch (const std::exception &e)
    {
        throw ANNException("Error: " + std::string(e.what()), -1);
    }
}

template <typename T, typename TagT, typename LabelT>
size_t Index<T, TagT, LabelT>::search_with_tags(const T *query, const uint64_t K, const uint32_t L, TagT *tags,
                                                float *distances, std::vector<T *> &res_vectors)
{
    if (K > (uint64_t)L)
    {
        throw ANNException("Set L to a value of at least K", -1, __FUNCSIG__, __FILE__, __LINE__);
    }
    ScratchStoreManager<InMemQueryScratch<T>> manager(_query_scratch);
    auto scratch = manager.scratch_space();

    if (L > scratch->get_L())
    {
        diskann::cout << "Attempting to expand query scratch_space. Was created "
                      << "with Lsize: " << scratch->get_L() << " but search L is: " << L << std::endl;
        scratch->resize_for_new_L(L);
        diskann::cout << "Resize completed. New scratch->L is " << scratch->get_L() << std::endl;
    }

    std::shared_lock<std::shared_timed_mutex> ul(_update_lock);

    const std::vector<uint32_t> init_ids = get_init_ids();
    const std::vector<LabelT> unused_filter_label;

    //_distance->preprocess_query(query, _data_store->get_dims(),
    // scratch->aligned_query());
    _data_store->preprocess_query(query, scratch);
    iterate_to_fixed_point(scratch, L, init_ids, false, unused_filter_label, true);

    NeighborPriorityQueue &best_L_nodes = scratch->best_l_nodes();
    assert(best_L_nodes.size() <= L);

    std::shared_lock<std::shared_timed_mutex> tl(_tag_lock);

    size_t pos = 0;
    for (size_t i = 0; i < best_L_nodes.size(); ++i)
    {
        auto node = best_L_nodes[i];

        TagT tag;
        if (_location_to_tag.try_get(node.id, tag))
        {
            tags[pos] = tag;

            if (res_vectors.size() > 0)
            {
                _data_store->get_vector(node.id, res_vectors[pos]);
            }

            if (distances != nullptr)
            {
#ifdef EXEC_ENV_OLS
                distances[pos] = node.distance; // DLVS expects negative distances
#else
                distances[pos] = _dist_metric == INNER_PRODUCT ? -1 * node.distance : node.distance;
#endif
            }
            pos++;
            // If res_vectors.size() < k, clip at the value.
            if (pos == K || pos == res_vectors.size())
                break;
        }
    }

    return pos;
}

template <typename T, typename TagT, typename LabelT> size_t Index<T, TagT, LabelT>::get_num_points()
{
    std::shared_lock<std::shared_timed_mutex> tl(_tag_lock);
    return _nd;
}

template <typename T, typename TagT, typename LabelT> size_t Index<T, TagT, LabelT>::get_max_points()
{
    std::shared_lock<std::shared_timed_mutex> tl(_tag_lock);
    return _max_points;
}

template <typename T, typename TagT, typename LabelT> void Index<T, TagT, LabelT>::generate_frozen_point()
{
    if (_num_frozen_pts == 0)
        return;

    if (_num_frozen_pts > 1)
    {
        throw ANNException("More than one frozen point not supported in generate_frozen_point", -1, __FUNCSIG__,
                           __FILE__, __LINE__);
    }

    if (_nd == 0)
    {
        throw ANNException("ERROR: Can not pick a frozen point since nd=0", -1, __FUNCSIG__, __FILE__, __LINE__);
    }
    size_t res = calculate_entry_point();

    // REFACTOR PQ: Not sure if we should do this for both stores.
    if (_pq_dist)
    {
        // copy the PQ data corresponding to the point returned by
        // calculate_entry_point
        // memcpy(_pq_data + _max_points * _num_pq_chunks,
        //       _pq_data + res * _num_pq_chunks,
        //       _num_pq_chunks * DIV_ROUND_UP(NUM_PQ_BITS, 8));
        _pq_data_store->copy_vectors((location_t)res, (location_t)_max_points, 1);
    }
    else
    {
        _data_store->copy_vectors((location_t)res, (location_t)_max_points, 1);
    }
    _frozen_pts_used++;
}

template <typename T, typename TagT, typename LabelT> int Index<T, TagT, LabelT>::enable_delete()
{
    assert(_enable_tags);

    if (!_enable_tags)
    {
        diskann::cerr << "Tags must be instantiated for deletions" << std::endl;
        return -2;
    }

    if (this->_deletes_enabled)
    {
        return 0;
    }

    std::unique_lock<std::shared_timed_mutex> ul(_update_lock);
    std::unique_lock<std::shared_timed_mutex> tl(_tag_lock);
    std::unique_lock<std::shared_timed_mutex> dl(_delete_lock);

    if (_data_compacted)
    {
        for (uint32_t slot = (uint32_t)_nd; slot < _max_points; ++slot)
        {
            _empty_slots.insert(slot);
        }
    }
    this->_deletes_enabled = true;
    return 0;
}

template <typename T, typename TagT, typename LabelT>
inline void Index<T, TagT, LabelT>::process_delete(const tsl::robin_set<uint32_t> &old_delete_set, size_t loc,
                                                   const uint32_t range, const uint32_t maxc, const float alpha,
                                                   InMemQueryScratch<T> *scratch)
{
    tsl::robin_set<uint32_t> &expanded_nodes_set = scratch->expanded_nodes_set();
    std::vector<Neighbor> &expanded_nghrs_vec = scratch->expanded_nodes_vec();

    // If this condition were not true, deadlock could result
    assert(old_delete_set.find((uint32_t)loc) == old_delete_set.end());

    std::vector<uint32_t> adj_list;
    {
        // Acquire and release lock[loc] before acquiring locks for neighbors
        std::unique_lock<non_recursive_mutex> adj_list_lock;
        if (_conc_consolidate)
            adj_list_lock = std::unique_lock<non_recursive_mutex>(_locks[loc]);
        adj_list = _graph_store->get_neighbours((location_t)loc);
    }

    bool modify = false;
    for (auto ngh : adj_list)
    {
        if (old_delete_set.find(ngh) == old_delete_set.end())
        {
            expanded_nodes_set.insert(ngh);
        }
        else
        {
            modify = true;

            std::unique_lock<non_recursive_mutex> ngh_lock;
            if (_conc_consolidate)
                ngh_lock = std::unique_lock<non_recursive_mutex>(_locks[ngh]);
            for (auto j : _graph_store->get_neighbours((location_t)ngh))
                if (j != loc && old_delete_set.find(j) == old_delete_set.end())
                    expanded_nodes_set.insert(j);
        }
    }

    if (modify)
    {
        if (expanded_nodes_set.size() <= range)
        {
            std::unique_lock<non_recursive_mutex> adj_list_lock(_locks[loc]);
            _graph_store->clear_neighbours((location_t)loc);
            for (auto &ngh : expanded_nodes_set)
                _graph_store->add_neighbour((location_t)loc, ngh);
        }
        else
        {
            // Create a pool of Neighbor candidates from the expanded_nodes_set
            expanded_nghrs_vec.reserve(expanded_nodes_set.size());
            for (auto &ngh : expanded_nodes_set)
            {
                expanded_nghrs_vec.emplace_back(ngh, _data_store->get_distance((location_t)loc, (location_t)ngh));
            }
            std::sort(expanded_nghrs_vec.begin(), expanded_nghrs_vec.end());
            std::vector<uint32_t> &occlude_list_output = scratch->occlude_list_output();
            occlude_list((uint32_t)loc, expanded_nghrs_vec, alpha, range, maxc, occlude_list_output, scratch,
                         &old_delete_set);
            std::unique_lock<non_recursive_mutex> adj_list_lock(_locks[loc]);
            _graph_store->set_neighbours((location_t)loc, occlude_list_output);
        }
    }
}

// Returns number of live points left after consolidation
template <typename T, typename TagT, typename LabelT>
consolidation_report Index<T, TagT, LabelT>::consolidate_deletes(const IndexWriteParameters &params)
{
    if (!_enable_tags)
        throw diskann::ANNException("Point tag array not instantiated", -1, __FUNCSIG__, __FILE__, __LINE__);

    {
        std::shared_lock<std::shared_timed_mutex> ul(_update_lock);
        std::shared_lock<std::shared_timed_mutex> tl(_tag_lock);
        std::shared_lock<std::shared_timed_mutex> dl(_delete_lock);
        if (_empty_slots.size() + _nd != _max_points)
        {
            std::string err = "#empty slots + nd != max points";
            diskann::cerr << err << std::endl;
            throw ANNException(err, -1, __FUNCSIG__, __FILE__, __LINE__);
        }

        if (_location_to_tag.size() + _delete_set->size() != _nd)
        {
            diskann::cerr << "Error: _location_to_tag.size (" << _location_to_tag.size() << ")  + _delete_set->size ("
                          << _delete_set->size() << ") != _nd(" << _nd << ") ";
            return consolidation_report(diskann::consolidation_report::status_code::INCONSISTENT_COUNT_ERROR, 0, 0, 0,
                                        0, 0, 0, 0);
        }

        if (_location_to_tag.size() != _tag_to_location.size())
        {
            throw diskann::ANNException("_location_to_tag and _tag_to_location not of same size", -1, __FUNCSIG__,
                                        __FILE__, __LINE__);
        }
    }

    std::unique_lock<std::shared_timed_mutex> update_lock(_update_lock, std::defer_lock);
    if (!_conc_consolidate)
        update_lock.lock();

    std::unique_lock<std::shared_timed_mutex> cl(_consolidate_lock, std::defer_lock);
    if (!cl.try_lock())
    {
        diskann::cerr << "Consildate delete function failed to acquire consolidate lock" << std::endl;
        return consolidation_report(diskann::consolidation_report::status_code::LOCK_FAIL, 0, 0, 0, 0, 0, 0, 0);
    }

    diskann::cout << "Starting consolidate_deletes... ";

    std::unique_ptr<tsl::robin_set<uint32_t>> old_delete_set(new tsl::robin_set<uint32_t>);
    {
        std::unique_lock<std::shared_timed_mutex> dl(_delete_lock);
        std::swap(_delete_set, old_delete_set);
    }

    if (old_delete_set->find(_start) != old_delete_set->end())
    {
        throw diskann::ANNException("ERROR: start node has been deleted", -1, __FUNCSIG__, __FILE__, __LINE__);
    }

    const uint32_t range = params.max_degree;
    const uint32_t maxc = params.max_occlusion_size;
    const float alpha = params.alpha;
    const uint32_t num_threads = params.num_threads == 0 ? omp_get_num_procs() : params.num_threads;

    uint32_t num_calls_to_process_delete = 0;
    diskann::Timer timer;
#pragma omp parallel for num_threads(num_threads) schedule(dynamic, 8192) reduction(+ : num_calls_to_process_delete)
    for (int64_t loc = 0; loc < (int64_t)_max_points; loc++)
    {
        if (old_delete_set->find((uint32_t)loc) == old_delete_set->end() && !_empty_slots.is_in_set((uint32_t)loc))
        {
            ScratchStoreManager<InMemQueryScratch<T>> manager(_query_scratch);
            auto scratch = manager.scratch_space();
            process_delete(*old_delete_set, loc, range, maxc, alpha, scratch);
            num_calls_to_process_delete += 1;
        }
    }
    for (int64_t loc = _max_points; loc < (int64_t)(_max_points + _num_frozen_pts); loc++)
    {
        ScratchStoreManager<InMemQueryScratch<T>> manager(_query_scratch);
        auto scratch = manager.scratch_space();
        process_delete(*old_delete_set, loc, range, maxc, alpha, scratch);
        num_calls_to_process_delete += 1;
    }

    std::unique_lock<std::shared_timed_mutex> tl(_tag_lock);
    size_t ret_nd = release_locations(*old_delete_set);
    size_t max_points = _max_points;
    size_t empty_slots_size = _empty_slots.size();

    std::shared_lock<std::shared_timed_mutex> dl(_delete_lock);
    size_t delete_set_size = _delete_set->size();
    size_t old_delete_set_size = old_delete_set->size();

    if (!_conc_consolidate)
    {
        update_lock.unlock();
    }

    double duration = timer.elapsed() / 1000000.0;
    diskann::cout << " done in " << duration << " seconds." << std::endl;
    return consolidation_report(diskann::consolidation_report::status_code::SUCCESS, ret_nd, max_points,
                                empty_slots_size, old_delete_set_size, delete_set_size, num_calls_to_process_delete,
                                duration);
}

template <typename T, typename TagT, typename LabelT> void Index<T, TagT, LabelT>::compact_frozen_point()
{
    if (_nd < _max_points && _num_frozen_pts > 0)
    {
        reposition_points((uint32_t)_max_points, (uint32_t)_nd, (uint32_t)_num_frozen_pts);
        _start = (uint32_t)_nd;

        if (_filtered_index && _dynamic_index)
        {
            //  update medoid id's as frozen points are treated as medoid
            for (auto &[label, medoid_id] : _filter_store->get_labels_to_medoids())
            {
                /*  if (label == _universal_label)
                      continue;*/
                _filter_store->update_medoid_by_label(label, (uint32_t)_nd + (medoid_id - (uint32_t)_max_points));
                //_label_to_start_id[label] = (uint32_t)_nd + (medoid_id - (uint32_t)_max_points);
            }
        }
    }
}

// Should be called after acquiring _update_lock
template <typename T, typename TagT, typename LabelT> void Index<T, TagT, LabelT>::compact_data()
{
    if (!_dynamic_index)
        throw ANNException("Can not compact a non-dynamic index", -1, __FUNCSIG__, __FILE__, __LINE__);

    if (_data_compacted)
    {
        diskann::cerr << "Warning! Calling compact_data() when _data_compacted is true!" << std::endl;
        return;
    }

    if (_delete_set->size() > 0)
    {
        throw ANNException("Can not compact data when index has non-empty _delete_set of "
                           "size: " +
                               std::to_string(_delete_set->size()),
                           -1, __FUNCSIG__, __FILE__, __LINE__);
    }

    diskann::Timer timer;

    std::vector<uint32_t> new_location = std::vector<uint32_t>(_max_points + _num_frozen_pts, UINT32_MAX);

    uint32_t new_counter = 0;
    std::set<uint32_t> empty_locations;
    for (uint32_t old_location = 0; old_location < _max_points; old_location++)
    {
        if (_location_to_tag.contains(old_location))
        {
            new_location[old_location] = new_counter;
            new_counter++;
        }
        else
        {
            empty_locations.insert(old_location);
        }
    }
    for (uint32_t old_location = (uint32_t)_max_points; old_location < _max_points + _num_frozen_pts; old_location++)
    {
        new_location[old_location] = old_location;
    }

    // If start node is removed, throw an exception
    if (_start < _max_points && !_location_to_tag.contains(_start))
    {
        throw diskann::ANNException("ERROR: Start node deleted.", -1, __FUNCSIG__, __FILE__, __LINE__);
    }

    size_t num_dangling = 0;
    for (uint32_t old = 0; old < _max_points + _num_frozen_pts; ++old)
    {
        // compact _final_graph
        std::vector<uint32_t> new_adj_list;

        if ((new_location[old] < _max_points) // If point continues to exist
            || (old >= _max_points && old < _max_points + _num_frozen_pts))
        {
            new_adj_list.reserve(_graph_store->get_neighbours((location_t)old).size());
            for (auto ngh_iter : _graph_store->get_neighbours((location_t)old))
            {
                if (empty_locations.find(ngh_iter) != empty_locations.end())
                {
                    ++num_dangling;
                    diskann::cerr << "Error in compact_data(). _final_graph[" << old << "] has neighbor " << ngh_iter
                                  << " which is a location not associated with any tag." << std::endl;
                }
                else
                {
                    new_adj_list.push_back(new_location[ngh_iter]);
                }
            }
            //_graph_store->get_neighbours((location_t)old).swap(new_adj_list);
            _graph_store->set_neighbours((location_t)old, new_adj_list);

            // Move the data and adj list to the correct position
            if (new_location[old] != old)
            {
                assert(new_location[old] < old);
                _graph_store->swap_neighbours(new_location[old], (location_t)old);

                if (_filtered_index)
                {
                    _filter_store->swap_labels(new_location[old], old);
                    //_location_to_labels[new_location[old]].swap(_location_to_labels[old]);
                }

                _data_store->copy_vectors(old, new_location[old], 1);
            }
        }
        else
        {
            _graph_store->clear_neighbours((location_t)old);
        }
    }
    diskann::cerr << "#dangling references after data compaction: " << num_dangling << std::endl;

    _tag_to_location.clear();
    for (auto pos = _location_to_tag.find_first(); pos.is_valid(); pos = _location_to_tag.find_next(pos))
    {
        const auto tag = _location_to_tag.get(pos);
        _tag_to_location[tag] = new_location[pos._key];
    }
    _location_to_tag.clear();
    for (const auto &iter : _tag_to_location)
    {
        _location_to_tag.set(iter.second, iter.first);
    }
    // remove all cleared up old
    for (size_t old = _nd; old < _max_points; ++old)
    {
        _graph_store->clear_neighbours((location_t)old);
    }
    if (_filtered_index)
    {
        for (size_t old = _nd; old < _max_points; old++)
        {
            // we may not need to clear
            //_location_to_labels[old].clear();
        }
    }

    _empty_slots.clear();
    // mark all slots after _nd as empty
    for (auto i = _nd; i < _max_points; i++)
    {
        _empty_slots.insert((uint32_t)i);
    }
    _data_compacted = true;
    diskann::cout << "Time taken for compact_data: " << timer.elapsed() / 1000000. << "s." << std::endl;
}

//
// Caller must hold unique _tag_lock and _delete_lock before calling this
//
template <typename T, typename TagT, typename LabelT> int Index<T, TagT, LabelT>::reserve_location()
{
    if (_nd >= _max_points)
    {
        return -1;
    }
    uint32_t location;
    if (_data_compacted && _empty_slots.is_empty())
    {
        // This code path is encountered when enable_delete hasn't been
        // called yet, so no points have been deleted and _empty_slots
        // hasn't been filled in. In that case, just keep assigning
        // consecutive locations.
        location = (uint32_t)_nd;
    }
    else
    {
        assert(_empty_slots.size() != 0);
        assert(_empty_slots.size() + _nd == _max_points);

        location = _empty_slots.pop_any();
        _delete_set->erase(location);
    }
    ++_nd;
    return location;
}

template <typename T, typename TagT, typename LabelT> size_t Index<T, TagT, LabelT>::release_location(int location)
{
    if (_empty_slots.is_in_set(location))
        throw ANNException("Trying to release location, but location already in empty slots", -1, __FUNCSIG__, __FILE__,
                           __LINE__);
    _empty_slots.insert(location);

    _nd--;
    return _nd;
}

template <typename T, typename TagT, typename LabelT>
size_t Index<T, TagT, LabelT>::release_locations(const tsl::robin_set<uint32_t> &locations)
{
    for (auto location : locations)
    {
        if (_empty_slots.is_in_set(location))
            throw ANNException("Trying to release location, but location "
                               "already in empty slots",
                               -1, __FUNCSIG__, __FILE__, __LINE__);
        _empty_slots.insert(location);

        _nd--;
    }

    if (_empty_slots.size() + _nd != _max_points)
        throw ANNException("#empty slots + nd != max points", -1, __FUNCSIG__, __FILE__, __LINE__);

    return _nd;
}

template <typename T, typename TagT, typename LabelT>
void Index<T, TagT, LabelT>::reposition_points(uint32_t old_location_start, uint32_t new_location_start,
                                               uint32_t num_locations)
{
    if (num_locations == 0 || old_location_start == new_location_start)
    {
        return;
    }

    // Update pointers to the moved nodes. Note: the computation is correct even
    // when new_location_start < old_location_start given the C++ uint32_t
    // integer arithmetic rules.
    const uint32_t location_delta = new_location_start - old_location_start;

    std::vector<location_t> updated_neighbours_location;
    for (uint32_t i = 0; i < _max_points + _num_frozen_pts; i++)
    {
        auto &i_neighbours = _graph_store->get_neighbours((location_t)i);
        std::vector<location_t> i_neighbours_copy(i_neighbours.begin(), i_neighbours.end());
        for (auto &loc : i_neighbours_copy)
        {
            if (loc >= old_location_start && loc < old_location_start + num_locations)
                loc += location_delta;
        }
        _graph_store->set_neighbours(i, i_neighbours_copy);
    }

    // The [start, end) interval which will contain obsolete points to be
    // cleared.
    uint32_t mem_clear_loc_start = old_location_start;
    uint32_t mem_clear_loc_end_limit = old_location_start + num_locations;

    // Move the adjacency lists. Make sure that overlapping ranges are handled
    // correctly.
    if (new_location_start < old_location_start)
    {
        // New location before the old location: copy the entries in order
        // to avoid modifying locations that are yet to be copied.
        for (uint32_t loc_offset = 0; loc_offset < num_locations; loc_offset++)
        {
            assert(_graph_store->get_neighbours(new_location_start + loc_offset).empty());
            _graph_store->swap_neighbours(new_location_start + loc_offset, old_location_start + loc_offset);
            if (_dynamic_index && _filtered_index)
            {
                _filter_store->swap_labels(new_location_start + loc_offset, old_location_start + loc_offset);
                /*_location_to_labels[new_location_start + loc_offset].swap(
                    _location_to_labels[old_location_start + loc_offset]);*/
            }
        }
        // If ranges are overlapping, make sure not to clear the newly copied
        // data.
        if (mem_clear_loc_start < new_location_start + num_locations)
        {
            // Clear only after the end of the new range.
            mem_clear_loc_start = new_location_start + num_locations;
        }
    }
    else
    {
        // Old location after the new location: copy from the end of the range
        // to avoid modifying locations that are yet to be copied.
        for (uint32_t loc_offset = num_locations; loc_offset > 0; loc_offset--)
        {
            assert(_graph_store->get_neighbours(new_location_start + loc_offset - 1u).empty());
            _graph_store->swap_neighbours(new_location_start + loc_offset - 1u, old_location_start + loc_offset - 1u);
            if (_dynamic_index && _filtered_index)
            {
                _filter_store->swap_labels(new_location_start + loc_offset - 1u, old_location_start + loc_offset - 1u);
                /* _location_to_labels[new_location_start + loc_offset - 1u].swap(
                     _location_to_labels[old_location_start + loc_offset - 1u]);*/
            }
        }

        // If ranges are overlapping, make sure not to clear the newly copied
        // data.
        if (mem_clear_loc_end_limit > new_location_start)
        {
            // Clear only up to the beginning of the new range.
            mem_clear_loc_end_limit = new_location_start;
        }
    }
    _data_store->move_vectors(old_location_start, new_location_start, num_locations);
}

template <typename T, typename TagT, typename LabelT> void Index<T, TagT, LabelT>::reposition_frozen_point_to_end()
{
    if (_num_frozen_pts == 0)
        return;

    if (_nd == _max_points)
    {
        diskann::cout << "Not repositioning frozen point as it is already at the end." << std::endl;
        return;
    }

    reposition_points((uint32_t)_nd, (uint32_t)_max_points, (uint32_t)_num_frozen_pts);
    _start = (uint32_t)_max_points;

    // update medoid id's as frozen points are treated as medoid
    if (_filtered_index && _dynamic_index)
    {
        for (auto &[label, medoid_id] : _filter_store->get_labels_to_medoids())
        {
            /*if (label == _universal_label)
                continue;*/
            _filter_store->update_medoid_by_label(label, (uint32_t)_max_points + (medoid_id - (uint32_t)_nd));
            //_label_to_medoid_id[label] = (uint32_t)_max_points + (medoid_id - (uint32_t)_nd);
        }
    }
}

template <typename T, typename TagT, typename LabelT> void Index<T, TagT, LabelT>::resize(size_t new_max_points)
{
    const size_t new_internal_points = new_max_points + _num_frozen_pts;
    auto start = std::chrono::high_resolution_clock::now();
    assert(_empty_slots.size() == 0); // should not resize if there are empty slots.

    _data_store->resize((location_t)new_internal_points);
    _graph_store->resize_graph(new_internal_points);
    _locks = std::vector<non_recursive_mutex>(new_internal_points);

    if (_num_frozen_pts != 0)
    {
        reposition_points((uint32_t)_max_points, (uint32_t)new_max_points, (uint32_t)_num_frozen_pts);
        _start = (uint32_t)new_max_points;
    }

    _max_points = new_max_points;
    _empty_slots.reserve(_max_points);
    for (auto i = _nd; i < _max_points; i++)
    {
        _empty_slots.insert((uint32_t)i);
    }

    auto stop = std::chrono::high_resolution_clock::now();
    diskann::cout << "Resizing took: " << std::chrono::duration<double>(stop - start).count() << "s" << std::endl;
}

template <typename T, typename TagT, typename LabelT>
int Index<T, TagT, LabelT>::_insert_point(const DataType &point, const TagType tag)
{
    try
    {
        return this->insert_point(std::any_cast<const T *>(point), std::any_cast<const TagT>(tag));
    }
    catch (const std::bad_any_cast &anycast_e)
    {
        throw new ANNException("Error:Trying to insert invalid data type" + std::string(anycast_e.what()), -1);
    }
    catch (const std::exception &e)
    {
        throw new ANNException("Error:" + std::string(e.what()), -1);
    }
}

template <typename T, typename TagT, typename LabelT>
int Index<T, TagT, LabelT>::_insert_point(const DataType &point, const TagType tag, Labelvector &labels)
{
    try
    {
        return this->insert_point(std::any_cast<const T *>(point), std::any_cast<const TagT>(tag),
                                  labels.get<const std::vector<std::string>>());
    }
    catch (const std::bad_any_cast &anycast_e)
    {
        throw new ANNException("Error:Trying to insert invalid data type" + std::string(anycast_e.what()), -1);
    }
    catch (const std::exception &e)
    {
        throw new ANNException("Error:" + std::string(e.what()), -1);
    }
}

template <typename T, typename TagT, typename LabelT>
int Index<T, TagT, LabelT>::insert_point(const T *point, const TagT tag)
{
    std::vector<std::string> no_labels;
    return insert_point(point, tag, no_labels);
}

template <typename T, typename TagT, typename LabelT>
int Index<T, TagT, LabelT>::insert_point(const T *point, const TagT tag, const std::vector<std::string> &labels)
{

    assert(_has_built);
    if (tag == static_cast<TagT>(0))
    {
        throw diskann::ANNException("Do not insert point with tag 0. That is "
                                    "reserved for points hidden "
                                    "from the user.",
                                    -1, __FUNCSIG__, __FILE__, __LINE__);
    }

    std::shared_lock<std::shared_timed_mutex> shared_ul(_update_lock);
    std::unique_lock<std::shared_timed_mutex> tl(_tag_lock);
    std::unique_lock<std::shared_timed_mutex> dl(_delete_lock);

    auto location = reserve_location();
    if (_filtered_index)
    {
        if (labels.empty())
        {
            release_location(location);
            std::cerr << "Error: Can't insert point with tag " + std::to_string(tag) +
                             " . there are no labels for the point."
                      << std::endl;
            return -1;
        }

        _filter_store->set_labels_to_location(location, labels);
        for (std::string label_str : labels)
        {
            LabelT label = _filter_store->get_numeric_label(label_str);
            if (_filter_store->get_all_label_set().find(label) == _filter_store->get_all_label_set().end())
            {
                if (_frozen_pts_used >= _num_frozen_pts)
                {
                    throw ANNException(
                        "Error: For dynamic filtered index, the number of frozen points should be atleast equal "
                        "to number of unique labels.",
                        -1);
                }

                auto fz_location = (int)(_max_points) + _frozen_pts_used; // as first _fz_point
                _filter_store->add_to_label_set(label);
                _filter_store->update_medoid_by_label(label, (uint32_t)fz_location);
                std::vector<LabelT> fz_label = {label};
                _filter_store->set_labels_to_location((location_t)fz_location, {label_str});
                //_label_to_start_id[label] = (uint32_t)fz_location;
                //_location_to_labels[fz_location] = {label};
                _data_store->set_vector((location_t)fz_location, point);
                _frozen_pts_used++;
            }
        }
    }

    if (location == -1)
    {
#if EXPAND_IF_FULL
        dl.unlock();
        tl.unlock();
        shared_ul.unlock();

        {
            std::unique_lock<std::shared_timed_mutex> ul(_update_lock);
            tl.lock();
            dl.lock();

            if (_nd >= _max_points)
            {
                auto new_max_points = (size_t)(_max_points * INDEX_GROWTH_FACTOR);
                resize(new_max_points);
            }

            dl.unlock();
            tl.unlock();
            ul.unlock();
        }

        shared_ul.lock();
        tl.lock();
        dl.lock();

        location = reserve_location();
        if (location == -1)
        {
            throw diskann::ANNException("Cannot reserve location even after "
                                        "expanding graph. Terminating.",
                                        -1, __FUNCSIG__, __FILE__, __LINE__);
        }
#else
        return -1;
#endif
    } // cant insert as active pts >= max_pts
    dl.unlock();

    // Insert tag and mapping to location
    if (_enable_tags)
    {
        // if tags are enabled and tag is already inserted. so we can't reuse that tag.
        if (_tag_to_location.find(tag) != _tag_to_location.end())
        {
            release_location(location);
            return -1;
        }

        _tag_to_location[tag] = location;
        _location_to_tag.set(location, tag);
    }
    tl.unlock();

    _data_store->set_vector(location, point); // update datastore

    // Find and add appropriate graph edges
    ScratchStoreManager<InMemQueryScratch<T>> manager(_query_scratch);
    auto scratch = manager.scratch_space();
    std::vector<uint32_t> pruned_list; // it is the set best candidates to connect to this point
    if (_filtered_index)
    {
        // when filtered the best_candidates will share the same label ( label_present > distance)
        search_for_point_and_prune(location, _indexingQueueSize, pruned_list, scratch, true, _filterIndexingQueueSize);
    }
    else
    {
        search_for_point_and_prune(location, _indexingQueueSize, pruned_list, scratch);
    }
    assert(pruned_list.size() > 0); // should find atleast one neighbour (i.e frozen point acting as medoid)

    {
        std::shared_lock<std::shared_timed_mutex> tlock(_tag_lock, std::defer_lock);
        if (_conc_consolidate)
            tlock.lock();

        LockGuard guard(_locks[location]);
        _graph_store->clear_neighbours(location);

        std::vector<uint32_t> neighbor_links;
        for (auto link : pruned_list)
        {
            if (_conc_consolidate)
                if (!_location_to_tag.contains(link))
                    continue;
            neighbor_links.emplace_back(link);
        }
        _graph_store->set_neighbours(location, neighbor_links);
        assert(_graph_store->get_neighbours(location).size() <= _indexingRange);

        if (_conc_consolidate)
            tlock.unlock();
    }

    inter_insert(location, pruned_list, scratch);

    return 0;
}

template <typename T, typename TagT, typename LabelT> int Index<T, TagT, LabelT>::_lazy_delete(const TagType &tag)
{
    try
    {
        return lazy_delete(std::any_cast<const TagT>(tag));
    }
    catch (const std::bad_any_cast &e)
    {
        throw ANNException(std::string("Error: ") + e.what(), -1);
    }
}

template <typename T, typename TagT, typename LabelT>
void Index<T, TagT, LabelT>::_lazy_delete(TagVector &tags, TagVector &failed_tags)
{
    try
    {
        this->lazy_delete(tags.get<const std::vector<TagT>>(), failed_tags.get<std::vector<TagT>>());
    }
    catch (const std::bad_any_cast &e)
    {
        throw ANNException("Error: bad any cast while performing _lazy_delete() " + std::string(e.what()), -1);
    }
    catch (const std::exception &e)
    {
        throw ANNException("Error: " + std::string(e.what()), -1);
    }
}

template <typename T, typename TagT, typename LabelT> int Index<T, TagT, LabelT>::lazy_delete(const TagT &tag)
{
    std::shared_lock<std::shared_timed_mutex> ul(_update_lock);
    std::unique_lock<std::shared_timed_mutex> tl(_tag_lock);
    std::unique_lock<std::shared_timed_mutex> dl(_delete_lock);
    _data_compacted = false;

    if (_tag_to_location.find(tag) == _tag_to_location.end())
    {
        diskann::cerr << "Delete tag not found " << tag << std::endl;
        return -1;
    }
    assert(_tag_to_location[tag] < _max_points);

    const auto location = _tag_to_location[tag];
    _delete_set->insert(location);
    _location_to_tag.erase(location);
    _tag_to_location.erase(tag);
    return 0;
}

template <typename T, typename TagT, typename LabelT>
void Index<T, TagT, LabelT>::lazy_delete(const std::vector<TagT> &tags, std::vector<TagT> &failed_tags)
{
    if (failed_tags.size() > 0)
    {
        throw ANNException("failed_tags should be passed as an empty list", -1, __FUNCSIG__, __FILE__, __LINE__);
    }
    std::shared_lock<std::shared_timed_mutex> ul(_update_lock);
    std::unique_lock<std::shared_timed_mutex> tl(_tag_lock);
    std::unique_lock<std::shared_timed_mutex> dl(_delete_lock);
    _data_compacted = false;

    for (auto tag : tags)
    {
        if (_tag_to_location.find(tag) == _tag_to_location.end())
        {
            failed_tags.push_back(tag);
        }
        else
        {
            const auto location = _tag_to_location[tag];
            _delete_set->insert(location);
            _location_to_tag.erase(location);
            _tag_to_location.erase(tag);
        }
    }
}

template <typename T, typename TagT, typename LabelT> bool Index<T, TagT, LabelT>::is_index_saved()
{
    return _is_saved;
}

template <typename T, typename TagT, typename LabelT>
void Index<T, TagT, LabelT>::_get_active_tags(TagRobinSet &active_tags)
{
    try
    {
        this->get_active_tags(active_tags.get<tsl::robin_set<TagT>>());
    }
    catch (const std::bad_any_cast &e)
    {
        throw ANNException("Error: bad_any cast while performing _get_active_tags() " + std::string(e.what()), -1);
    }
    catch (const std::exception &e)
    {
        throw ANNException("Error :" + std::string(e.what()), -1);
    }
}

template <typename T, typename TagT, typename LabelT>
void Index<T, TagT, LabelT>::get_active_tags(tsl::robin_set<TagT> &active_tags)
{
    active_tags.clear();
    std::shared_lock<std::shared_timed_mutex> tl(_tag_lock);
    for (auto iter : _tag_to_location)
    {
        active_tags.insert(iter.first);
    }
}

template <typename T, typename TagT, typename LabelT> void Index<T, TagT, LabelT>::print_status()
{
    std::shared_lock<std::shared_timed_mutex> ul(_update_lock);
    std::shared_lock<std::shared_timed_mutex> cl(_consolidate_lock);
    std::shared_lock<std::shared_timed_mutex> tl(_tag_lock);
    std::shared_lock<std::shared_timed_mutex> dl(_delete_lock);

    diskann::cout << "------------------- Index object: " << (uint64_t)this << " -------------------" << std::endl;
    diskann::cout << "Number of points: " << _nd << std::endl;
    diskann::cout << "Graph size: " << _graph_store->get_total_points() << std::endl;
    diskann::cout << "Location to tag size: " << _location_to_tag.size() << std::endl;
    diskann::cout << "Tag to location size: " << _tag_to_location.size() << std::endl;
    diskann::cout << "Number of empty slots: " << _empty_slots.size() << std::endl;
    diskann::cout << std::boolalpha << "Data compacted: " << this->_data_compacted << std::endl;
    diskann::cout << "---------------------------------------------------------"
                     "------------"
                  << std::endl;
}

template <typename T, typename TagT, typename LabelT> void Index<T, TagT, LabelT>::count_nodes_at_bfs_levels()
{
    std::unique_lock<std::shared_timed_mutex> ul(_update_lock);

    boost::dynamic_bitset<> visited(_max_points + _num_frozen_pts);

    size_t MAX_BFS_LEVELS = 32;
    auto bfs_sets = new tsl::robin_set<uint32_t>[MAX_BFS_LEVELS];

    bfs_sets[0].insert(_start);
    visited.set(_start);

    for (uint32_t i = (uint32_t)_max_points; i < _max_points + _num_frozen_pts; ++i)
    {
        if (i != _start)
        {
            bfs_sets[0].insert(i);
            visited.set(i);
        }
    }

    for (size_t l = 0; l < MAX_BFS_LEVELS - 1; ++l)
    {
        diskann::cout << "Number of nodes at BFS level " << l << " is " << bfs_sets[l].size() << std::endl;
        if (bfs_sets[l].size() == 0)
            break;
        for (auto node : bfs_sets[l])
        {
            for (auto nghbr : _graph_store->get_neighbours((location_t)node))
            {
                if (!visited.test(nghbr))
                {
                    visited.set(nghbr);
                    bfs_sets[l + 1].insert(nghbr);
                }
            }
        }
    }

    delete[] bfs_sets;
}

// REFACTOR: This should be an OptimizedDataStore class
template <typename T, typename TagT, typename LabelT> void Index<T, TagT, LabelT>::optimize_index_layout()
{ // use after build or load
    if (_dynamic_index)
    {
        throw diskann::ANNException("Optimize_index_layout not implemented for dyanmic indices", -1, __FUNCSIG__,
                                    __FILE__, __LINE__);
    }

    float *cur_vec = new float[_data_store->get_aligned_dim()];
    std::memset(cur_vec, 0, _data_store->get_aligned_dim() * sizeof(float));
    _data_len = (_data_store->get_aligned_dim() + 1) * sizeof(float);
    _neighbor_len = (_graph_store->get_max_observed_degree() + 1) * sizeof(uint32_t);
    _node_size = _data_len + _neighbor_len;
    _opt_graph = new char[_node_size * _nd];
    auto dist_fast = (DistanceFastL2<T> *)(_data_store->get_dist_fn());
    for (uint32_t i = 0; i < _nd; i++)
    {
        char *cur_node_offset = _opt_graph + i * _node_size;
        _data_store->get_vector(i, (T *)cur_vec);
        float cur_norm = dist_fast->norm((T *)cur_vec, (uint32_t)_data_store->get_aligned_dim());
        std::memcpy(cur_node_offset, &cur_norm, sizeof(float));
        std::memcpy(cur_node_offset + sizeof(float), cur_vec, _data_len - sizeof(float));

        cur_node_offset += _data_len;
        uint32_t k = (uint32_t)_graph_store->get_neighbours(i).size();
        std::memcpy(cur_node_offset, &k, sizeof(uint32_t));
        std::memcpy(cur_node_offset + sizeof(uint32_t), _graph_store->get_neighbours(i).data(), k * sizeof(uint32_t));
        // std::vector<uint32_t>().swap(_graph_store->get_neighbours(i));
        _graph_store->clear_neighbours(i);
    }
    _graph_store->clear_graph();
    _graph_store->resize_graph(0);
    delete[] cur_vec;
}

template <typename T, typename TagT, typename LabelT>
void Index<T, TagT, LabelT>::_search_with_optimized_layout(const DataType &query, size_t K, size_t L, uint32_t *indices)
{
    try
    {
        return this->search_with_optimized_layout(std::any_cast<const T *>(query), K, L, indices);
    }
    catch (const std::bad_any_cast &e)
    {
        throw ANNException("Error: bad any cast while performing "
                           "_search_with_optimized_layout() " +
                               std::string(e.what()),
                           -1);
    }
    catch (const std::exception &e)
    {
        throw ANNException("Error: " + std::string(e.what()), -1);
    }
}

template <typename T, typename TagT, typename LabelT>
void Index<T, TagT, LabelT>::search_with_optimized_layout(const T *query, size_t K, size_t L, uint32_t *indices)
{
    DistanceFastL2<T> *dist_fast = (DistanceFastL2<T> *)(_data_store->get_dist_fn());

    NeighborPriorityQueue retset(L);
    std::vector<uint32_t> init_ids(L);

    boost::dynamic_bitset<> flags{_nd, 0};
    uint32_t tmp_l = 0;
    uint32_t *neighbors = (uint32_t *)(_opt_graph + _node_size * _start + _data_len);
    uint32_t MaxM_ep = *neighbors;
    neighbors++;

    for (; tmp_l < L && tmp_l < MaxM_ep; tmp_l++)
    {
        init_ids[tmp_l] = neighbors[tmp_l];
        flags[init_ids[tmp_l]] = true;
    }

    while (tmp_l < L)
    {
        uint32_t id = rand() % _nd;
        if (flags[id])
            continue;
        flags[id] = true;
        init_ids[tmp_l] = id;
        tmp_l++;
    }

    for (uint32_t i = 0; i < init_ids.size(); i++)
    {
        uint32_t id = init_ids[i];
        if (id >= _nd)
            continue;
        _mm_prefetch(_opt_graph + _node_size * id, _MM_HINT_T0);
    }
    L = 0;
    for (uint32_t i = 0; i < init_ids.size(); i++)
    {
        uint32_t id = init_ids[i];
        if (id >= _nd)
            continue;
        T *x = (T *)(_opt_graph + _node_size * id);
        float norm_x = *x;
        x++;
        float dist = dist_fast->compare(x, query, norm_x, (uint32_t)_data_store->get_aligned_dim());
        retset.insert(Neighbor(id, dist));
        flags[id] = true;
        L++;
    }

    while (retset.has_unexpanded_node())
    {
        auto nbr = retset.closest_unexpanded();
        auto n = nbr.id;
        _mm_prefetch(_opt_graph + _node_size * n + _data_len, _MM_HINT_T0);
        neighbors = (uint32_t *)(_opt_graph + _node_size * n + _data_len);
        uint32_t MaxM = *neighbors;
        neighbors++;
        for (uint32_t m = 0; m < MaxM; ++m)
            _mm_prefetch(_opt_graph + _node_size * neighbors[m], _MM_HINT_T0);
        for (uint32_t m = 0; m < MaxM; ++m)
        {
            uint32_t id = neighbors[m];
            if (flags[id])
                continue;
            flags[id] = 1;
            T *data = (T *)(_opt_graph + _node_size * id);
            float norm = *data;
            data++;
            float dist = dist_fast->compare(query, data, norm, (uint32_t)_data_store->get_aligned_dim());
            Neighbor nn(id, dist);
            retset.insert(nn);
        }
    }

    for (size_t i = 0; i < K; i++)
    {
        indices[i] = retset[i].id;
    }
}

/*  Internals of the library */
template <typename T, typename TagT, typename LabelT> const float Index<T, TagT, LabelT>::INDEX_GROWTH_FACTOR = 1.5f;

// EXPORTS
template DISKANN_DLLEXPORT class Index<float, int32_t, uint32_t>;
template DISKANN_DLLEXPORT class Index<int8_t, int32_t, uint32_t>;
template DISKANN_DLLEXPORT class Index<uint8_t, int32_t, uint32_t>;
template DISKANN_DLLEXPORT class Index<float, uint32_t, uint32_t>;
template DISKANN_DLLEXPORT class Index<int8_t, uint32_t, uint32_t>;
template DISKANN_DLLEXPORT class Index<uint8_t, uint32_t, uint32_t>;
template DISKANN_DLLEXPORT class Index<float, int64_t, uint32_t>;
template DISKANN_DLLEXPORT class Index<int8_t, int64_t, uint32_t>;
template DISKANN_DLLEXPORT class Index<uint8_t, int64_t, uint32_t>;
template DISKANN_DLLEXPORT class Index<float, uint64_t, uint32_t>;
template DISKANN_DLLEXPORT class Index<int8_t, uint64_t, uint32_t>;
template DISKANN_DLLEXPORT class Index<uint8_t, uint64_t, uint32_t>;
// Label with short int 2 byte
template DISKANN_DLLEXPORT class Index<float, int32_t, uint16_t>;
template DISKANN_DLLEXPORT class Index<int8_t, int32_t, uint16_t>;
template DISKANN_DLLEXPORT class Index<uint8_t, int32_t, uint16_t>;
template DISKANN_DLLEXPORT class Index<float, uint32_t, uint16_t>;
template DISKANN_DLLEXPORT class Index<int8_t, uint32_t, uint16_t>;
template DISKANN_DLLEXPORT class Index<uint8_t, uint32_t, uint16_t>;
template DISKANN_DLLEXPORT class Index<float, int64_t, uint16_t>;
template DISKANN_DLLEXPORT class Index<int8_t, int64_t, uint16_t>;
template DISKANN_DLLEXPORT class Index<uint8_t, int64_t, uint16_t>;
template DISKANN_DLLEXPORT class Index<float, uint64_t, uint16_t>;
template DISKANN_DLLEXPORT class Index<int8_t, uint64_t, uint16_t>;
template DISKANN_DLLEXPORT class Index<uint8_t, uint64_t, uint16_t>;

template DISKANN_DLLEXPORT std::pair<uint32_t, uint32_t> Index<float, uint64_t, uint32_t>::search<uint64_t>(
    const float *query, const size_t K, const uint32_t L, uint64_t *indices, float *distances);
template DISKANN_DLLEXPORT std::pair<uint32_t, uint32_t> Index<float, uint64_t, uint32_t>::search<uint32_t>(
    const float *query, const size_t K, const uint32_t L, uint32_t *indices, float *distances);
template DISKANN_DLLEXPORT std::pair<uint32_t, uint32_t> Index<uint8_t, uint64_t, uint32_t>::search<uint64_t>(
    const uint8_t *query, const size_t K, const uint32_t L, uint64_t *indices, float *distances);
template DISKANN_DLLEXPORT std::pair<uint32_t, uint32_t> Index<uint8_t, uint64_t, uint32_t>::search<uint32_t>(
    const uint8_t *query, const size_t K, const uint32_t L, uint32_t *indices, float *distances);
template DISKANN_DLLEXPORT std::pair<uint32_t, uint32_t> Index<int8_t, uint64_t, uint32_t>::search<uint64_t>(
    const int8_t *query, const size_t K, const uint32_t L, uint64_t *indices, float *distances);
template DISKANN_DLLEXPORT std::pair<uint32_t, uint32_t> Index<int8_t, uint64_t, uint32_t>::search<uint32_t>(
    const int8_t *query, const size_t K, const uint32_t L, uint32_t *indices, float *distances);
// TagT==uint32_t
template DISKANN_DLLEXPORT std::pair<uint32_t, uint32_t> Index<float, uint32_t, uint32_t>::search<uint64_t>(
    const float *query, const size_t K, const uint32_t L, uint64_t *indices, float *distances);
template DISKANN_DLLEXPORT std::pair<uint32_t, uint32_t> Index<float, uint32_t, uint32_t>::search<uint32_t>(
    const float *query, const size_t K, const uint32_t L, uint32_t *indices, float *distances);
template DISKANN_DLLEXPORT std::pair<uint32_t, uint32_t> Index<uint8_t, uint32_t, uint32_t>::search<uint64_t>(
    const uint8_t *query, const size_t K, const uint32_t L, uint64_t *indices, float *distances);
template DISKANN_DLLEXPORT std::pair<uint32_t, uint32_t> Index<uint8_t, uint32_t, uint32_t>::search<uint32_t>(
    const uint8_t *query, const size_t K, const uint32_t L, uint32_t *indices, float *distances);
template DISKANN_DLLEXPORT std::pair<uint32_t, uint32_t> Index<int8_t, uint32_t, uint32_t>::search<uint64_t>(
    const int8_t *query, const size_t K, const uint32_t L, uint64_t *indices, float *distances);
template DISKANN_DLLEXPORT std::pair<uint32_t, uint32_t> Index<int8_t, uint32_t, uint32_t>::search<uint32_t>(
    const int8_t *query, const size_t K, const uint32_t L, uint32_t *indices, float *distances);

template DISKANN_DLLEXPORT std::pair<uint32_t, uint32_t> Index<float, uint64_t, uint32_t>::search_with_filters<
    uint64_t>(const float *query, const uint32_t &filter_label, const size_t K, const uint32_t L, uint64_t *indices,
              float *distances);
template DISKANN_DLLEXPORT std::pair<uint32_t, uint32_t> Index<float, uint64_t, uint32_t>::search_with_filters<
    uint32_t>(const float *query, const uint32_t &filter_label, const size_t K, const uint32_t L, uint32_t *indices,
              float *distances);
template DISKANN_DLLEXPORT std::pair<uint32_t, uint32_t> Index<uint8_t, uint64_t, uint32_t>::search_with_filters<
    uint64_t>(const uint8_t *query, const uint32_t &filter_label, const size_t K, const uint32_t L, uint64_t *indices,
              float *distances);
template DISKANN_DLLEXPORT std::pair<uint32_t, uint32_t> Index<uint8_t, uint64_t, uint32_t>::search_with_filters<
    uint32_t>(const uint8_t *query, const uint32_t &filter_label, const size_t K, const uint32_t L, uint32_t *indices,
              float *distances);
template DISKANN_DLLEXPORT std::pair<uint32_t, uint32_t> Index<int8_t, uint64_t, uint32_t>::search_with_filters<
    uint64_t>(const int8_t *query, const uint32_t &filter_label, const size_t K, const uint32_t L, uint64_t *indices,
              float *distances);
template DISKANN_DLLEXPORT std::pair<uint32_t, uint32_t> Index<int8_t, uint64_t, uint32_t>::search_with_filters<
    uint32_t>(const int8_t *query, const uint32_t &filter_label, const size_t K, const uint32_t L, uint32_t *indices,
              float *distances);
// TagT==uint32_t
template DISKANN_DLLEXPORT std::pair<uint32_t, uint32_t> Index<float, uint32_t, uint32_t>::search_with_filters<
    uint64_t>(const float *query, const uint32_t &filter_label, const size_t K, const uint32_t L, uint64_t *indices,
              float *distances);
template DISKANN_DLLEXPORT std::pair<uint32_t, uint32_t> Index<float, uint32_t, uint32_t>::search_with_filters<
    uint32_t>(const float *query, const uint32_t &filter_label, const size_t K, const uint32_t L, uint32_t *indices,
              float *distances);
template DISKANN_DLLEXPORT std::pair<uint32_t, uint32_t> Index<uint8_t, uint32_t, uint32_t>::search_with_filters<
    uint64_t>(const uint8_t *query, const uint32_t &filter_label, const size_t K, const uint32_t L, uint64_t *indices,
              float *distances);
template DISKANN_DLLEXPORT std::pair<uint32_t, uint32_t> Index<uint8_t, uint32_t, uint32_t>::search_with_filters<
    uint32_t>(const uint8_t *query, const uint32_t &filter_label, const size_t K, const uint32_t L, uint32_t *indices,
              float *distances);
template DISKANN_DLLEXPORT std::pair<uint32_t, uint32_t> Index<int8_t, uint32_t, uint32_t>::search_with_filters<
    uint64_t>(const int8_t *query, const uint32_t &filter_label, const size_t K, const uint32_t L, uint64_t *indices,
              float *distances);
template DISKANN_DLLEXPORT std::pair<uint32_t, uint32_t> Index<int8_t, uint32_t, uint32_t>::search_with_filters<
    uint32_t>(const int8_t *query, const uint32_t &filter_label, const size_t K, const uint32_t L, uint32_t *indices,
              float *distances);

template DISKANN_DLLEXPORT std::pair<uint32_t, uint32_t> Index<float, uint64_t, uint16_t>::search<uint64_t>(
    const float *query, const size_t K, const uint32_t L, uint64_t *indices, float *distances);
template DISKANN_DLLEXPORT std::pair<uint32_t, uint32_t> Index<float, uint64_t, uint16_t>::search<uint32_t>(
    const float *query, const size_t K, const uint32_t L, uint32_t *indices, float *distances);
template DISKANN_DLLEXPORT std::pair<uint32_t, uint32_t> Index<uint8_t, uint64_t, uint16_t>::search<uint64_t>(
    const uint8_t *query, const size_t K, const uint32_t L, uint64_t *indices, float *distances);
template DISKANN_DLLEXPORT std::pair<uint32_t, uint32_t> Index<uint8_t, uint64_t, uint16_t>::search<uint32_t>(
    const uint8_t *query, const size_t K, const uint32_t L, uint32_t *indices, float *distances);
template DISKANN_DLLEXPORT std::pair<uint32_t, uint32_t> Index<int8_t, uint64_t, uint16_t>::search<uint64_t>(
    const int8_t *query, const size_t K, const uint32_t L, uint64_t *indices, float *distances);
template DISKANN_DLLEXPORT std::pair<uint32_t, uint32_t> Index<int8_t, uint64_t, uint16_t>::search<uint32_t>(
    const int8_t *query, const size_t K, const uint32_t L, uint32_t *indices, float *distances);
// TagT==uint32_t
template DISKANN_DLLEXPORT std::pair<uint32_t, uint32_t> Index<float, uint32_t, uint16_t>::search<uint64_t>(
    const float *query, const size_t K, const uint32_t L, uint64_t *indices, float *distances);
template DISKANN_DLLEXPORT std::pair<uint32_t, uint32_t> Index<float, uint32_t, uint16_t>::search<uint32_t>(
    const float *query, const size_t K, const uint32_t L, uint32_t *indices, float *distances);
template DISKANN_DLLEXPORT std::pair<uint32_t, uint32_t> Index<uint8_t, uint32_t, uint16_t>::search<uint64_t>(
    const uint8_t *query, const size_t K, const uint32_t L, uint64_t *indices, float *distances);
template DISKANN_DLLEXPORT std::pair<uint32_t, uint32_t> Index<uint8_t, uint32_t, uint16_t>::search<uint32_t>(
    const uint8_t *query, const size_t K, const uint32_t L, uint32_t *indices, float *distances);
template DISKANN_DLLEXPORT std::pair<uint32_t, uint32_t> Index<int8_t, uint32_t, uint16_t>::search<uint64_t>(
    const int8_t *query, const size_t K, const uint32_t L, uint64_t *indices, float *distances);
template DISKANN_DLLEXPORT std::pair<uint32_t, uint32_t> Index<int8_t, uint32_t, uint16_t>::search<uint32_t>(
    const int8_t *query, const size_t K, const uint32_t L, uint32_t *indices, float *distances);

template DISKANN_DLLEXPORT std::pair<uint32_t, uint32_t> Index<float, uint64_t, uint16_t>::search_with_filters<
    uint64_t>(const float *query, const uint16_t &filter_label, const size_t K, const uint32_t L, uint64_t *indices,
              float *distances);
template DISKANN_DLLEXPORT std::pair<uint32_t, uint32_t> Index<float, uint64_t, uint16_t>::search_with_filters<
    uint32_t>(const float *query, const uint16_t &filter_label, const size_t K, const uint32_t L, uint32_t *indices,
              float *distances);
template DISKANN_DLLEXPORT std::pair<uint32_t, uint32_t> Index<uint8_t, uint64_t, uint16_t>::search_with_filters<
    uint64_t>(const uint8_t *query, const uint16_t &filter_label, const size_t K, const uint32_t L, uint64_t *indices,
              float *distances);
template DISKANN_DLLEXPORT std::pair<uint32_t, uint32_t> Index<uint8_t, uint64_t, uint16_t>::search_with_filters<
    uint32_t>(const uint8_t *query, const uint16_t &filter_label, const size_t K, const uint32_t L, uint32_t *indices,
              float *distances);
template DISKANN_DLLEXPORT std::pair<uint32_t, uint32_t> Index<int8_t, uint64_t, uint16_t>::search_with_filters<
    uint64_t>(const int8_t *query, const uint16_t &filter_label, const size_t K, const uint32_t L, uint64_t *indices,
              float *distances);
template DISKANN_DLLEXPORT std::pair<uint32_t, uint32_t> Index<int8_t, uint64_t, uint16_t>::search_with_filters<
    uint32_t>(const int8_t *query, const uint16_t &filter_label, const size_t K, const uint32_t L, uint32_t *indices,
              float *distances);
// TagT==uint32_t
template DISKANN_DLLEXPORT std::pair<uint32_t, uint32_t> Index<float, uint32_t, uint16_t>::search_with_filters<
    uint64_t>(const float *query, const uint16_t &filter_label, const size_t K, const uint32_t L, uint64_t *indices,
              float *distances);
template DISKANN_DLLEXPORT std::pair<uint32_t, uint32_t> Index<float, uint32_t, uint16_t>::search_with_filters<
    uint32_t>(const float *query, const uint16_t &filter_label, const size_t K, const uint32_t L, uint32_t *indices,
              float *distances);
template DISKANN_DLLEXPORT std::pair<uint32_t, uint32_t> Index<uint8_t, uint32_t, uint16_t>::search_with_filters<
    uint64_t>(const uint8_t *query, const uint16_t &filter_label, const size_t K, const uint32_t L, uint64_t *indices,
              float *distances);
template DISKANN_DLLEXPORT std::pair<uint32_t, uint32_t> Index<uint8_t, uint32_t, uint16_t>::search_with_filters<
    uint32_t>(const uint8_t *query, const uint16_t &filter_label, const size_t K, const uint32_t L, uint32_t *indices,
              float *distances);
template DISKANN_DLLEXPORT std::pair<uint32_t, uint32_t> Index<int8_t, uint32_t, uint16_t>::search_with_filters<
    uint64_t>(const int8_t *query, const uint16_t &filter_label, const size_t K, const uint32_t L, uint64_t *indices,
              float *distances);
template DISKANN_DLLEXPORT std::pair<uint32_t, uint32_t> Index<int8_t, uint32_t, uint16_t>::search_with_filters<
    uint32_t>(const int8_t *query, const uint16_t &filter_label, const size_t K, const uint32_t L, uint32_t *indices,
              float *distances);
} // namespace diskann<|MERGE_RESOLUTION|>--- conflicted
+++ resolved
@@ -540,7 +540,7 @@
         _filter_store->load_medoids(labels_to_medoids);
         _filter_store->load_universal_labels(std::string(filename) + "_universal_label.txt");
     }
-
+#endif
     _nd = data_file_num_pts - _num_frozen_pts;
     _empty_slots.clear();
     _empty_slots.reserve(_max_points);
@@ -947,13 +947,8 @@
             tl.unlock();
 
         _data_store->get_vector(location, scratch->aligned_query());
-<<<<<<< HEAD
-        iterate_to_fixed_point(scratch->aligned_query(), filteredLindex, filter_specific_start_nodes, scratch, true,
-                               _filter_store->get_labels_by_location(location), false);
-=======
         iterate_to_fixed_point(scratch, filteredLindex, filter_specific_start_nodes, true,
-                               _location_to_labels[location], false);
->>>>>>> 38cf26d8
+            _filter_store->get_labels_by_location(location), false);
 
         // combine candidate pools obtained with filter and unfiltered criteria.
         std::set<Neighbor> best_candidate_pool;
