--- conflicted
+++ resolved
@@ -1617,15 +1617,10 @@
     diskann::cout << "Index built with degree: max:" << max
                   << "  avg:" << (float) total / (float) (_nd + _num_frozen_pts)
                   << "  min:" << min << "  count(deg<2):" << cnt << std::endl;
-<<<<<<< HEAD
     // INSTRUMENTED
     _visited_counts.resize(_max_points);
     // END INSTRUMENTED
-    _max_observed_degree = (std::max)((unsigned) max, _max_observed_degree);
-=======
-
     _max_observed_degree = (std::max) ((unsigned) max, _max_observed_degree);
->>>>>>> a4dc0d51
     _has_built = true;
   }
 
