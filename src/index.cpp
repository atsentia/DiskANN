// Copyright (c) Microsoft Corporation. All rights reserved.
// Licensed under the MIT license.

#include <type_traits>
#include <omp.h>

#include "tsl/robin_set.h"
#include "tsl/robin_map.h"
#include "boost/dynamic_bitset.hpp"

#include "memory_mapper.h"
#include "timer.h"
#include "windows_customizations.h"
#if defined(RELEASE_UNUSED_TCMALLOC_MEMORY_AT_CHECKPOINTS) && defined(DISKANN_BUILD)
#include "gperftools/malloc_extension.h"
#endif

#ifdef _WINDOWS
#include "utils_windows.h"
#include <xmmintrin.h>
#endif
#include "index.h"
#include "logging_internal.h"

#define MAX_POINTS_FOR_USING_BITSET 10000000

namespace diskann
{

// Initialize an index with metric m, load the data of type T with filename
// (bin), and initialize max_points
template <typename T, typename TagT, typename LabelT>
Index<T, TagT, LabelT>::Index(Metric m, const size_t dim, const size_t max_points, const bool dynamic_index,
                              const Parameters &indexParams, const Parameters &searchParams, const bool enable_tags,
                              const bool concurrent_consolidate, const bool pq_dist_build, const size_t num_pq_chunks,
                              const bool use_opq)
    : Index(m, dim, max_points, dynamic_index, enable_tags, concurrent_consolidate, pq_dist_build, num_pq_chunks,
            use_opq, indexParams.Get<uint32_t>("num_frozen_pts", 0))
{
    _indexingQueueSize = indexParams.Get<uint32_t>("L");
    _indexingRange = indexParams.Get<uint32_t>("R");
    _indexingMaxC = indexParams.Get<uint32_t>("C");
    _indexingAlpha = indexParams.Get<float>("alpha");
    _filterIndexingQueueSize = indexParams.Get<uint32_t>("Lf");

    uint32_t num_threads_srch = searchParams.Get<uint32_t>("num_threads");
    uint32_t num_threads_indx = indexParams.Get<uint32_t>("num_threads");
    uint32_t num_scratch_spaces = num_threads_srch + num_threads_indx;
    uint32_t search_l = searchParams.Get<uint32_t>("L");

    initialize_query_scratch(num_scratch_spaces, search_l, _indexingQueueSize, _indexingRange, _indexingMaxC, dim);
}

template <typename T, typename TagT, typename LabelT>
Index<T, TagT, LabelT>::Index(Metric m, const size_t dim, const size_t max_points, const bool dynamic_index,
                              const bool enable_tags, const bool concurrent_consolidate, const bool pq_dist_build,
                              const size_t num_pq_chunks, const bool use_opq, const size_t num_frozen_pts)
    : _dist_metric(m), _dim(dim), _num_frozen_pts(num_frozen_pts), _max_points(max_points),
      _dynamic_index(dynamic_index), _enable_tags(enable_tags), _indexingMaxC(DEFAULT_MAXC), _query_scratch(nullptr),
      _conc_consolidate(concurrent_consolidate), _delete_set(new tsl::robin_set<unsigned>), _pq_dist(pq_dist_build),
      _use_opq(use_opq), _num_pq_chunks(num_pq_chunks)
{
    if (dynamic_index && !enable_tags)
    {
        throw ANNException("ERROR: Dynamic Indexing must have tags enabled.", -1, __FUNCSIG__, __FILE__, __LINE__);
    }

    if (_pq_dist)
    {
        if (dynamic_index)
            throw ANNException("ERROR: Dynamic Indexing not supported with PQ distance based "
                               "index construction",
                               -1, __FUNCSIG__, __FILE__, __LINE__);
        if (m == diskann::Metric::INNER_PRODUCT)
            throw ANNException("ERROR: Inner product metrics not yet supported with PQ distance "
                               "base index",
                               -1, __FUNCSIG__, __FILE__, __LINE__);
    }

    // data stored to _nd * aligned_dim matrix with necessary zero-padding
    _aligned_dim = ROUND_UP(_dim, 8);

    if (dynamic_index && _num_frozen_pts == 0)
    {
        _num_frozen_pts = 1;
    }
    // Sanity check. While logically it is correct, max_points = 0 causes
    // downstream problems.
    if (_max_points == 0)
    {
        _max_points = 1;
    }
    const size_t total_internal_points = _max_points + _num_frozen_pts;

    if (_pq_dist)
    {
        if (_num_pq_chunks > _dim)
            throw diskann::ANNException("ERROR: num_pq_chunks > dim", -1, __FUNCSIG__, __FILE__, __LINE__);
        alloc_aligned(((void **)&_pq_data), total_internal_points * _num_pq_chunks * sizeof(char), 8 * sizeof(char));
        std::memset(_pq_data, 0, total_internal_points * _num_pq_chunks * sizeof(char));
    }
    alloc_aligned(((void **)&_data), total_internal_points * _aligned_dim * sizeof(T), 8 * sizeof(T));
    std::memset(_data, 0, total_internal_points * _aligned_dim * sizeof(T));

    _start = (unsigned)_max_points;

    _final_graph.resize(total_internal_points);

    if (m == diskann::Metric::COSINE && std::is_floating_point<T>::value)
    {
        // This is safe because T is float inside the if block.
        this->_distance = (Distance<T> *)new AVXNormalizedCosineDistanceFloat();
        this->_normalize_vecs = true;

        Log(logging::Info, 
            "Index",
            "Normalizing vectors and using L2 for cosine AVXNormalizedCosineDistanceFloat().");
    }
    else
    {
        this->_distance = get_distance_function<T>(m);
    }

    _locks = std::vector<non_recursive_mutex>(total_internal_points);

    if (enable_tags)
    {
        _location_to_tag.reserve(total_internal_points);
        _tag_to_location.reserve(total_internal_points);
    }
}

template <typename T, typename TagT, typename LabelT> Index<T, TagT, LabelT>::~Index()
{
    // Ensure that no other activity is happening before dtor()
    std::unique_lock<std::shared_timed_mutex> ul(_update_lock);
    std::unique_lock<std::shared_timed_mutex> cl(_consolidate_lock);
    std::unique_lock<std::shared_timed_mutex> tl(_tag_lock);
    std::unique_lock<std::shared_timed_mutex> dl(_delete_lock);

    for (auto &lock : _locks)
    {
        LockGuard lg(lock);
    }

    if (this->_distance != nullptr)
    {
        delete this->_distance;
        this->_distance = nullptr;
    }
    if (this->_data != nullptr)
    {
        aligned_free(this->_data);
        this->_data = nullptr;
    }
    if (_opt_graph != nullptr)
    {
        delete[] _opt_graph;
    }

    if (!_query_scratch.empty())
    {
        ScratchStoreManager<InMemQueryScratch<T>> manager(_query_scratch);
        manager.destroy();
    }
}

template <typename T, typename TagT, typename LabelT>
void Index<T, TagT, LabelT>::initialize_query_scratch(uint32_t num_threads, uint32_t search_l, uint32_t indexing_l,
                                                      uint32_t r, uint32_t maxc, size_t dim)
{
    for (uint32_t i = 0; i < num_threads; i++)
    {
        auto scratch = new InMemQueryScratch<T>(search_l, indexing_l, r, maxc, dim, _pq_dist);
        _query_scratch.push(scratch);
    }
}

template <typename T, typename TagT, typename LabelT> _u64 Index<T, TagT, LabelT>::save_tags(const std::string& tags_file) const
{
    if (!_enable_tags)
    {
        Log(logging::Info, "Index", "Not saving tags as they are not enabled.");
        return 0;
    }

<<<<<<< HEAD
    std::ofstream out;
    open_file_to_write(out, tags_file);

    std::vector<PositionedTag> tag_data;
    tag_data.reserve(_nd + _num_frozen_pts);

    for (unsigned i = 0; i < _max_points; i++)
=======
    size_t tag_bytes_written;
    TagT *tag_data = new TagT[_nd + _num_frozen_pts];
    for (_u32 i = 0; i < _nd; i++)
>>>>>>> e28b8b4b
    {
        TagT tag;
        if (_location_to_tag.try_get(i, tag))
        {
            tag_data.emplace_back();
            auto& entry = tag_data.back();
            entry.m_tag = tag;
            entry.m_location = i;
        }
    }

    try
    {
        save_bin<PositionedTag>(out, tag_data.data(), tag_data.size(), 1);

        save_bin<unsigned>(out, _empty_slots.get_values().data(), _empty_slots.size(), 1);
    }
    catch (std::system_error &e)
    {
        throw FileException(tags_file, e, __FUNCSIG__, __FILE__, __LINE__);
    }

    return tag_data.size();
}

template <typename T, typename TagT, typename LabelT> _u64 Index<T, TagT, LabelT>::save_data(const std::string& data_file) const
{
    // If data was compacted before saving, either _nd == _max_points or any frozen points have been
    // temporarily moved to _nd, so _nd + _num_frozen_points is the valid location limit.
    // If not compacted, saving the whole data as the points may be spread around.
    const unsigned node_count = _data_compacted ? _nd + _num_frozen_pts : _max_points + _num_frozen_pts;

#ifdef _WINDOWS

    const size_t size_of_data = node_count * _aligned_dim * sizeof(T);
    const size_t total_size = 2 * sizeof(uint32_t) + size_of_data;
    Log(logging::Info, 
        "save_data", 
        "Saving data using windows map-of-file, file size: %.1f MB",
        (float)total_size / (1024 * 1024));

    PagedBinaryWriter writer(data_file, total_size);

    writer.Write(node_count);
    writer.Write(_dim);

    writer.WriteBytes(_data, size_of_data);

    return size_of_data;
#else
    return save_data_in_base_dimensions(data_file, _data, node_count, _dim, _aligned_dim);
#endif
}

// save the graph index on a file as an adjacency list. For each point,
// first store the number of neighbors, and then the neighbor list (each as
// 4 byte unsigned)
template <typename T, typename TagT, typename LabelT> _u64 Index<T, TagT, LabelT>::save_graph(const std::string& graph_file) const
{
#if _WINDOWS

    Log(logging::Info, "save_graph", "Saving graph data using file map");

    // Estimate the total file size.
    _u32 max_degree = 0;
    _u64 index_size = 0; 
    const size_t data_compacted_output = _data_compacted ? 1 : 0;

    const _u64 header_size = sizeof(index_size) + sizeof(_max_observed_degree) + sizeof(_start) +
                             sizeof(_num_frozen_pts) + sizeof(data_compacted_output);

    index_size = header_size;

    // If the graph is compacted, either _nd == _max_points or any frozen points have been
    // temporarily moved to _nd, so _nd + _num_frozen_points is the valid location limit.
    unsigned total_points = _nd + _num_frozen_pts;

    // If not compacted, saving the whole graph as the points may be spread around.
    // TODO: check if the deleted nodes can be saved as is.
    if (!_data_compacted)
    {
        total_points = _max_points + _num_frozen_pts;
    }

    for (unsigned i = 0; i < total_points; i++)
    {
        unsigned GK = (unsigned)_final_graph[i].size();
        max_degree = _final_graph[i].size() > max_degree ? (_u32)_final_graph[i].size() : max_degree;
        index_size += (_u64)(sizeof(unsigned) * (GK + 1));
    }

    PagedBinaryWriter writer(graph_file, index_size);

    writer.Write(index_size);
    writer.Write(_max_observed_degree);

    writer.Write(_start);
    writer.Write(_num_frozen_pts);

    writer.Write(data_compacted_output);

    unsigned empty_out_neighbors = 0;
    for (unsigned i = 0; i < total_points; i++)
    {
        unsigned GK = (unsigned)_final_graph[i].size();
        writer.Write(GK);
        writer.WriteBytes(_final_graph[i].data(), GK * sizeof(unsigned));
        max_degree = _final_graph[i].size() > max_degree ? (_u32)_final_graph[i].size() : max_degree;

        if (GK == 0)
        {
            empty_out_neighbors++;
        }
    }

    // Rewind the writer to the beginning of the file to write the header.
    writer.Rewind(0);

    writer.Write(index_size);
    writer.Write(max_degree);

    Log(logging::Info, 
        "save_graph", 
        "Graph data saved, total points: %u, empty out nodes: %u, max_degree: %u", 
        total_points, 
        empty_out_neighbors, 
        max_degree);

    return index_size;

#else
    std::ofstream out;
    open_file_to_write(out, graph_file);

    _u64 file_offset = 0; // we will use this if we want
    out.seekp(file_offset, out.beg);

    // The following two will be updated after the graph is written out.
    _u32 max_degree = 0;
    _u64 index_size = 0; 
    out.write((char *)&index_size, sizeof(index_size));
    out.write((char *)&_max_observed_degree, sizeof(_max_observed_degree));

    out.write((char *)&_start, sizeof(_start));
    out.write((char *)&_num_frozen_pts, sizeof(_num_frozen_pts));

    size_t data_compacted_output = _data_compacted ? 1 : 0;
    out.write((char *)&data_compacted_output, sizeof(data_compacted_output));

    const _u64 header_size = sizeof(index_size) + sizeof(_max_observed_degree) 
                             + sizeof(_start) + sizeof(_num_frozen_pts) 
                             + sizeof(data_compacted_output);
    index_size = header_size;

    // If the graph is compacted, either _nd == _max_points or any frozen points have been
    // temporarily moved to _nd, so _nd + _num_frozen_points is the valid location limit.
    unsigned total_points = _nd + _num_frozen_pts;

    // If not compacted, saving the whole graph as the points may be spread around.
    // TODO: check if the deleted nodes can be saved as is.
    if (!_data_compacted)
    {
        total_points = _max_points + _num_frozen_pts;
    }

    unsigned empty_out_neighbors = 0;
    for (unsigned i = 0; i < total_points; i++)
    {
        unsigned GK = (unsigned)_final_graph[i].size();
        out.write((char *)&GK, sizeof(unsigned));
        out.write((char *)_final_graph[i].data(), GK * sizeof(unsigned));
        max_degree = _final_graph[i].size() > max_degree ? (_u32)_final_graph[i].size() : max_degree;
        index_size += (_u64)(sizeof(unsigned) * (GK + 1));

        if (GK == 0)
        {
            empty_out_neighbors++;
        }
    }
    out.seekp(file_offset, out.beg);
    out.write((char *)&index_size, sizeof(uint64_t));
    out.write((char *)&max_degree, sizeof(_u32));
    out.close();

    diskann::cout << "Graph data saved, total points: " << total_points << ", "
        << "empty out nodes: " << empty_out_neighbors << ", "
        << "max_degree: " << max_degree << std::endl;

    return index_size; // number of bytes written
#endif
}

template <typename T, typename TagT, typename LabelT>
_u64 Index<T, TagT, LabelT>::save_delete_list(const std::string& filename) const
{
    if (_delete_set->size() == 0)
    {
        return 0;
    }
    std::unique_ptr<_u32[]> delete_list = std::make_unique<_u32[]>(_delete_set->size());
    _u32 i = 0;
    for (auto &del : *_delete_set)
    {
        delete_list[i++] = del;
    }
    return save_bin<_u32>(filename, delete_list.get(), _delete_set->size(), 1);
}

template <typename T, typename TagT, typename LabelT>
void Index<T, TagT, LabelT>::save(const char *filename, bool compact_before_save)
{
    diskann::Timer timer;

    std::unique_lock<std::shared_timed_mutex> ul(_update_lock);
    std::unique_lock<std::shared_timed_mutex> cl(_consolidate_lock);
    std::unique_lock<std::shared_timed_mutex> tl(_tag_lock);
    std::unique_lock<std::shared_timed_mutex> dl(_delete_lock);

    bool frozen_points_compacted = false;
    if (compact_before_save)
    {
        compact_data();
        compact_frozen_point();
        frozen_points_compacted = true;
    }
    //else
    //{
    //    if (!_data_compacted)
    //    {
    //        throw ANNException("Index save for non-compacted index is not yet implemented", -1, __FUNCSIG__, __FILE__,
    //                           __LINE__);
    //    }
    //}

    if (!_save_as_one_file)
    {
        if (_filtered_index)
        {
            if (_label_to_medoid_id.size() > 0)
            {
                std::ofstream medoid_writer(std::string(filename) + "_labels_to_medoids.txt");
                if (medoid_writer.fail())
                {
                    throw diskann::ANNException(std::string("Failed to open file ") + filename, -1);
                }
                for (auto iter : _label_to_medoid_id)
                {
                    medoid_writer << iter.first << ", " << iter.second << std::endl;
                }
                medoid_writer.close();
            }

            if (_use_universal_label)
            {
                std::ofstream universal_label_writer(std::string(filename) + "_universal_label.txt");
                assert(universal_label_writer.is_open());
                universal_label_writer << _universal_label << std::endl;
                universal_label_writer.close();
            }

            if (_pts_to_labels.size() > 0)
            {
                std::ofstream label_writer(std::string(filename) + "_labels.txt");
                assert(label_writer.is_open());
                for (_u32 i = 0; i < _pts_to_labels.size(); i++)
                {
                    for (_u32 j = 0; j < (_pts_to_labels[i].size() - 1); j++)
                    {
                        label_writer << _pts_to_labels[i][j] << ",";
                    }
                    if (_pts_to_labels[i].size() != 0)
                        label_writer << _pts_to_labels[i][_pts_to_labels[i].size() - 1];
                    label_writer << std::endl;
                }
                label_writer.close();
            }
        }

        std::string graph_file = std::string(filename);
        std::string tags_file = std::string(filename) + ".tags";
        std::string data_file = std::string(filename) + ".data";
        std::string delete_list_file = std::string(filename) + ".del";

        // Because the save_* functions use append mode, ensure that
        // the files are deleted before save. Ideally, we should check
        // the error code for delete_file, but will ignore now because
        // delete should succeed if save will succeed.

        {
            diskann::Timer localTimer;
            delete_file(graph_file);
            save_graph(graph_file);
            diskann::cout << "Graph saved, time taken: " << localTimer.elapsed() / 1000000.0 << "s." << std::endl;
        }

        {
            diskann::Timer localTimer;
            delete_file(data_file);
            save_data(data_file);
            diskann::cout << "Data saved, time taken: " << localTimer.elapsed() / 1000000.0 << "s." << std::endl;
        }

        {
            diskann::Timer localTimer;
            delete_file(tags_file);
            save_tags(tags_file);
            diskann::cout << "Tags saved, time taken: " << localTimer.elapsed() / 1000000.0 << "s." << std::endl;
        }

        {
            diskann::Timer localTimer;
            delete_file(delete_list_file);
            save_delete_list(delete_list_file);
            diskann::cout << "Delete list saved, time taken: " << localTimer.elapsed() / 1000000.0 << "s." << std::endl;
        }
    }
    else
    {
        Log(logging::Info, "Index", "Save index in a single file currently not supported. Not saving the index.");
    }

    // If frozen points were temporarily compacted to _nd, move back to _max_points.
    if (frozen_points_compacted)
    {
        reposition_frozen_point_to_end();
    }

    Log(logging::Info, "Index", "Time taken for save: %.2f s.", timer.elapsed_seconds());
}

#ifdef EXEC_ENV_OLS
template <typename T, typename TagT, typename LabelT>
size_t Index<T, TagT, LabelT>::load_tags(AlignedFileReader &reader)
{
#else
template <typename T, typename TagT, typename LabelT>
size_t Index<T, TagT, LabelT>::load_tags(const std::string& tag_filename,
                                         const std::function<void(TagT)> *tag_enumerator)
{
    if (_enable_tags && !file_exists(tag_filename))
    {
        Log(logging::Error, "Index", "Tag file '%s' does not exist!", tag_filename.c_str());
        throw diskann::ANNException("Tag file provided does not exist!", -1, __FUNCSIG__, __FILE__, __LINE__);
    }
#endif
    if (!_enable_tags)
    {
        Log(logging::Info, "Index", "Tags not loaded as tags not enabled.");
        return 0;
    }

    std::ifstream in;
    in.exceptions(std::ios::badbit | std::ios::failbit);
    in.open(tag_filename, std::ios::binary);

    unsigned non_empty_tags = 0;
    in.read((char *)&non_empty_tags, sizeof(non_empty_tags));

    // dim_count is not used, but saved to the file.
    unsigned dim_count = 0;
    in.read((char *)&dim_count, sizeof(dim_count));

    _location_to_tag.reserve(non_empty_tags);
    _tag_to_location.reserve(non_empty_tags);
#ifdef EXEC_ENV_OLS
    static_assert(false, "OLS does not support loading tags.");
#else
    for (unsigned i = 0; i < non_empty_tags; i++)
    {
<<<<<<< HEAD
        PositionedTag tag;
        in.read((char *)&tag, sizeof(tag));
        if (_delete_set->find(tag.m_location) == _delete_set->end())
        {
            _location_to_tag.set(tag.m_location, tag.m_tag);
            _tag_to_location[tag.m_tag] = tag.m_location;
            if (tag_enumerator != nullptr)
            {
                (*tag_enumerator)(tag.m_tag);
            }
        }
=======
        std::stringstream stream;
        stream << "ERROR: Found " << file_dim << " dimensions for tags,"
               << "but tag file must have 1 dimension." << std::endl;
        Log(logging::Error, "Index", stream.str().c_str());
        delete[] tag_data;
        throw diskann::ANNException(stream.str(), -1, __FUNCSIG__, __FILE__, __LINE__);
>>>>>>> e28b8b4b
    }
#endif

    unsigned empty_slot_count = 0;
    in.read((char *)&empty_slot_count, sizeof(empty_slot_count));

    // Dim count is not used, but saved to the file.
    in.read((char *)&dim_count, sizeof(dim_count));

    _empty_slots.clear();

    if (empty_slot_count > 0)
    {
        _empty_slots.reserve(empty_slot_count);
        for (unsigned i = 0; i < empty_slot_count; i++)
        {
            unsigned empty_slot;
            in.read((char *)&empty_slot, sizeof(empty_slot));
            _empty_slots.insert(empty_slot);
        }
    }

<<<<<<< HEAD
    Log(logging::Info, 
        "load_tags", 
        "Tags loaded. Tag count: %u, empty slot count: %I64u", 
        non_empty_tags, 
        _empty_slots.size());

    diskann::cout << "Tags loaded. Tag count: " << non_empty_tags << ", "
                  << "empty slot count: " << _empty_slots.size() << std::endl;

    // TODO: frozen points?
    return non_empty_tags + _empty_slots.size() + _num_frozen_pts;
=======
    Log(logging::Info, "Index", "Tags loaded.");

    delete[] tag_data;
    return file_num_points;
>>>>>>> e28b8b4b
}

template <typename T, typename TagT, typename LabelT>
#ifdef EXEC_ENV_OLS
size_t Index<T, TagT, LabelT>::load_data(AlignedFileReader &reader)
{
#else
size_t Index<T, TagT, LabelT>::load_data(const std::string& filename)
{
#endif
    size_t file_dim, file_num_points;
#ifdef EXEC_ENV_OLS
    diskann::get_bin_metadata(reader, file_num_points, file_dim);
#else
    if (!file_exists(filename))
    {
        aligned_free(_data);

        std::stringstream stream;
        stream << "ERROR: data file " << filename << " does not exist." << std::endl;
        Log(logging::Error, "Index", stream.str().c_str());

        throw diskann::ANNException(stream.str(), -1, __FUNCSIG__, __FILE__, __LINE__);
    }
    diskann::get_bin_metadata(filename, file_num_points, file_dim);
#endif

    // since we are loading a new dataset, _empty_slots must be cleared
    _empty_slots.clear();

    if (file_dim != _dim)
    {
        aligned_free(_data);

        std::stringstream stream;
        stream << "ERROR: Driver requests loading " << _dim << " dimension, "
               << "but file has " << file_dim << " dimension." << std::endl;
        Log(logging::Error, "Index", stream.str().c_str());

        throw diskann::ANNException(stream.str(), -1, __FUNCSIG__, __FILE__, __LINE__);
    }

    if (file_num_points > _max_points + _num_frozen_pts)
    {
        // update and tag lock acquired in load() before calling load_data
        resize(file_num_points - _num_frozen_pts);
    }

#ifdef EXEC_ENV_OLS
    copy_aligned_data_from_file<T>(reader, _data, file_num_points, file_dim, _aligned_dim);
#else
    copy_aligned_data_from_file<T>(filename.c_str(), _data, file_num_points, file_dim, _aligned_dim);
#endif
    return file_num_points;
}

#ifdef EXEC_ENV_OLS
template <typename T, typename TagT, typename LabelT>
size_t Index<T, TagT, LabelT>::load_delete_set(AlignedFileReader &reader)
{
#else
template <typename T, typename TagT, typename LabelT>
size_t Index<T, TagT, LabelT>::load_delete_set(const std::string& filename)
{
#endif
    std::unique_ptr<_u32[]> delete_list;
    _u64 npts, ndim;

#ifdef EXEC_ENV_OLS
    diskann::load_bin<_u32>(reader, delete_list, npts, ndim);
#else
    diskann::load_bin<_u32>(filename, delete_list, npts, ndim);
#endif
    assert(ndim == 1);
    for (uint32_t i = 0; i < npts; i++)
    {
        _delete_set->insert(delete_list[i]);
    }
    return npts;
}

// load the index from file and update the max_degree, cur (navigating
// node loc), and _final_graph (adjacency list)
template <typename T, typename TagT, typename LabelT>
#ifdef EXEC_ENV_OLS
void Index<T, TagT, LabelT>::load(AlignedFileReader &reader, uint32_t num_threads, uint32_t search_l)
{
#else
void Index<T, TagT, LabelT>::load(const char *filename, 
                                  uint32_t num_threads, 
                                  uint32_t search_l,
                                  const std::function<void(TagT)> *tag_enumerator)
{
#endif
    std::unique_lock<std::shared_timed_mutex> ul(_update_lock);
    std::unique_lock<std::shared_timed_mutex> cl(_consolidate_lock);
    std::unique_lock<std::shared_timed_mutex> tl(_tag_lock);
    std::unique_lock<std::shared_timed_mutex> dl(_delete_lock);

    _has_built = true;

    size_t tags_file_num_pts = 0, graph_num_pts = 0, data_file_num_pts = 0, label_num_pts = 0;

    std::string mem_index_file(filename);
    std::string labels_file = mem_index_file + "_labels.txt";
    std::string labels_to_medoids = mem_index_file + "_labels_to_medoids.txt";
    std::string labels_map_file = mem_index_file + "_labels_map.txt";

    if (!_save_as_one_file)
    {
        // For DLVS Store, we will not support saving the index in multiple files.
#ifndef EXEC_ENV_OLS
        std::string data_file = std::string(filename) + ".data";
        std::string tags_file = std::string(filename) + ".tags";
        std::string delete_set_file = std::string(filename) + ".del";
        std::string graph_file = std::string(filename);
        data_file_num_pts = load_data(data_file);
        if (file_exists(delete_set_file))
        {
            diskann::Timer localTimer;
            load_delete_set(delete_set_file);
            diskann::cout << "Deleted set loaded, time taken: " << localTimer.elapsed() / 1000000.0 << " s." << std::endl;
        }
        if (_enable_tags)
        {
            diskann::Timer localTimer;
            tags_file_num_pts = load_tags(tags_file, tag_enumerator);
            diskann::cout << "Tags loaded, time taken: " << localTimer.elapsed() / 1000000.0 << " s." << std::endl;
        }

        {
            diskann::Timer localTimer;
            graph_num_pts = load_graph(graph_file, data_file_num_pts);
            diskann::cout << "Graph loaded, time taken: " << localTimer.elapsed() / 1000000.0 << " s." << std::endl;
        }
#endif
    }
    else
    {
        Log(logging::Info, "Index", "Single index file saving/loading support not yet enabled. Not loading the index.");
        return;
    }

    bool is_data_compatible = true;
    if (data_file_num_pts != graph_num_pts)
    {
        is_data_compatible = false;
    }

    if (_enable_tags)
    {
        if (_data_compacted && data_file_num_pts != tags_file_num_pts)
        {
            is_data_compatible = false;
        }

        // TODO: when data is not compacted, the number of entries in the location maps
        // will be smaller than the number of points in the data file and graph file. 
        // There is no reliable way to validate compatibility in this case. Assume good.
    }

    if (!is_data_compatible)
    {
        std::stringstream stream;
        stream << "ERROR: When loading index, loaded " << data_file_num_pts << " points from datafile, "
               << graph_num_pts << " from graph, and " << tags_file_num_pts
               << " tags, with num_frozen_pts being set to " << _num_frozen_pts << " in constructor." << std::endl;
        Log(logging::Error, "Index", stream.str().c_str());
        aligned_free(_data);
        throw diskann::ANNException(stream.str(), -1, __FUNCSIG__, __FILE__, __LINE__);
    }

    if (file_exists(labels_file))
    {
        diskann::Timer localTimer;

        _label_map = load_label_map(labels_map_file);
        parse_label_file(labels_file, label_num_pts);
        assert(label_num_pts == data_file_num_pts);
        if (file_exists(labels_to_medoids))
        {
            std::ifstream medoid_stream(labels_to_medoids);
            assert(label_num_pts == data_file_num_pts);
            std::string line, token;
            unsigned line_cnt = 0;

            _label_to_medoid_id.clear();

            while (std::getline(medoid_stream, line))
            {
                std::istringstream iss(line);
                _u32 cnt = 0;
                _u32 medoid = 0;
                LabelT label;
                while (std::getline(iss, token, ','))
                {
                    token.erase(std::remove(token.begin(), token.end(), '\n'), token.end());
                    token.erase(std::remove(token.begin(), token.end(), '\r'), token.end());
                    LabelT token_as_num = std::stoul(token);
                    if (cnt == 0)
                        label = token_as_num;
                    else
                        medoid = token_as_num;
                    cnt++;
                }
                _label_to_medoid_id[label] = medoid;
                line_cnt++;
            }
        }

        std::string universal_label_file(filename);
        universal_label_file += "_universal_label.txt";
        if (file_exists(universal_label_file))
        {
            std::ifstream universal_label_reader(universal_label_file);
            assert(label_num_pts == data_file_num_pts);
            universal_label_reader >> _universal_label;
            _use_universal_label = true;
            universal_label_reader.close();
        }

        diskann::cout << "Labels loaded, time taken: " << localTimer.elapsed() / 1000000.0 << " s." << std::endl;
    }

    // TODO: is this right for non-compacted data?
    _nd = data_file_num_pts - _num_frozen_pts;

    if (_data_compacted)
    {
        _empty_slots.clear();
        _empty_slots.reserve(_max_points);
        for (auto i = _nd; i < _max_points; i++)
        {
            _empty_slots.insert((uint32_t)i);
        }

        reposition_frozen_point_to_end();
    }
    else
    {
        // Empty slots were restored as part of loading the tags.
        // Discount them from the active point count.
        // TODO: do the same with deleted?
        _nd -= _empty_slots.size();
    }

<<<<<<< HEAD
    diskann::cout << "Num frozen points:" << _num_frozen_pts << " _nd: " << _nd << " _start: " << _start
                  << " size(_location_to_tag): " << _location_to_tag.size()
                  << " size(_tag_to_location):" << _tag_to_location.size() << " Max points: " << _max_points
                  << std::endl;
=======
    reposition_frozen_point_to_end();

    Log(logging::Info, 
        "Index", 
        "Num frozen points: %I64u, _nd: %I64u, _start: %u, size(_location_to_tag): %I64u, size(_tag_to_location): %I64u, Max points: %I64u",
        _num_frozen_pts, 
        _nd, 
        _start, 
        _location_to_tag.size(), 
        _tag_to_location.size(), 
        _max_points);
>>>>>>> e28b8b4b

    // For incremental index, _query_scratch is initialized in the constructor.
    // For the bulk index, the params required to initialize _query_scratch
    // are known only at load time, hence this check and the call to
    // initialize_q_s().
    if (_query_scratch.size() == 0)
    {
        initialize_query_scratch(num_threads, search_l, search_l, (uint32_t)_max_range_of_loaded_graph, _indexingMaxC,
                                 _dim);
    }
}

#ifndef EXEC_ENV_OLS
template <typename T, typename TagT, typename LabelT>
size_t Index<T, TagT, LabelT>::get_graph_num_frozen_points(const std::string &graph_file)
{
    size_t expected_file_size;
    unsigned max_observed_degree, start;
    _u64 file_frozen_pts;

    std::ifstream in;
    in.exceptions(std::ios::badbit | std::ios::failbit);

    in.open(graph_file, std::ios::binary);
    in.read((char *)&expected_file_size, sizeof(_u64));
    in.read((char *)&max_observed_degree, sizeof(unsigned));
    in.read((char *)&start, sizeof(unsigned));
    in.read((char *)&file_frozen_pts, sizeof(_u64));

    return file_frozen_pts;
}
#endif

#ifdef EXEC_ENV_OLS
template <typename T, typename TagT, typename LabelT>
size_t Index<T, TagT, LabelT>::load_graph(AlignedFileReader &reader, size_t expected_num_points)
{
#else

template <typename T, typename TagT, typename LabelT>
size_t Index<T, TagT, LabelT>::load_graph(const std::string& filename, size_t expected_num_points)
{
#endif
    size_t expected_file_size;
    _u64 file_frozen_pts;

#ifdef EXEC_ENV_OLS
    int header_size = 2 * sizeof(_u64) + 2 * sizeof(unsigned);
    std::unique_ptr<char[]> header = std::make_unique<char[]>(header_size);
    read_array(reader, header.get(), header_size);

    expected_file_size = *((_u64 *)header.get());
    _max_observed_degree = *((_u32 *)(header.get() + sizeof(_u64)));
    _start = *((_u32 *)(header.get() + sizeof(_u64) + sizeof(unsigned)));
    file_frozen_pts = *((_u64 *)(header.get() + sizeof(_u64) + sizeof(unsigned) + sizeof(unsigned)));
#else

    _u64 file_offset = 0; // will need this for single file format support
    std::ifstream in;
    in.exceptions(std::ios::badbit | std::ios::failbit);
    in.open(filename, std::ios::binary);
    in.seekg(file_offset, in.beg);
    in.read((char *)&expected_file_size, sizeof(expected_file_size));
    in.read((char *)&_max_observed_degree, sizeof(_max_observed_degree));
    in.read((char *)&_start, sizeof(_start));
    in.read((char *)&file_frozen_pts, sizeof(file_frozen_pts));

    // Use size_t for padding.
    size_t data_compacted = 0;
    in.read((char *)&data_compacted, sizeof(data_compacted));
    _data_compacted = data_compacted != 0;

    const _u64 vamana_metadata_size = sizeof(expected_file_size) + sizeof(_max_observed_degree) + sizeof(_start) +
                                      sizeof(file_frozen_pts) + sizeof(data_compacted);

#endif
<<<<<<< HEAD
    diskann::cout << "From graph header, expected_file_size: " << expected_file_size
                  << ", _max_observed_degree: " << _max_observed_degree << ", _start: " << _start
                  << ", file_frozen_pts: " << file_frozen_pts 
                  << ", _data_compacted: " << (_data_compacted ? "true" : "false")
                  << std::endl;
=======
    Log(logging::Info, 
        "Index",
        "From graph header, expected_file_size: %I64u, _max_observed_degree: %u, _start: %u, file_frozen_pts: %I64u",
        expected_file_size, 
        _max_observed_degree, 
        _start, 
        file_frozen_pts);
>>>>>>> e28b8b4b

    if (file_frozen_pts != _num_frozen_pts)
    {
        std::stringstream stream;
        if (file_frozen_pts == 1)
        {
            stream << "ERROR: When loading index, detected dynamic index, but "
                      "constructor asks for static index. Exitting."
                   << std::endl;
        }
        else
        {
            stream << "ERROR: When loading index, detected static index, but "
                      "constructor asks for dynamic index. Exitting."
                   << std::endl;
        }
        Log(logging::Error, "Index", stream.str().c_str());
        aligned_free(_data);
        throw diskann::ANNException(stream.str(), -1, __FUNCSIG__, __FILE__, __LINE__);
    }

#ifdef EXEC_ENV_OLS
    diskann::cout << "Loading vamana graph from reader..." << std::flush;
#else
    Log(logging::Info, "Index", "Loading vamana graph %s", filename.c_str());
#endif

    const size_t expected_max_points = expected_num_points - file_frozen_pts;

    // If user provides more points than max_points
    // resize the _final_graph to the larger size.
    if (_max_points < expected_max_points)
    {
        Log(logging::Info, 
            "Index", 
            "Number of points in data: %I64u is greater than max_points: %I64u. Setting max points to: %I64u",
            expected_max_points, _max_points, expected_max_points);
        _final_graph.resize(expected_max_points + _num_frozen_pts);
        _max_points = expected_max_points;
    }
#ifdef EXEC_ENV_OLS
    _u32 nodes_read = 0;
    _u64 cc = 0;
    _u64 graph_offset = header_size;
    while (nodes_read < expected_num_points)
    {
        _u32 k;
        read_value(reader, k, graph_offset);
        graph_offset += sizeof(_u32);
        std::vector<_u32> tmp(k);
        tmp.reserve(k);
        read_array(reader, tmp.data(), k, graph_offset);
        graph_offset += k * sizeof(_u32);
        cc += k;
        _final_graph[nodes_read].swap(tmp);
        nodes_read++;
        if (nodes_read % 1000000 == 0)
        {
            diskann::cout << "." << std::flush;
        }
        if (k > _max_range_of_loaded_graph)
        {
            _max_range_of_loaded_graph = k;
        }
    }
#else
    unsigned emptyOutNeighbors = 0;
    size_t bytes_read = vamana_metadata_size;
    size_t cc = 0;
    unsigned nodes_read = 0;
    while (bytes_read != expected_file_size)
    {
        unsigned k;
        in.read((char *)&k, sizeof(unsigned));

        if (k == 0)
        {
<<<<<<< HEAD
            if (_data_compacted)
            {
                diskann::cerr << "ERROR: Point found with no out-neighbors, point#" << nodes_read << std::endl;
            }
            else
            {
                // If the graph was compacted, it is expected it will have empty out-neighbors.
                emptyOutNeighbors++;
            }
=======
            Log(logging::Error, "Index", "ERROR: Point found with no out-neighbors, point#%u", nodes_read);
>>>>>>> e28b8b4b
        }

        cc += k;
        ++nodes_read;
        std::vector<unsigned> tmp(k);
        tmp.reserve(k);
        in.read((char *)tmp.data(), k * sizeof(unsigned));
        _final_graph[nodes_read - 1].swap(tmp);
        bytes_read += sizeof(uint32_t) * ((_u64)k + 1);
        if (nodes_read % 10000000 == 0)
        {
            diskann::cout << "." << std::flush;
            Log(logging::Debug, "Index", "Loading graph. %.1f million nodes read", nodes_read / 1000000.0);
        }
        if (k > _max_range_of_loaded_graph)
        {
            _max_range_of_loaded_graph = k;
        }
    }
#endif

<<<<<<< HEAD
    diskann::cout << "done. Index has " << nodes_read << " nodes and " << cc << " out-edges, " << emptyOutNeighbors << " empty out-neighbors, "
                  << "_start is set to " << _start << std::endl;
=======
    Log(logging::Info, 
        "Index", 
        "done. Index has %u nodes and %I64u out-edges, _start is set to %u",
        nodes_read, 
        cc, 
        _start);
>>>>>>> e28b8b4b
    return nodes_read;
}

template <typename T, typename TagT, typename LabelT> int Index<T, TagT, LabelT>::get_vector_by_tag(TagT &tag, T *vec)
{
    std::shared_lock<std::shared_timed_mutex> lock(_tag_lock);
<<<<<<< HEAD
    const auto tag_it = _tag_to_location.find(tag);
    if (tag_it == _tag_to_location.end())
    {
        //diskann::cout << "Tag " << tag << " does not exist" << std::endl;
        return -1;
    }

    const unsigned location = tag_it->second;
=======
    const auto tagIt = _tag_to_location.find(tag);
    if (tagIt == _tag_to_location.end())
    {
        Log(logging::Warning, "Index", "Tag %I64u does not exist", tag);
        return -1;
    }

    const unsigned location = tagIt->second;
>>>>>>> e28b8b4b
    memcpy((void *)vec, (void *)(_data + location * _aligned_dim), (size_t)_dim * sizeof(T));
    return 0;
}

template <typename T, typename TagT, typename LabelT> unsigned Index<T, TagT, LabelT>::calculate_entry_point()
{
    //  TODO: need to compute medoid with PQ data too, for now sample at random
    if (_pq_dist)
    {
        size_t r = (size_t)rand() * (size_t)RAND_MAX + (size_t)rand();
        return (unsigned)(r % (size_t)_nd);
    }

    // allocate and init centroid
    float *center = new float[_aligned_dim]();
    for (size_t j = 0; j < _aligned_dim; j++)
        center[j] = 0;

    for (size_t i = 0; i < _nd; i++)
        for (size_t j = 0; j < _aligned_dim; j++)
            center[j] += (float)_data[i * _aligned_dim + j];

    for (size_t j = 0; j < _aligned_dim; j++)
        center[j] /= (float)_nd;

    // compute all to one distance
    float *distances = new float[_nd]();
#pragma omp parallel for schedule(static, 65536)
    for (_s64 i = 0; i < (_s64)_nd; i++)
    {
        // extract point and distance reference
        float &dist = distances[i];
        const T *cur_vec = _data + (i * (size_t)_aligned_dim);
        dist = 0;
        float diff = 0;
        for (size_t j = 0; j < _aligned_dim; j++)
        {
            diff = (center[j] - (float)cur_vec[j]) * (center[j] - (float)cur_vec[j]);
            dist += diff;
        }
    }
    // find imin
    unsigned min_idx = 0;
    float min_dist = distances[0];
    for (unsigned i = 1; i < _nd; i++)
    {
        if (distances[i] < min_dist)
        {
            min_idx = i;
            min_dist = distances[i];
        }
    }

    delete[] distances;
    delete[] center;
    return min_idx;
}

template <typename T, typename TagT, typename LabelT> std::vector<unsigned> Index<T, TagT, LabelT>::get_init_ids()
{
    std::vector<unsigned> init_ids;
    init_ids.reserve(1 + _num_frozen_pts);

    init_ids.emplace_back(_start);

    for (unsigned frozen = _max_points; frozen < _max_points + _num_frozen_pts; frozen++)
    {
        if (frozen != _start)
        {
            init_ids.emplace_back(frozen);
        }
    }

    return init_ids;
}

template <typename T, typename TagT, typename LabelT>
std::pair<uint32_t, uint32_t> Index<T, TagT, LabelT>::iterate_to_fixed_point(
    const T *query, const unsigned Lsize, const std::vector<unsigned> &init_ids, InMemQueryScratch<T> *scratch,
    bool use_filter, const std::vector<LabelT> &filter_label, bool search_invocation)
{
    std::vector<Neighbor> &expanded_nodes = scratch->pool();
    NeighborPriorityQueue &best_L_nodes = scratch->best_l_nodes();
    best_L_nodes.reserve(Lsize);
    tsl::robin_set<unsigned> &inserted_into_pool_rs = scratch->inserted_into_pool_rs();
    boost::dynamic_bitset<> &inserted_into_pool_bs = scratch->inserted_into_pool_bs();
    std::vector<unsigned> &id_scratch = scratch->id_scratch();
    std::vector<float> &dist_scratch = scratch->dist_scratch();
    assert(id_scratch.size() == 0);
    T *aligned_query = scratch->aligned_query();
    memcpy(aligned_query, query, _dim * sizeof(T));
    if (_normalize_vecs)
    {
        normalize((float *)aligned_query, _dim);
    }

    float *query_float;
    float *query_rotated;
    float *pq_dists;
    _u8 *pq_coord_scratch;
    // Intialize PQ related scratch to use PQ based distances
    if (_pq_dist)
    {
        // Get scratch spaces
        PQScratch<T> *pq_query_scratch = scratch->pq_scratch();
        query_float = pq_query_scratch->aligned_query_float;
        query_rotated = pq_query_scratch->rotated_query;
        pq_dists = pq_query_scratch->aligned_pqtable_dist_scratch;

        // Copy query vector to float and then to "rotated" query
        for (size_t d = 0; d < _dim; d++)
        {
            query_float[d] = (float)aligned_query[d];
        }
        pq_query_scratch->set(_dim, aligned_query);

        // center the query and rotate if we have a rotation matrix
        _pq_table.preprocess_query(query_rotated);
        _pq_table.populate_chunk_distances(query_rotated, pq_dists);

        pq_coord_scratch = pq_query_scratch->aligned_pq_coord_scratch;
    }

    if (expanded_nodes.size() > 0 || id_scratch.size() > 0)
    {
        throw ANNException("ERROR: Clear scratch space before passing.", -1, __FUNCSIG__, __FILE__, __LINE__);
    }

    // Decide whether to use bitset or robin set to mark visited nodes
    auto total_num_points = _max_points + _num_frozen_pts;
    bool fast_iterate = total_num_points <= MAX_POINTS_FOR_USING_BITSET;

    if (fast_iterate)
    {
        if (inserted_into_pool_bs.size() < total_num_points)
        {
            // hopefully using 2X will reduce the number of allocations.
            auto resize_size =
                2 * total_num_points > MAX_POINTS_FOR_USING_BITSET ? MAX_POINTS_FOR_USING_BITSET : 2 * total_num_points;
            inserted_into_pool_bs.resize(resize_size);
        }
    }

    // Lambda to determine if a node has been visited
    auto is_not_visited = [this, fast_iterate, &inserted_into_pool_bs, &inserted_into_pool_rs](const unsigned id) {
        return fast_iterate ? inserted_into_pool_bs[id] == 0
                            : inserted_into_pool_rs.find(id) == inserted_into_pool_rs.end();
    };

    // Lambda to batch compute query<-> node distances in PQ space
    auto compute_dists = [this, pq_coord_scratch, pq_dists](const std::vector<unsigned> &ids,
                                                            std::vector<float> &dists_out) {
        diskann::aggregate_coords(ids, this->_pq_data, this->_num_pq_chunks, pq_coord_scratch);
        diskann::pq_dist_lookup(pq_coord_scratch, ids.size(), this->_num_pq_chunks, pq_dists, dists_out);
    };

    // Initialize the candidate pool with starting points
    for (auto id : init_ids)
    {
        if (id >= _max_points + _num_frozen_pts)
        {
            Log(logging::Error, "Index", "Out of range loc found as an edge : %u", id);
            throw diskann::ANNException(std::string("Wrong loc") + std::to_string(id), -1, __FUNCSIG__, __FILE__,
                                        __LINE__);
        }

        if (use_filter)
        {
            std::vector<LabelT> common_filters;
            auto &x = _pts_to_labels[id];
            std::set_intersection(filter_label.begin(), filter_label.end(), x.begin(), x.end(),
                                  std::back_inserter(common_filters));
            if (_use_universal_label)
            {
                if (std::find(filter_label.begin(), filter_label.end(), _universal_label) != filter_label.end() ||
                    std::find(x.begin(), x.end(), _universal_label) != x.end())
                    common_filters.emplace_back(_universal_label);
            }

            if (common_filters.size() == 0)
                continue;
        }

        if (is_not_visited(id))
        {
            if (fast_iterate)
            {
                inserted_into_pool_bs[id] = 1;
            }
            else
            {
                inserted_into_pool_rs.insert(id);
            }

            float distance;
            if (_pq_dist)
                pq_dist_lookup(pq_coord_scratch, 1, this->_num_pq_chunks, pq_dists, &distance);
            else
                distance = _distance->compare(_data + _aligned_dim * (size_t)id, aligned_query, (unsigned)_aligned_dim);
            Neighbor nn = Neighbor(id, distance);
            best_L_nodes.insert(nn);
        }
    }

    uint32_t hops = 0;
    uint32_t cmps = 0;

    while (best_L_nodes.has_unexpanded_node())
    {
        auto nbr = best_L_nodes.closest_unexpanded();
        auto n = nbr.id;

        // Add node to expanded nodes to create pool for prune later
        if (!search_invocation)
        {
            if (!use_filter)
            {
                expanded_nodes.emplace_back(nbr);
            }
            else
            { // in filter based indexing, the same point might invoke
                // multiple iterate_to_fixed_points, so need to be careful
                // not to add the same item to pool multiple times.
                if (std::find(expanded_nodes.begin(), expanded_nodes.end(), nbr) == expanded_nodes.end())
                {
                    expanded_nodes.emplace_back(nbr);
                }
            }
        }

        // Find which of the nodes in des have not been visited before
        id_scratch.clear();
        dist_scratch.clear();
        {
            if (_dynamic_index)
                _locks[n].lock();
            for (auto id : _final_graph[n])
            {
                assert(id < _max_points + _num_frozen_pts);

                if (use_filter)
                {
                    // NOTE: NEED TO CHECK IF THIS CORRECT WITH NEW LOCKS.
                    std::vector<LabelT> common_filters;
                    auto &x = _pts_to_labels[id];
                    std::set_intersection(filter_label.begin(), filter_label.end(), x.begin(), x.end(),
                                          std::back_inserter(common_filters));
                    if (_use_universal_label)
                    {
                        if (std::find(filter_label.begin(), filter_label.end(), _universal_label) !=
                                filter_label.end() ||
                            std::find(x.begin(), x.end(), _universal_label) != x.end())
                            common_filters.emplace_back(_universal_label);
                    }

                    if (common_filters.size() == 0)
                        continue;
                }

                if (is_not_visited(id))
                {
                    id_scratch.push_back(id);
                }
            }

            if (_dynamic_index)
                _locks[n].unlock();
        }

        // Mark nodes visited
        for (auto id : id_scratch)
        {
            if (fast_iterate)
            {
                inserted_into_pool_bs[id] = 1;
            }
            else
            {
                inserted_into_pool_rs.insert(id);
            }
        }

        // Compute distances to unvisited nodes in the expansion
        if (_pq_dist)
        {
            assert(dist_scratch.capacity() >= id_scratch.size());
            compute_dists(id_scratch, dist_scratch);
        }
        else
        {
            assert(dist_scratch.size() == 0);
            for (size_t m = 0; m < id_scratch.size(); ++m)
            {
                unsigned id = id_scratch[m];

                if (m + 1 < id_scratch.size())
                {
                    auto nextn = id_scratch[m + 1];
                    diskann::prefetch_vector((const char *)_data + _aligned_dim * (size_t)nextn,
                                             sizeof(T) * _aligned_dim);
                }

                dist_scratch.push_back(
                    _distance->compare(aligned_query, _data + _aligned_dim * (size_t)id, (unsigned)_aligned_dim));
            }
        }
        cmps += id_scratch.size();

        // Insert <id, dist> pairs into the pool of candidates
        for (size_t m = 0; m < id_scratch.size(); ++m)
        {
            best_L_nodes.insert(Neighbor(id_scratch[m], dist_scratch[m]));
        }
    }
    return std::make_pair(hops, cmps);
}

template <typename T, typename TagT, typename LabelT>
void Index<T, TagT, LabelT>::search_for_point_and_prune(int location, _u32 Lindex, std::vector<unsigned> &pruned_list,
                                                        InMemQueryScratch<T> *scratch, bool use_filter,
                                                        _u32 filteredLindex)
{
    const std::vector<unsigned> init_ids = get_init_ids();
    const std::vector<LabelT> unused_filter_label;

    if (!use_filter)
    {
        iterate_to_fixed_point(_data + _aligned_dim * location, Lindex, init_ids, scratch, false, unused_filter_label,
                               false);
    }
    else
    {
        std::vector<_u32> filter_specific_start_nodes;
        for (auto &x : _pts_to_labels[location])
            filter_specific_start_nodes.emplace_back(_label_to_medoid_id[x]);
        iterate_to_fixed_point(_data + _aligned_dim * location, filteredLindex, filter_specific_start_nodes, scratch,
                               true, _pts_to_labels[location], false);
    }

    auto &pool = scratch->pool();

    for (unsigned i = 0; i < pool.size(); i++)
    {
        if (pool[i].id == (unsigned)location)
        {
            pool.erase(pool.begin() + i);
            i--;
        }
    }

    if (pruned_list.size() > 0)
    {
        throw diskann::ANNException("ERROR: non-empty pruned_list passed", -1, __FUNCSIG__, __FILE__, __LINE__);
    }

    prune_neighbors(location, pool, pruned_list, scratch);

    assert(!pruned_list.empty());
    assert(_final_graph.size() == _max_points + _num_frozen_pts);
}

template <typename T, typename TagT, typename LabelT>
void Index<T, TagT, LabelT>::occlude_list(const unsigned location, std::vector<Neighbor> &pool, const float alpha,
                                          const unsigned degree, const unsigned maxc, std::vector<unsigned> &result,
                                          InMemQueryScratch<T> *scratch,
                                          const tsl::robin_set<unsigned> *const delete_set_ptr)
{
    if (pool.size() == 0)
        return;

    // Truncate pool at maxc and initialize scratch spaces
    assert(std::is_sorted(pool.begin(), pool.end()));
    assert(result.size() == 0);
    if (pool.size() > maxc)
        pool.resize(maxc);
    std::vector<float> &occlude_factor = scratch->occlude_factor();
    // occlude_list can be called with the same scratch more than once by
    // search_for_point_and_add_link through inter_insert.
    occlude_factor.clear();
    // Initialize occlude_factor to pool.size() many 0.0f values for correctness
    occlude_factor.insert(occlude_factor.end(), pool.size(), 0.0f);

    float cur_alpha = 1;
    while (cur_alpha <= alpha && result.size() < degree)
    {
        // used for MIPS, where we store a value of eps in cur_alpha to
        // denote pruned out entries which we can skip in later rounds.
        float eps = cur_alpha + 0.01f;

        for (auto iter = pool.begin(); result.size() < degree && iter != pool.end(); ++iter)
        {
            if (occlude_factor[iter - pool.begin()] > cur_alpha)
            {
                continue;
            }
            // Set the entry to float::max so that is not considered again
            occlude_factor[iter - pool.begin()] = std::numeric_limits<float>::max();
            // Add the entry to the result if its not been deleted, and doesn't add
            // a self loop
            if (delete_set_ptr == nullptr || delete_set_ptr->find(iter->id) == delete_set_ptr->end())
            {
                if (iter->id != location)
                {
                    result.push_back(iter->id);
                }
            }

            // Update occlude factor for points from iter+1 to pool.end()
            for (auto iter2 = iter + 1; iter2 != pool.end(); iter2++)
            {
                auto t = iter2 - pool.begin();
                if (occlude_factor[t] > alpha)
                    continue;

                bool prune_allowed = true;
                if (_filtered_index)
                {
                    _u32 a = iter->id;
                    _u32 b = iter2->id;
                    for (auto &x : _pts_to_labels[b])
                    {
                        if (std::find(_pts_to_labels[a].begin(), _pts_to_labels[a].end(), x) == _pts_to_labels[a].end())
                        {
                            prune_allowed = false;
                        }
                        if (!prune_allowed)
                            break;
                    }
                }
                if (!prune_allowed)
                    continue;

                float djk = _distance->compare(_data + _aligned_dim * (size_t)iter2->id,
                                               _data + _aligned_dim * (size_t)iter->id, (unsigned)_aligned_dim);
                if (_dist_metric == diskann::Metric::L2 || _dist_metric == diskann::Metric::COSINE)
                {
                    occlude_factor[t] = (djk == 0) ? std::numeric_limits<float>::max()
                                                   : std::max(occlude_factor[t], iter2->distance / djk);
                }
                else if (_dist_metric == diskann::Metric::INNER_PRODUCT)
                {
                    // Improvization for flipping max and min dist for MIPS
                    float x = -iter2->distance;
                    float y = -djk;
                    if (y > cur_alpha * x)
                    {
                        occlude_factor[t] = std::max(occlude_factor[t], eps);
                    }
                }
            }
        }
        cur_alpha *= 1.2f;
    }
}

template <typename T, typename TagT, typename LabelT>
void Index<T, TagT, LabelT>::prune_neighbors(const unsigned location, std::vector<Neighbor> &pool,
                                             std::vector<unsigned> &pruned_list, InMemQueryScratch<T> *scratch)
{
    prune_neighbors(location, pool, _indexingRange, _indexingMaxC, _indexingAlpha, pruned_list, scratch);
}

template <typename T, typename TagT, typename LabelT>
void Index<T, TagT, LabelT>::prune_neighbors(const unsigned location, std::vector<Neighbor> &pool, const _u32 range,
                                             const _u32 max_candidate_size, const float alpha,
                                             std::vector<unsigned> &pruned_list, InMemQueryScratch<T> *scratch)
{
    if (pool.size() == 0)
    {
        // if the pool is empty, behave like a noop
        pruned_list.clear();
        return;
    }

    _max_observed_degree = (std::max)(_max_observed_degree, range);

    // If using _pq_build, over-write the PQ distances with actual distances
    if (_pq_dist)
    {
        for (auto &ngh : pool)
            ngh.distance = _distance->compare(_data + _aligned_dim * (size_t)ngh.id,
                                              _data + _aligned_dim * (size_t)location, (unsigned)_aligned_dim);
    }

    // sort the pool based on distance to query and prune it with occlude_list
    std::sort(pool.begin(), pool.end());
    pruned_list.clear();
    pruned_list.reserve(range);
    occlude_list(location, pool, alpha, range, max_candidate_size, pruned_list, scratch);
    assert(pruned_list.size() <= range);

    if (_saturate_graph && alpha > 1)
    {
        for (const auto &node : pool)
        {
            if (pruned_list.size() >= range)
                break;
            if ((std::find(pruned_list.begin(), pruned_list.end(), node.id) == pruned_list.end()) &&
                node.id != location)
                pruned_list.push_back(node.id);
        }
    }
}

template <typename T, typename TagT, typename LabelT>
void Index<T, TagT, LabelT>::inter_insert(unsigned n, std::vector<unsigned> &pruned_list, const _u32 range,
                                          InMemQueryScratch<T> *scratch)
{
    const auto &src_pool = pruned_list;

    assert(!src_pool.empty());

    for (auto des : src_pool)
    {
        // des.loc is the loc of the neighbors of n
        assert(des < _max_points + _num_frozen_pts);
        // des_pool contains the neighbors of the neighbors of n
        std::vector<unsigned> copy_of_neighbors;
        bool prune_needed = false;
        {
            LockGuard guard(_locks[des]);
            auto &des_pool = _final_graph[des];
            if (std::find(des_pool.begin(), des_pool.end(), n) == des_pool.end())
            {
                if (des_pool.size() < (_u64)(GRAPH_SLACK_FACTOR * range))
                {
                    des_pool.emplace_back(n);
                    prune_needed = false;
                }
                else
                {
                    copy_of_neighbors.reserve(des_pool.size() + 1);
                    copy_of_neighbors = des_pool;
                    copy_of_neighbors.push_back(n);
                    prune_needed = true;
                }
            }
        } // des lock is released by this point

        if (prune_needed)
        {
            tsl::robin_set<unsigned> dummy_visited(0);
            std::vector<Neighbor> dummy_pool(0);

            size_t reserveSize = (size_t)(std::ceil(1.05 * GRAPH_SLACK_FACTOR * range));
            dummy_visited.reserve(reserveSize);
            dummy_pool.reserve(reserveSize);

            for (auto cur_nbr : copy_of_neighbors)
            {
                if (dummy_visited.find(cur_nbr) == dummy_visited.end() && cur_nbr != des)
                {
                    float dist = _distance->compare(_data + _aligned_dim * (size_t)des,
                                                    _data + _aligned_dim * (size_t)cur_nbr, (unsigned)_aligned_dim);
                    dummy_pool.emplace_back(Neighbor(cur_nbr, dist));
                    dummy_visited.insert(cur_nbr);
                }
            }
            std::vector<unsigned> new_out_neighbors;
            prune_neighbors(des, dummy_pool, new_out_neighbors, scratch);
            {
                LockGuard guard(_locks[des]);

                _final_graph[des] = new_out_neighbors;
            }
        }
    }
}

template <typename T, typename TagT, typename LabelT>
void Index<T, TagT, LabelT>::inter_insert(unsigned n, std::vector<unsigned> &pruned_list, InMemQueryScratch<T> *scratch)
{
    inter_insert(n, pruned_list, _indexingRange, scratch);
}

template <typename T, typename TagT, typename LabelT> void Index<T, TagT, LabelT>::link(Parameters &parameters)
{
    unsigned num_threads = parameters.Get<unsigned>("num_threads");
    if (num_threads != 0)
        omp_set_num_threads(num_threads);

    _saturate_graph = parameters.Get<bool>("saturate_graph");

    if (num_threads != 0)
        omp_set_num_threads(num_threads);

    _indexingQueueSize = parameters.Get<unsigned>("L"); // Search list size
    _filterIndexingQueueSize = parameters.Get<unsigned>("Lf");
    _indexingRange = parameters.Get<unsigned>("R");
    _indexingMaxC = parameters.Get<unsigned>("C");
    _indexingAlpha = parameters.Get<float>("alpha");

    /* visit_order is a vector that is initialized to the entire graph */
    std::vector<unsigned> visit_order;
    std::vector<diskann::Neighbor> pool, tmp;
    tsl::robin_set<unsigned> visited;
    visit_order.reserve(_nd + _num_frozen_pts);
    for (unsigned i = 0; i < (unsigned)_nd; i++)
    {
        visit_order.emplace_back(i);
    }

    // If there are any frozen points, add them all.
    for (unsigned frozen = _max_points; frozen < _max_points + _num_frozen_pts; frozen++)
    {
        visit_order.emplace_back(frozen);
    }

    // if there are frozen points, the first such one is set to be the _start
    if (_num_frozen_pts > 0)
        _start = (unsigned)_max_points;
    else
        _start = calculate_entry_point();

    for (uint64_t p = 0; p < _nd; p++)
    {
        _final_graph[p].reserve((size_t)(std::ceil(_indexingRange * GRAPH_SLACK_FACTOR * 1.05)));
    }

    diskann::Timer link_timer;

#pragma omp parallel for schedule(dynamic, 2048)
    for (_s64 node_ctr = 0; node_ctr < (_s64)(visit_order.size()); node_ctr++)
    {
        auto node = visit_order[node_ctr];

        ScratchStoreManager<InMemQueryScratch<T>> manager(_query_scratch);
        auto scratch = manager.scratch_space();

        std::vector<unsigned> pruned_list;
        if (_filtered_index)
        {
            search_for_point_and_prune(node, _indexingQueueSize, pruned_list, scratch, _filtered_index,
                                       _filterIndexingQueueSize);
        }
        else
        {
            search_for_point_and_prune(node, _indexingQueueSize, pruned_list, scratch);
        }
        {
            LockGuard guard(_locks[node]);
            _final_graph[node].reserve((_u64)(_indexingRange * GRAPH_SLACK_FACTOR * 1.05));
            _final_graph[node] = pruned_list;
            assert(_final_graph[node].size() <= _indexingRange);
        }

        inter_insert(node, pruned_list, scratch);

        if (node_ctr % 100000 == 0)
        {
            diskann::cout << "\r" << (100.0 * node_ctr) / (visit_order.size()) << "% of index build completed."
                          << std::flush;
        }
    }

    if (_nd > 0)
    {
        diskann::cout << "Starting final cleanup.." << std::flush;
    }
#pragma omp parallel for schedule(dynamic, 2048)
    for (_s64 node_ctr = 0; node_ctr < (_s64)(visit_order.size()); node_ctr++)
    {
        auto node = visit_order[node_ctr];
        if (_final_graph[node].size() > _indexingRange)
        {
            ScratchStoreManager<InMemQueryScratch<T>> manager(_query_scratch);
            auto scratch = manager.scratch_space();

            tsl::robin_set<unsigned> dummy_visited(0);
            std::vector<Neighbor> dummy_pool(0);
            std::vector<unsigned> new_out_neighbors;

            for (auto cur_nbr : _final_graph[node])
            {
                if (dummy_visited.find(cur_nbr) == dummy_visited.end() && cur_nbr != node)
                {
                    float dist = _distance->compare(_data + _aligned_dim * (size_t)node,
                                                    _data + _aligned_dim * (size_t)cur_nbr, (unsigned)_aligned_dim);
                    dummy_pool.emplace_back(Neighbor(cur_nbr, dist));
                    dummy_visited.insert(cur_nbr);
                }
            }
            prune_neighbors(node, dummy_pool, new_out_neighbors, scratch);

            _final_graph[node].clear();
            for (auto id : new_out_neighbors)
                _final_graph[node].emplace_back(id);
        }
    }
    if (_nd > 0)
    {
        diskann::cout << "done. Link time: " << ((double)link_timer.elapsed() / (double)1000000) << "s" << std::endl;
    }
}

template <typename T, typename TagT, typename LabelT>
void Index<T, TagT, LabelT>::prune_all_nbrs(const Parameters &parameters)
{
    const unsigned range = parameters.Get<unsigned>("R");
    const unsigned maxc = parameters.Get<unsigned>("C");
    const float alpha = parameters.Get<unsigned>("alpha");
    _filtered_index = true;

    diskann::Timer timer;
#pragma omp parallel for
    for (_s64 node = 0; node < (_s64)(_max_points + _num_frozen_pts); node++)
    {
        if ((size_t)node < _nd || (size_t)node >= _max_points)
        {
            if (_final_graph[node].size() > range)
            {
                tsl::robin_set<unsigned> dummy_visited(0);
                std::vector<Neighbor> dummy_pool(0);
                std::vector<unsigned> new_out_neighbors;

                ScratchStoreManager<InMemQueryScratch<T>> manager(_query_scratch);
                auto scratch = manager.scratch_space();

                for (auto cur_nbr : _final_graph[node])
                {
                    if (dummy_visited.find(cur_nbr) == dummy_visited.end() && cur_nbr != node)
                    {
                        float dist = _distance->compare(_data + _aligned_dim * (size_t)node,
                                                        _data + _aligned_dim * (size_t)cur_nbr, (unsigned)_aligned_dim);
                        dummy_pool.emplace_back(Neighbor(cur_nbr, dist));
                        dummy_visited.insert(cur_nbr);
                    }
                }

                prune_neighbors((_u32)node, dummy_pool, range, maxc, alpha, new_out_neighbors, scratch);
                _final_graph[node].clear();
                for (auto id : new_out_neighbors)
                    _final_graph[node].emplace_back(id);
            }
        }
    }

    diskann::cout << "Prune time : " << timer.elapsed() / 1000 << "ms" << std::endl;
    size_t max = 0, min = 1 << 30, total = 0, cnt = 0;
    for (size_t i = 0; i < _max_points + _num_frozen_pts; i++)
    {
        if (i < _nd || i >= _max_points)
        {
            const std::vector<unsigned> &pool = _final_graph[i];
            max = (std::max)(max, pool.size());
            min = (std::min)(min, pool.size());
            total += pool.size();
            if (pool.size() < 2)
                cnt++;
        }
    }
    if (min > max)
        min = max;
    if (_nd > 0)
    {
        diskann::cout << "Index built with degree: max:" << max
                      << "  avg:" << (float)total / (float)(_nd + _num_frozen_pts) << "  min:" << min
                      << "  count(deg<2):" << cnt << std::endl;
    }
}

template <typename T, typename TagT, typename LabelT>
void Index<T, TagT, LabelT>::set_start_points(const T *data, size_t data_count)
{
    std::unique_lock<std::shared_timed_mutex> ul(_update_lock);
    std::unique_lock<std::shared_timed_mutex> tl(_tag_lock);
    if (_nd > 0)
        throw ANNException("Can not set starting point for a non-empty index", -1, __FUNCSIG__, __FILE__, __LINE__);

    if (data_count != _num_frozen_pts * _aligned_dim)
        throw ANNException("Invalid number of points", -1, __FUNCSIG__, __FILE__, __LINE__);

    memcpy(_data + _aligned_dim * _max_points, data, _aligned_dim * sizeof(T) * _num_frozen_pts);
    _has_built = true;
    diskann::cout << "Index start points set: #" << _num_frozen_pts << std::endl;
}

template <typename T, typename TagT, typename LabelT>
void Index<T, TagT, LabelT>::set_start_points_at_random(T radius, unsigned int random_seed)
{
    std::mt19937 gen{random_seed};
    std::normal_distribution<> d{0.0, 1.0};

    std::vector<T> points_data;
    points_data.reserve(_aligned_dim * _num_frozen_pts);
    std::vector<double> real_vec(_aligned_dim);

    for (size_t frozen_point = 0; frozen_point < _num_frozen_pts; frozen_point++)
    {
        double norm_sq = 0.0;
        for (size_t i = 0; i < _dim; ++i)
        {
            auto r = d(gen);
            real_vec[i] = r;
            norm_sq += r * r;
        }

        const double norm = std::sqrt(norm_sq);
        for (auto iter : real_vec)
            points_data.push_back(static_cast<T>(iter * radius / norm));
    }

    set_start_points(points_data.data(), points_data.size());
}

template <typename T, typename TagT, typename LabelT>
void Index<T, TagT, LabelT>::build_with_data_populated(Parameters &parameters, const std::vector<TagT> &tags)
{
    diskann::cout << "Starting index build with " << _nd << " points... " << std::endl;

    if (_nd < 1)
        throw ANNException("Error: Trying to build an index with 0 points", -1, __FUNCSIG__, __FILE__, __LINE__);

    if (_enable_tags && tags.size() != _nd)
    {
        aligned_free(_data);

        std::stringstream stream;
        stream << "ERROR: Driver requests loading " << _nd << " points from file,"
               << "but tags vector is of size " << tags.size() << "." << std::endl;
        Log(logging::Error, "Index", stream.str().c_str());

        throw diskann::ANNException(stream.str(), -1, __FUNCSIG__, __FILE__, __LINE__);
    }
    if (_enable_tags)
    {
        for (size_t i = 0; i < tags.size(); ++i)
        {
            _tag_to_location[tags[i]] = (unsigned)i;
            _location_to_tag.set(static_cast<unsigned>(i), tags[i]);
        }
    }

    uint32_t index_R = parameters.Get<uint32_t>("R");
    uint32_t num_threads_index = parameters.Get<uint32_t>("num_threads");
    uint32_t index_L = parameters.Get<uint32_t>("L");
    uint32_t maxc = parameters.Get<uint32_t>("C");

    if (_query_scratch.size() == 0)
    {
        initialize_query_scratch(5 + num_threads_index, index_L, index_L, index_R, maxc, _aligned_dim);
    }

    generate_frozen_point();
    link(parameters);

    size_t max = 0, min = SIZE_MAX, total = 0, cnt = 0;
    for (size_t i = 0; i < _nd; i++)
    {
        auto &pool = _final_graph[i];
        max = std::max(max, pool.size());
        min = std::min(min, pool.size());
        total += pool.size();
        if (pool.size() < 2)
            cnt++;
    }
    diskann::cout << "Index built with degree: max:" << max << "  avg:" << (float)total / (float)(_nd + _num_frozen_pts)
                  << "  min:" << min << "  count(deg<2):" << cnt << std::endl;

    _max_observed_degree = std::max((unsigned)max, _max_observed_degree);
    _has_built = true;
}

template <typename T, typename TagT, typename LabelT>
void Index<T, TagT, LabelT>::build(const T *data, const size_t num_points_to_load, Parameters &parameters,
                                   const std::vector<TagT> &tags)
{
    if (num_points_to_load == 0)
    {
        throw ANNException("Do not call build with 0 points", -1, __FUNCSIG__, __FILE__, __LINE__);
    }
    if (_pq_dist)
    {
        throw ANNException("ERROR: DO not use this build interface with PQ distance", -1, __FUNCSIG__, __FILE__,
                           __LINE__);
    }

    std::unique_lock<std::shared_timed_mutex> ul(_update_lock);

    {
        std::unique_lock<std::shared_timed_mutex> tl(_tag_lock);
        _nd = num_points_to_load;

        memcpy((char *)_data, (char *)data, _aligned_dim * _nd * sizeof(T));

        if (_normalize_vecs)
        {
            for (uint64_t i = 0; i < num_points_to_load; i++)
            {
                normalize(_data + _aligned_dim * i, _aligned_dim);
            }
        }
    }

    build_with_data_populated(parameters, tags);
}

template <typename T, typename TagT, typename LabelT>
void Index<T, TagT, LabelT>::build(const char *filename, const size_t num_points_to_load, Parameters &parameters,
                                   const std::vector<TagT> &tags)
{
    std::unique_lock<std::shared_timed_mutex> ul(_update_lock);
    if (num_points_to_load == 0)
        throw ANNException("Do not call build with 0 points", -1, __FUNCSIG__, __FILE__, __LINE__);

    if (!file_exists(filename))
    {
        std::stringstream stream;
        stream << "ERROR: Data file " << filename << " does not exist." << std::endl;
        Log(logging::Error, "Index", stream.str().c_str());

        throw diskann::ANNException(stream.str(), -1, __FUNCSIG__, __FILE__, __LINE__);
    }

    size_t file_num_points, file_dim;
    if (filename == nullptr)
    {
        throw diskann::ANNException("Can not build with an empty file", -1, __FUNCSIG__, __FILE__, __LINE__);
    }

    diskann::get_bin_metadata(filename, file_num_points, file_dim);
    if (file_num_points > _max_points)
    {
        std::stringstream stream;
        stream << "ERROR: Driver requests loading " << num_points_to_load << " points and file has " << file_num_points
               << " points, but "
               << "index can support only " << _max_points << " points as specified in constructor." << std::endl;

        if (_pq_dist)
            aligned_free(_pq_data);
        else
            aligned_free(_data);
        throw diskann::ANNException(stream.str(), -1, __FUNCSIG__, __FILE__, __LINE__);
    }

    if (num_points_to_load > file_num_points)
    {
        std::stringstream stream;
        stream << "ERROR: Driver requests loading " << num_points_to_load << " points and file has only "
               << file_num_points << " points." << std::endl;

        if (_pq_dist)
            aligned_free(_pq_data);
        else
            aligned_free(_data);
        throw diskann::ANNException(stream.str(), -1, __FUNCSIG__, __FILE__, __LINE__);
    }

    if (file_dim != _dim)
    {
        std::stringstream stream;
        stream << "ERROR: Driver requests loading " << _dim << " dimension,"
               << "but file has " << file_dim << " dimension." << std::endl;
        Log(logging::Error, "Index", stream.str().c_str());

        if (_pq_dist)
            aligned_free(_pq_data);
        else
            aligned_free(_data);
        throw diskann::ANNException(stream.str(), -1, __FUNCSIG__, __FILE__, __LINE__);
    }

    if (_pq_dist)
    {
        double p_val = std::min(1.0, ((double)MAX_PQ_TRAINING_SET_SIZE / (double)file_num_points));

        std::string suffix = _use_opq ? "_opq" : "_pq";
        suffix += std::to_string(_num_pq_chunks);
        auto pq_pivots_file = std::string(filename) + suffix + "_pivots.bin";
        auto pq_compressed_file = std::string(filename) + suffix + "_compressed.bin";
        generate_quantized_data<T>(std::string(filename), pq_pivots_file, pq_compressed_file, _dist_metric, p_val,
                                   _num_pq_chunks, _use_opq);

        copy_aligned_data_from_file<_u8>(pq_compressed_file.c_str(), _pq_data, file_num_points, _num_pq_chunks,
                                         _num_pq_chunks);
#ifdef EXEC_ENV_OLS
        throw ANNException("load_pq_centroid_bin should not be called when EXEC_ENV_OLS is defined.", -1, __FUNCSIG__,
                           __FILE__, __LINE__);
#else
        _pq_table.load_pq_centroid_bin(pq_pivots_file.c_str(), _num_pq_chunks);
#endif
    }

    copy_aligned_data_from_file<T>(filename, _data, file_num_points, file_dim, _aligned_dim);
    if (_normalize_vecs)
    {
        for (uint64_t i = 0; i < file_num_points; i++)
        {
            normalize(_data + _aligned_dim * i, _aligned_dim);
        }
    }

    diskann::cout << "Using only first " << num_points_to_load << " from file.. " << std::endl;

    {
        std::unique_lock<std::shared_timed_mutex> tl(_tag_lock);
        _nd = num_points_to_load;
    }
    build_with_data_populated(parameters, tags);
}

template <typename T, typename TagT, typename LabelT>
void Index<T, TagT, LabelT>::build(const char *filename, const size_t num_points_to_load, Parameters &parameters,
                                   const char *tag_filename)
{
    std::vector<TagT> tags;

    if (_enable_tags)
    {
        std::unique_lock<std::shared_timed_mutex> tl(_tag_lock);
        if (tag_filename == nullptr)
        {
            throw ANNException("Tag filename is null, while _enable_tags is set", -1, __FUNCSIG__, __FILE__, __LINE__);
        }
        else
        {
            if (file_exists(tag_filename))
            {
                diskann::cout << "Loading tags from " << tag_filename << " for vamana index build" << std::endl;
                TagT *tag_data = nullptr;
                size_t npts, ndim;
                diskann::load_bin(tag_filename, tag_data, npts, ndim);
                if (npts < num_points_to_load)
                {
                    std::stringstream sstream;
                    sstream << "Loaded " << npts << " tags, insufficient to populate tags for " << num_points_to_load
                            << "  points to load";
                    throw diskann::ANNException(sstream.str(), -1, __FUNCSIG__, __FILE__, __LINE__);
                }
                for (size_t i = 0; i < num_points_to_load; i++)
                {
                    tags.push_back(tag_data[i]);
                }
                delete[] tag_data;
            }
            else
            {
                throw diskann::ANNException(std::string("Tag file") + tag_filename + " does not exist", -1, __FUNCSIG__,
                                            __FILE__, __LINE__);
            }
        }
    }
    build(filename, num_points_to_load, parameters, tags);
}

template <typename T, typename TagT, typename LabelT>
std::unordered_map<std::string, LabelT> Index<T, TagT, LabelT>::load_label_map(const std::string &labels_map_file)
{
    std::unordered_map<std::string, LabelT> string_to_int_mp;
    std::ifstream map_reader(labels_map_file);
    std::string line, token;
    LabelT token_as_num;
    std::string label_str;
    while (std::getline(map_reader, line))
    {
        std::istringstream iss(line);
        getline(iss, token, '\t');
        label_str = token;
        getline(iss, token, '\t');
        token_as_num = std::stoul(token);
        string_to_int_mp[label_str] = token_as_num;
    }
    return string_to_int_mp;
}

template <typename T, typename TagT, typename LabelT>
LabelT Index<T, TagT, LabelT>::get_converted_label(const std::string &raw_label)
{
    if (_label_map.find(raw_label) != _label_map.end())
    {
        return _label_map[raw_label];
    }
    Log(logging::Error, "Index", "Unable to find label in the Label Map");
    throw diskann::ANNException("Unable to find label in the Label Map", -1, __FUNCSIG__, __FILE__, __LINE__);
    exit(-1);
}

template <typename T, typename TagT, typename LabelT>
void Index<T, TagT, LabelT>::parse_label_file(const std::string &label_file, size_t &num_points)
{
    // Format of Label txt file: filters with comma separators

    std::ifstream infile(label_file);
    if (infile.fail())
    {
        throw diskann::ANNException(std::string("Failed to open file ") + label_file, -1);
    }

    std::string line, token;
    unsigned line_cnt = 0;

    while (std::getline(infile, line))
    {
        line_cnt++;
    }
    _pts_to_labels.resize(line_cnt, std::vector<LabelT>());

    infile.clear();
    infile.seekg(0, std::ios::beg);
    line_cnt = 0;

    while (std::getline(infile, line))
    {
        std::istringstream iss(line);
        std::vector<LabelT> lbls(0);
        getline(iss, token, '\t');
        std::istringstream new_iss(token);
        while (getline(new_iss, token, ','))
        {
            token.erase(std::remove(token.begin(), token.end(), '\n'), token.end());
            token.erase(std::remove(token.begin(), token.end(), '\r'), token.end());
            LabelT token_as_num = std::stoul(token);
            lbls.push_back(token_as_num);
            _labels.insert(token_as_num);
        }
        if (lbls.size() <= 0)
        {
            diskann::cout << "No label found";
            exit(-1);
        }
        std::sort(lbls.begin(), lbls.end());
        _pts_to_labels[line_cnt] = lbls;
        line_cnt++;
    }
    diskann::cout << "Identified " << _labels.size() << " distinct label(s)" << std::endl;
}

template <typename T, typename TagT, typename LabelT>
void Index<T, TagT, LabelT>::set_universal_label(const LabelT &label)
{
    _use_universal_label = true;
    _universal_label = label;
}

template <typename T, typename TagT, typename LabelT>
void Index<T, TagT, LabelT>::build_filtered_index(const char *filename, const std::string &label_file,
                                                  const size_t num_points_to_load, Parameters &parameters,
                                                  const std::vector<TagT> &tags)
{
    _labels_file = label_file;
    _filtered_index = true;
    _label_to_medoid_id.clear();
    size_t num_points_labels = 0;
    parse_label_file(label_file,
                     num_points_labels); // determines medoid for each label and
                                         // identifies the points to label mapping

    std::unordered_map<LabelT, std::vector<_u32>> label_to_points;

    for (int lbl = 0; lbl < _labels.size(); lbl++)
    {
        auto itr = _labels.begin();
        std::advance(itr, lbl);
        auto &x = *itr;

        std::vector<_u32> labeled_points;
        for (_u32 point_id = 0; point_id < num_points_to_load; point_id++)
        {
            bool pt_has_lbl = std::find(_pts_to_labels[point_id].begin(), _pts_to_labels[point_id].end(), x) !=
                              _pts_to_labels[point_id].end();

            bool pt_has_univ_lbl =
                (_use_universal_label && (std::find(_pts_to_labels[point_id].begin(), _pts_to_labels[point_id].end(),
                                                    _universal_label) != _pts_to_labels[point_id].end()));

            if (pt_has_lbl || pt_has_univ_lbl)
            {
                labeled_points.emplace_back(point_id);
            }
        }
        label_to_points[x] = labeled_points;
    }

    _u32 num_cands = 25;
    for (auto itr = _labels.begin(); itr != _labels.end(); itr++)
    {
        _u32 best_medoid_count = std::numeric_limits<_u32>::max();
        auto &curr_label = *itr;
        _u32 best_medoid;
        auto labeled_points = label_to_points[curr_label];
        for (_u32 cnd = 0; cnd < num_cands; cnd++)
        {
            _u32 cur_cnd = labeled_points[rand() % labeled_points.size()];
            _u32 cur_cnt = std::numeric_limits<_u32>::max();
            if (_medoid_counts.find(cur_cnd) == _medoid_counts.end())
            {
                _medoid_counts[cur_cnd] = 0;
                cur_cnt = 0;
            }
            else
            {
                cur_cnt = _medoid_counts[cur_cnd];
            }
            if (cur_cnt < best_medoid_count)
            {
                best_medoid_count = cur_cnt;
                best_medoid = cur_cnd;
            }
        }
        _label_to_medoid_id[curr_label] = best_medoid;
        _medoid_counts[best_medoid]++;
    }

    this->build(filename, num_points_to_load, parameters, tags);
}

template <typename T, typename TagT, typename LabelT>
template <typename IdType>
std::pair<uint32_t, uint32_t> Index<T, TagT, LabelT>::search(const T *query, const size_t K, const unsigned L,
                                                             IdType *indices, float *distances)
{
    if (K > (uint64_t)L)
    {
        throw ANNException("Set L to a value of at least K", -1, __FUNCSIG__, __FILE__, __LINE__);
    }

    ScratchStoreManager<InMemQueryScratch<T>> manager(_query_scratch);
    auto scratch = manager.scratch_space();

    if (L > scratch->get_L())
    {
        Log(diskann::logging::Info, 
            "Index", 
            "Attempting to expand query scratch_space. Was created with Lsize: %u but search L is: %u", 
            scratch->get_L(), 
            L);

        scratch->resize_for_new_L(L);

        Log(diskann::logging::Info, 
            "Index", 
            "Resize completed. New scratch->L is %u", 
            scratch->get_L());
    }

    const std::vector<LabelT> unused_filter_label;
    const std::vector<unsigned> init_ids = get_init_ids();

    std::shared_lock<std::shared_timed_mutex> lock(_update_lock);

    auto retval = iterate_to_fixed_point(query, L, init_ids, scratch, false, unused_filter_label, true);

    NeighborPriorityQueue &best_L_nodes = scratch->best_l_nodes();

    size_t pos = 0;
    for (int i = 0; i < best_L_nodes.size(); ++i)
    {
        if (best_L_nodes[i].id < _max_points)
        {
            // safe because Index uses uint32_t ids internally
            // and IDType will be uint32_t or uint64_t
            indices[pos] = (IdType)best_L_nodes[i].id;
            if (distances != nullptr)
            {
#ifdef EXEC_ENV_OLS
                // DLVS expects negative distances
                distances[pos] = best_L_nodes[i].distance;
#else
                distances[pos] = _dist_metric == diskann::Metric::INNER_PRODUCT ? -1 * best_L_nodes[i].distance
                                                                                : best_L_nodes[i].distance;
#endif
            }
            pos++;
        }
        if (pos == K)
            break;
    }
    if (pos < K)
    {
        Log(diskann::logging::Error, "Index", "Found fewer than K elements for query. K: %zu, found: %zu", K, pos);
    }

    return retval;
}

template <typename T, typename TagT, typename LabelT>
template <typename IdType>
std::pair<uint32_t, uint32_t> Index<T, TagT, LabelT>::search_with_filters(const T *query, const LabelT &filter_label,
                                                                          const size_t K, const unsigned L,
                                                                          IdType *indices, float *distances)
{
    if (K > (uint64_t)L)
    {
        throw ANNException("Set L to a value of at least K", -1, __FUNCSIG__, __FILE__, __LINE__);
    }

    ScratchStoreManager<InMemQueryScratch<T>> manager(_query_scratch);
    auto scratch = manager.scratch_space();

    if (L > scratch->get_L())
    {
        Log(diskann::logging::Info, "Index",
            "Attempting to expand query scratch_space. Was created with Lsize: %u but search L is: %u",
            scratch->get_L(), L);

        scratch->resize_for_new_L(L);

        Log(diskann::logging::Info, "Index", "Resize completed. New scratch->L is %u", scratch->get_L());
    }

    std::vector<LabelT> filter_vec;
    std::vector<unsigned> init_ids = get_init_ids();

    std::shared_lock<std::shared_timed_mutex> lock(_update_lock);

    if (_label_to_medoid_id.find(filter_label) != _label_to_medoid_id.end())
    {
        init_ids.emplace_back(_label_to_medoid_id[filter_label]);
    }
    else
    {
        diskann::cout << "No filtered medoid found. exitting "
                      << std::endl; // RKNOTE: If universal label found start there
        throw diskann::ANNException("No filtered medoid found. exitting ", -1);
    }
    filter_vec.emplace_back(filter_label);

    T *aligned_query = scratch->aligned_query();
    memcpy(aligned_query, query, _dim * sizeof(T));

    auto retval = iterate_to_fixed_point(aligned_query, L, init_ids, scratch, true, filter_vec, true);

    auto best_L_nodes = scratch->best_l_nodes();

    size_t pos = 0;
    for (int i = 0; i < best_L_nodes.size(); ++i)
    {
        if (best_L_nodes[i].id < _max_points)
        {
            // safe because Index uses uint32_t ids internally
            // and IDType will be uint32_t or uint64_t
            indices[pos] = (IdType)best_L_nodes[i].id;
            if (distances != nullptr)
            {
#ifdef EXEC_ENV_OLS
                // DLVS expects negative distances
                distances[pos] = best_L_nodes[i].distance;
#else
                distances[pos] = _dist_metric == diskann::Metric::INNER_PRODUCT ? -1 * best_L_nodes[i].distance
                                                                                : best_L_nodes[i].distance;
#endif
            }
            pos++;
        }
        if (pos == K)
            break;
    }
    if (pos < K)
    {
        Log(diskann::logging::Error, "Index", "Found fewer than K elements for query. K: %zu, found: %zu", K, pos);
    }

    return retval;
}

template <typename T, typename TagT, typename LabelT>
size_t Index<T, TagT, LabelT>::search_with_tags(const T *query, const uint64_t K, const unsigned L, TagT *tags,
                                                float *distances, std::vector<T *> &res_vectors)
{
    if (K > (uint64_t)L)
    {
        throw ANNException("Set L to a value of at least K", -1, __FUNCSIG__, __FILE__, __LINE__);
    }
    ScratchStoreManager<InMemQueryScratch<T>> manager(_query_scratch);
    auto scratch = manager.scratch_space();

    if (L > scratch->get_L())
    {
        Log(diskann::logging::Info, "Index",
            "Attempting to expand query scratch_space. Was created with Lsize: %u but search L is: %u",
            scratch->get_L(), L);

        scratch->resize_for_new_L(L);

        Log(diskann::logging::Info, 
            "Index", 
            "Resize completed. New scratch->L is %u", 
            scratch->get_L());
    }

    std::shared_lock<std::shared_timed_mutex> ul(_update_lock);

    const std::vector<unsigned> init_ids = get_init_ids();
    const std::vector<LabelT> unused_filter_label;

    iterate_to_fixed_point(query, L, init_ids, scratch, false, unused_filter_label, true);
    NeighborPriorityQueue &best_L_nodes = scratch->best_l_nodes();
    assert(best_L_nodes.size() <= L);

    std::shared_lock<std::shared_timed_mutex> tl(_tag_lock);

    size_t pos = 0;
    for (size_t i = 0; i < best_L_nodes.size(); ++i)
    {
        auto node = best_L_nodes[i];

        TagT tag;
        if (_location_to_tag.try_get(node.id, tag))
        {
            tags[pos] = tag;

            if (res_vectors.size() > 0)
            {
                memcpy(res_vectors[pos], _data + ((size_t)node.id) * _aligned_dim, _dim * sizeof(T));
            }

            if (distances != nullptr)
            {
#ifdef EXEC_ENV_OLS
                distances[pos] = node.distance; // DLVS expects negative distances
#else
                distances[pos] = _dist_metric == INNER_PRODUCT ? -1 * node.distance : node.distance;
#endif
            }
            pos++;
            // If res_vectors.size() < k, clip at the value.
            if (pos == K || pos == res_vectors.size())
                break;
        }
    }

    return pos;
}

template <typename T, typename TagT, typename LabelT> size_t Index<T, TagT, LabelT>::get_num_points()
{
    std::shared_lock<std::shared_timed_mutex> tl(_tag_lock);
    return _nd;
}

template <typename T, typename TagT, typename LabelT> size_t Index<T, TagT, LabelT>::get_max_points()
{
    std::shared_lock<std::shared_timed_mutex> tl(_tag_lock);
    return _max_points;
}

template <typename T, typename TagT, typename LabelT> void Index<T, TagT, LabelT>::generate_frozen_point()
{
    if (_num_frozen_pts == 0)
        return;

    if (_num_frozen_pts > 1)
    {
        throw ANNException("More than one frozen point not supported in generate_frozen_point", -1, __FUNCSIG__,
                           __FILE__, __LINE__);
    }

    if (_nd == 0)
    {
        throw ANNException("ERROR: Can not pick a frozen point since nd=0", -1, __FUNCSIG__, __FILE__, __LINE__);
    }
    size_t res = calculate_entry_point();

    if (_pq_dist)
    {
        // copy the PQ data corresponding to the point returned by
        // calculate_entry_point
        memcpy(_pq_data + _max_points * _num_pq_chunks, _pq_data + res * _num_pq_chunks,
               _num_pq_chunks * DIV_ROUND_UP(NUM_PQ_BITS, 8));
    }
    else
    {
        memcpy(_data + _max_points * _aligned_dim, _data + res * _aligned_dim, _aligned_dim * sizeof(T));
    }
}

template <typename T, typename TagT, typename LabelT> int Index<T, TagT, LabelT>::enable_delete()
{
    assert(_enable_tags);

    if (!_enable_tags)
    {
        Log(logging::Error, "Index", "Tags must be instantiated for deletions");
        return -2;
    }

    std::unique_lock<std::shared_timed_mutex> ul(_update_lock);
    std::unique_lock<std::shared_timed_mutex> tl(_tag_lock);
    std::unique_lock<std::shared_timed_mutex> dl(_delete_lock);

    if (_data_compacted)
    {
        for (unsigned slot = (unsigned)_nd; slot < _max_points; ++slot)
        {
            _empty_slots.insert(slot);
        }

        // When _empty_slots are populated, reserve_location can pick up any of these empty slots,
        // so the points will not be allocated contiguously. Consider this a non-compacted graph.
        _data_compacted = false;
    }

    return 0;
}

template <typename T, typename TagT, typename LabelT>
inline void Index<T, TagT, LabelT>::process_delete(const tsl::robin_set<unsigned> &old_delete_set, size_t loc,
                                                   const unsigned range, const unsigned maxc, const float alpha,
                                                   InMemQueryScratch<T> *scratch)
{
    tsl::robin_set<unsigned> &expanded_nodes_set = scratch->expanded_nodes_set();
    std::vector<Neighbor> &expanded_nghrs_vec = scratch->expanded_nodes_vec();

    // If this condition were not true, deadlock could result
    assert(old_delete_set.find(loc) == old_delete_set.end());

    std::vector<unsigned> adj_list;
    {
        // Acquire and release lock[loc] before acquiring locks for neighbors
        std::unique_lock<non_recursive_mutex> adj_list_lock;
        if (_conc_consolidate)
            adj_list_lock = std::unique_lock<non_recursive_mutex>(_locks[loc]);
        adj_list = _final_graph[loc];
    }

    bool modify = false;
    for (auto ngh : adj_list)
    {
        if (old_delete_set.find(ngh) == old_delete_set.end())
        {
            expanded_nodes_set.insert(ngh);
        }
        else
        {
            modify = true;

            std::unique_lock<non_recursive_mutex> ngh_lock;
            if (_conc_consolidate)
                ngh_lock = std::unique_lock<non_recursive_mutex>(_locks[ngh]);
            for (auto j : _final_graph[ngh])
                if (j != loc && old_delete_set.find(j) == old_delete_set.end())
                    expanded_nodes_set.insert(j);
        }
    }

    if (modify)
    {
        if (expanded_nodes_set.size() <= range)
        {
            std::unique_lock<non_recursive_mutex> adj_list_lock(_locks[loc]);
            _final_graph[loc].clear();
            for (auto &ngh : expanded_nodes_set)
                _final_graph[loc].push_back(ngh);
        }
        else
        {
            // Create a pool of Neighbor candidates from the expanded_nodes_set
            expanded_nghrs_vec.reserve(expanded_nodes_set.size());
            for (auto &ngh : expanded_nodes_set)
            {
                expanded_nghrs_vec.emplace_back(
                    ngh,
                    _distance->compare(_data + _aligned_dim * loc, _data + _aligned_dim * ngh, (unsigned)_aligned_dim));
            }
            std::sort(expanded_nghrs_vec.begin(), expanded_nghrs_vec.end());
            std::vector<unsigned> &occlude_list_output = scratch->occlude_list_output();
            occlude_list(loc, expanded_nghrs_vec, alpha, range, maxc, occlude_list_output, scratch, &old_delete_set);
            std::unique_lock<non_recursive_mutex> adj_list_lock(_locks[loc]);
            _final_graph[loc] = occlude_list_output;
        }
    }
}

// Returns number of live points left after consolidation
template <typename T, typename TagT, typename LabelT>
consolidation_report Index<T, TagT, LabelT>::consolidate_deletes(const Parameters &params)
{
    if (!_enable_tags)
        throw diskann::ANNException("Point tag array not instantiated", -1, __FUNCSIG__, __FILE__, __LINE__);

    {
        std::shared_lock<std::shared_timed_mutex> ul(_update_lock);
        std::shared_lock<std::shared_timed_mutex> tl(_tag_lock);
        std::shared_lock<std::shared_timed_mutex> dl(_delete_lock);
        if (_empty_slots.size() + _nd != _max_points)
        {
            std::string err = "#empty slots + nd != max points";
            Log(diskann::logging::Error, "Index", err.c_str());
            throw ANNException(err, -1, __FUNCSIG__, __FILE__, __LINE__);
        }

        if (_location_to_tag.size() + _delete_set->size() != _nd)
        {
            Log(diskann::logging::Error, 
                "Index",
                "Error: _location_to_tag.size (%zu) + _delete_set->size (%zu) != _nd(%zu)", 
                _location_to_tag.size(),
                _delete_set->size(), 
                _nd);
            return consolidation_report(diskann::consolidation_report::status_code::INCONSISTENT_COUNT_ERROR, 0, 0, 0,
                                        0, 0, 0, 0);
        }

        if (_location_to_tag.size() != _tag_to_location.size())
        {
            throw diskann::ANNException("_location_to_tag and _tag_to_location not of same size", -1, __FUNCSIG__,
                                        __FILE__, __LINE__);
        }
    }

    std::unique_lock<std::shared_timed_mutex> update_lock(_update_lock, std::defer_lock);
    if (!_conc_consolidate)
        update_lock.lock();

    std::unique_lock<std::shared_timed_mutex> cl(_consolidate_lock, std::defer_lock);
    if (!cl.try_lock())
    {
        Log(diskann::logging::Error, "Index", "Consolidate delete function failed to acquire consolidate lock");
        return consolidation_report(diskann::consolidation_report::status_code::LOCK_FAIL, 0, 0, 0, 0, 0, 0, 0);
    }

    Log(diskann::logging::Info, "Index", "Starting consolidate_deletes...");

    std::unique_ptr<tsl::robin_set<unsigned>> old_delete_set(new tsl::robin_set<unsigned>);
    {
        std::unique_lock<std::shared_timed_mutex> dl(_delete_lock);
        std::swap(_delete_set, old_delete_set);
    }

    if (old_delete_set->find(_start) != old_delete_set->end())
    {
        throw diskann::ANNException("ERROR: start node has been deleted", -1, __FUNCSIG__, __FILE__, __LINE__);
    }

    const unsigned range = params.Get<unsigned>("R");
    const unsigned maxc = params.Get<unsigned>("C");
    const float alpha = params.Get<float>("alpha");
    const unsigned num_threads =
        params.Get<unsigned>("num_threads") == 0 ? omp_get_num_threads() : params.Get<unsigned>("num_threads");

    unsigned num_calls_to_process_delete = 0;
    diskann::Timer timer;
#pragma omp parallel for num_threads(num_threads) schedule(dynamic, 8192) reduction(+ : num_calls_to_process_delete)
    for (_s64 loc = 0; loc < (_s64)_max_points; loc++)
    {
        if (old_delete_set->find((_u32)loc) == old_delete_set->end() && !_empty_slots.is_in_set((_u32)loc))
        {
            ScratchStoreManager<InMemQueryScratch<T>> manager(_query_scratch);
            auto scratch = manager.scratch_space();
            process_delete(*old_delete_set, loc, range, maxc, alpha, scratch);
            num_calls_to_process_delete += 1;
        }
    }
    for (_s64 loc = _max_points; loc < (_s64)(_max_points + _num_frozen_pts); loc++)
    {
        ScratchStoreManager<InMemQueryScratch<T>> manager(_query_scratch);
        auto scratch = manager.scratch_space();
        process_delete(*old_delete_set, loc, range, maxc, alpha, scratch);
        num_calls_to_process_delete += 1;
    }

    std::unique_lock<std::shared_timed_mutex> tl(_tag_lock);
    size_t ret_nd = release_locations(*old_delete_set);
    size_t max_points = _max_points;
    size_t empty_slots_size = _empty_slots.size();

    std::shared_lock<std::shared_timed_mutex> dl(_delete_lock);
    size_t delete_set_size = _delete_set->size();
    size_t old_delete_set_size = old_delete_set->size();

    if (!_conc_consolidate)
    {
        update_lock.unlock();
    }

    const double durationSec = timer.elapsed() / 1000000.0;
    Log(diskann::logging::Info, 
        "Index",
        "Consolidate deletes completed in %1.f sec.", timer.elapsed_seconds());

    return consolidation_report(diskann::consolidation_report::status_code::SUCCESS, ret_nd, max_points,
                                empty_slots_size, old_delete_set_size, delete_set_size, num_calls_to_process_delete,
                                durationSec);
}

template <typename T, typename TagT, typename LabelT> void Index<T, TagT, LabelT>::compact_frozen_point()
{
    if (_nd < _max_points && _num_frozen_pts > 0)
    {
        reposition_points(_max_points, _nd, _num_frozen_pts);
        _start = (_u32)_nd;
    }
}

// Should be called after acquiring _update_lock
template <typename T, typename TagT, typename LabelT> void Index<T, TagT, LabelT>::compact_data()
{
    if (!_dynamic_index)
        throw ANNException("Can not compact a non-dynamic index", -1, __FUNCSIG__, __FILE__, __LINE__);

    if (_data_compacted)
    {
        Log(diskann::logging::Warning, "Index", "compact_data() called when _data_compacted is true. No action taken.");
        return;
    }

    if (_delete_set->size() > 0)
    {
        throw ANNException("Can not compact data when index has non-empty _delete_set of "
                           "size: " +
                               std::to_string(_delete_set->size()),
                           -1, __FUNCSIG__, __FILE__, __LINE__);
    }

    Log(diskann::logging::Info, "Index", "Starting compactiung data");

    diskann::Timer timer;

    std::vector<unsigned> new_location = std::vector<unsigned>(_max_points + _num_frozen_pts, (_u32)UINT32_MAX);

    _u32 new_counter = 0;
    std::set<_u32> empty_locations;
    for (_u32 old_location = 0; old_location < _max_points; old_location++)
    {
        if (_location_to_tag.contains(old_location))
        {
            new_location[old_location] = new_counter;
            new_counter++;
        }
        else
        {
            empty_locations.insert(old_location);
        }
    }
    for (_u32 old_location = _max_points; old_location < _max_points + _num_frozen_pts; old_location++)
    {
        new_location[old_location] = old_location;
    }

    // If start node is removed, throw an exception
    if (_start < _max_points && !_location_to_tag.contains(_start))
    {
        throw diskann::ANNException("ERROR: Start node deleted.", -1, __FUNCSIG__, __FILE__, __LINE__);
    }

    size_t num_dangling = 0;
    for (unsigned old = 0; old < _max_points + _num_frozen_pts; ++old)
    {
        std::vector<unsigned> new_adj_list;

        if ((new_location[old] < _max_points) // If point continues to exist
            || (old >= _max_points && old < _max_points + _num_frozen_pts))
        {
            new_adj_list.reserve(_final_graph[old].size());
            for (auto ngh_iter : _final_graph[old])
            {
                if (empty_locations.find(ngh_iter) != empty_locations.end())
                {
                    ++num_dangling;

                    Log(diskann::logging::Warning, 
                        "Index",
                        "Error in compact_data(). _final_graph[%u] to %u has neighbor which is in a location no associated with any tag", 
                        old, 
                        ngh_iter);
                }
                else
                {
                    new_adj_list.push_back(new_location[ngh_iter]);
                }
            }
            _final_graph[old].swap(new_adj_list);

            // Move the data and adj list to the correct position
            if (new_location[old] != old)
            {
                assert(new_location[old] < old);
                _final_graph[new_location[old]].swap(_final_graph[old]);

                memcpy((void *)(_data + _aligned_dim * (size_t)new_location[old]),
                       (void *)(_data + _aligned_dim * (size_t)old), _aligned_dim * sizeof(T));
            }
        }
        else
        {
            _final_graph[old].clear();
        }
    }

    const auto level = num_dangling > 0 ? diskann::logging::Warning : diskann::logging::Info;
    Log(level, "Index", "#dangling references after data compaction: %u", num_dangling);

    _tag_to_location.clear();
    for (auto pos = _location_to_tag.find_first(); pos.is_valid(); pos = _location_to_tag.find_next(pos))
    {
        const auto tag = _location_to_tag.get(pos);
        _tag_to_location[tag] = new_location[pos._key];
    }
    _location_to_tag.clear();
    for (const auto &iter : _tag_to_location)
    {
        _location_to_tag.set(iter.second, iter.first);
    }

    for (_u64 old = _nd; old < _max_points; ++old)
    {
        _final_graph[old].clear();
    }
    _empty_slots.clear();
    for (auto i = _nd; i < _max_points; i++)
    {
        _empty_slots.insert((uint32_t)i);
    }

    _data_compacted = true;

    Log(diskann::logging::Info, "Index", "Time taken for compact_data: %.1f sec.", timer.elapsed_seconds());
}

//
// Caller must hold unique _tag_lock and _delete_lock before calling this
//
template <typename T, typename TagT, typename LabelT> int Index<T, TagT, LabelT>::reserve_location()
{
    if (_nd >= _max_points)
    {
        return -1;
    }
    unsigned location;
    if (_data_compacted && _empty_slots.is_empty())
    {
        // This code path is encountered when enable_delete hasn't been
        // called yet, so no points have been deleted and _empty_slots
        // hasn't been filled in. In that case, just keep assigning
        // consecutive locations.
        location = (unsigned)_nd;
    }
    else
    {
        assert(_empty_slots.size() != 0);
        assert(_empty_slots.size() + _nd == _max_points);

        location = _empty_slots.pop_any();
        _delete_set->erase(location);
    }

    ++_nd;
    return location;
}

template <typename T, typename TagT, typename LabelT> size_t Index<T, TagT, LabelT>::release_location(int location)
{
    if (_empty_slots.is_in_set(location))
        throw ANNException("Trying to release location, but location already in empty slots", -1, __FUNCSIG__, __FILE__,
                           __LINE__);
    _empty_slots.insert(location);

    _nd--;
    return _nd;
}

template <typename T, typename TagT, typename LabelT>
size_t Index<T, TagT, LabelT>::release_locations(const tsl::robin_set<unsigned> &locations)
{
    for (auto location : locations)
    {
        if (_empty_slots.is_in_set(location))
            throw ANNException("Trying to release location, but location already in empty slots", -1, __FUNCSIG__,
                               __FILE__, __LINE__);
        _empty_slots.insert(location);

        _nd--;
    }

    if (_empty_slots.size() + _nd != _max_points)
        throw ANNException("#empty slots + nd != max points", -1, __FUNCSIG__, __FILE__, __LINE__);

    return _nd;
}

template <typename T, typename TagT, typename LabelT>
void Index<T, TagT, LabelT>::reposition_points(unsigned old_location_start, unsigned new_location_start,
                                               unsigned num_locations)
{
    if (num_locations == 0 || old_location_start == new_location_start)
    {
        return;
    }

    // Update pointers to the moved nodes. Note: the computation is correct even when
    // new_location_start < old_location_start given the C++ unsigned integer arithmetic
    // rules. TODO: verify this. delta will be a very large positive number in that case.
    const unsigned location_delta = new_location_start - old_location_start;

    for (unsigned i = 0; i < _max_points + _num_frozen_pts; i++)
        for (auto &loc : _final_graph[i])
            if (loc >= old_location_start && loc < old_location_start + num_locations)
                loc += location_delta;

    // The [start, end) interval which will contain obsolete points to be cleared.
    unsigned mem_clear_loc_start = old_location_start;
    unsigned mem_clear_loc_end_limit = old_location_start + num_locations;

    // Move the adjacency lists. Make sure that overlapping ranges are handled correctly.
    if (new_location_start < old_location_start)
    {
        // New location before the old location: copy the entries in order
        // to avoid modifying locations that are yet to be copied.
        for (unsigned loc_offset = 0; loc_offset < num_locations; loc_offset++)
        {
            assert(_final_graph[new_location_start + loc_offset].empty());
            _final_graph[new_location_start + loc_offset].swap(_final_graph[old_location_start + loc_offset]);
        }

        // If ranges are overlapping, make sure not to clear the newly copied data.
        if (mem_clear_loc_start < new_location_start + num_locations)
        {
            // Clear only after the end of the new range.
            mem_clear_loc_start = new_location_start + num_locations;
        }
    }
    else
    {
        // Old location after the new location: copy from the end of the range
        // to avoid modifying locations that are yet to be copied.
        for (unsigned loc_offset = num_locations; loc_offset > 0; loc_offset--)
        {
            assert(_final_graph[new_location_start + loc_offset - 1u].empty());
            _final_graph[new_location_start + loc_offset - 1u].swap(_final_graph[old_location_start + loc_offset - 1u]);
        }

        // If ranges are overlapping, make sure not to clear the newly copied data.
        if (mem_clear_loc_end_limit > new_location_start)
        {
            // Clear only up to the beginning of the new range.
            mem_clear_loc_end_limit = new_location_start;
        }
    }

    // Use memmove to handle overlapping ranges.
    memmove(_data + _aligned_dim * new_location_start, _data + _aligned_dim * old_location_start,
            sizeof(T) * _aligned_dim * num_locations);
    memset(_data + _aligned_dim * mem_clear_loc_start, 0,
           sizeof(T) * _aligned_dim * (mem_clear_loc_end_limit - mem_clear_loc_start));
}

template <typename T, typename TagT, typename LabelT> void Index<T, TagT, LabelT>::reposition_frozen_point_to_end()
{
    if (_num_frozen_pts == 0)
        return;

    if (_nd == _max_points)
    {
        Log(diskann::logging::Info, "Index", "Not repositioning frozen point as it is already at the end.");
        return;
    }

    reposition_points((_u32)_nd, (_u32)_max_points, (_u32)_num_frozen_pts);
    _start = (_u32)_max_points;
}

template <typename T, typename TagT, typename LabelT> void Index<T, TagT, LabelT>::resize(size_t new_max_points)
{
    Timer timer;

    const size_t new_internal_points = new_max_points + _num_frozen_pts;
    assert(_empty_slots.size() == 0); // should not resize if there are empty slots.

#ifndef _WINDOWS
    T *new_data;
    alloc_aligned((void **)&new_data, new_internal_points * _aligned_dim * sizeof(T), 8 * sizeof(T));
    memcpy(new_data, _data, (_max_points + _num_frozen_pts) * _aligned_dim * sizeof(T));
    aligned_free(_data);
    _data = new_data;
#else
    realloc_aligned((void **)&_data, new_internal_points * _aligned_dim * sizeof(T), 8 * sizeof(T));
#endif
    _final_graph.resize(new_internal_points);
    _locks = std::vector<non_recursive_mutex>(new_internal_points);

    if (_num_frozen_pts != 0)
    {
        reposition_points((_u32)_max_points, (_u32)new_max_points, (_u32)_num_frozen_pts);
        _start = (_u32)new_max_points;
    }

    _max_points = new_max_points;
    _empty_slots.reserve(_max_points);
    for (auto i = _nd; i < _max_points; i++)
    {
        _empty_slots.insert((uint32_t)i);
    }

    Log(diskann::logging::Info, "Index", "Resizing took: %.3f sec.", timer.elapsed_seconds());
}

template <typename T, typename TagT, typename LabelT>
int Index<T, TagT, LabelT>::insert_point(const T *point, const TagT tag)
{
    assert(_has_built);
    if (tag == static_cast<TagT>(0))
    {
        throw diskann::ANNException("Do not insert point with tag 0. That is reserved for points hidden "
                                    "from the user.",
                                    -1, __FUNCSIG__, __FILE__, __LINE__);
    }

    std::shared_lock<std::shared_timed_mutex> shared_ul(_update_lock);
    std::unique_lock<std::shared_timed_mutex> tl(_tag_lock);
    std::unique_lock<std::shared_timed_mutex> dl(_delete_lock);

    // Find a vacant location in the data array to insert the new point
    auto location = reserve_location();
    if (location == -1)
    {
#if EXPAND_IF_FULL
        dl.unlock();
        tl.unlock();
        shared_ul.unlock();

        {
            std::unique_lock<std::shared_timed_mutex> ul(_update_lock);
            tl.lock();
            dl.lock();

            if (_nd >= _max_points)
            {
                auto new_max_points = (size_t)(_max_points * INDEX_GROWTH_FACTOR);
                resize(new_max_points);
            }

            dl.unlock();
            tl.unlock();
            ul.unlock();
        }

        shared_ul.lock();
        tl.lock();
        dl.lock();

        location = reserve_location();
        if (location == -1)
        {
            throw diskann::ANNException("Cannot reserve location even after expanding graph. Terminating.", -1,
                                        __FUNCSIG__, __FILE__, __LINE__);
        }
#else
        return -1;
#endif
    }
    dl.unlock();

    // Insert tag and mapping to location
    if (_enable_tags)
    {
        if (_tag_to_location.find(tag) != _tag_to_location.end())
        {
            release_location(location);
            return -1;
        }

        _tag_to_location[tag] = location;
        _location_to_tag.set(location, tag);
    }
    tl.unlock();

    // Copy the vector in to the data array
    auto offset_data = _data + (size_t)_aligned_dim * location;
    memset((void *)offset_data, 0, sizeof(T) * _aligned_dim);
    memcpy((void *)offset_data, point, sizeof(T) * _dim);

    if (_normalize_vecs)
    {
        normalize((float *)offset_data, _dim);
    }

    // Find and add appropriate graph edges
    ScratchStoreManager<InMemQueryScratch<T>> manager(_query_scratch);
    auto scratch = manager.scratch_space();
    std::vector<unsigned> pruned_list;
    if (_filtered_index)
    {
        search_for_point_and_prune(location, _indexingQueueSize, pruned_list, scratch, true, _filterIndexingQueueSize);
    }
    else
    {
        search_for_point_and_prune(location, _indexingQueueSize, pruned_list, scratch);
    }
    {
        std::shared_lock<std::shared_timed_mutex> tlock(_tag_lock, std::defer_lock);
        if (_conc_consolidate)
            tlock.lock();

        LockGuard guard(_locks[location]);
        _final_graph[location].clear();
        _final_graph[location].reserve((_u64)(_indexingRange * GRAPH_SLACK_FACTOR * 1.05));

        for (auto link : pruned_list)
        {
            if (_conc_consolidate)
                if (!_location_to_tag.contains(link))
                    continue;
            _final_graph[location].emplace_back(link);
        }
        assert(_final_graph[location].size() <= _indexingRange);

        if (_conc_consolidate)
            tlock.unlock();
    }

    inter_insert(location, pruned_list, scratch);

    return 0;
}

template <typename T, typename TagT, typename LabelT> int Index<T, TagT, LabelT>::lazy_delete(const TagT &tag)
{
    std::shared_lock<std::shared_timed_mutex> ul(_update_lock);
    std::unique_lock<std::shared_timed_mutex> tl(_tag_lock);
    std::unique_lock<std::shared_timed_mutex> dl(_delete_lock);
    _data_compacted = false;

    const auto tag_it = _tag_to_location.find(tag);
    if (tag_it == _tag_to_location.end())
    {
        Log(logging::Warning, "Index", "Delete tag not found %I64u", tag);
        return -1;
    }
<<<<<<< HEAD
    const unsigned location = tag_it->second;
    assert(location < _max_points);
=======

    assert(_tag_to_location[tag] < _max_points);
>>>>>>> e28b8b4b

    _delete_set->insert(location);
    _location_to_tag.erase(location);
    _tag_to_location.erase(tag);

    return 0;
}

template <typename T, typename TagT, typename LabelT>
void Index<T, TagT, LabelT>::lazy_delete(const std::vector<TagT> &tags, std::vector<TagT> &failed_tags)
{
    if (failed_tags.size() > 0)
    {
        throw ANNException("failed_tags should be passed as an empty list", -1, __FUNCSIG__, __FILE__, __LINE__);
    }
    std::shared_lock<std::shared_timed_mutex> ul(_update_lock);
    std::unique_lock<std::shared_timed_mutex> tl(_tag_lock);
    std::unique_lock<std::shared_timed_mutex> dl(_delete_lock);
    _data_compacted = false;

    for (auto tag : tags)
    {
        const auto tag_it = _tag_to_location.find(tag);
        if (tag_it == _tag_to_location.end())
        {
            failed_tags.push_back(tag);
        }
        else
        {
            const auto location = tag_it->second;
            _delete_set->insert(location);
            _location_to_tag.erase(location);
            _tag_to_location.erase(tag);
        }
    }
}

template <typename T, typename TagT, typename LabelT> bool Index<T, TagT, LabelT>::is_index_saved()
{
    return _is_saved;
}

template <typename T, typename TagT, typename LabelT>
void Index<T, TagT, LabelT>::get_active_tags(tsl::robin_set<TagT> &active_tags)
{
    active_tags.clear();
    std::shared_lock<std::shared_timed_mutex> tl(_tag_lock);
    for (auto iter : _tag_to_location)
    {
        active_tags.insert(iter.first);
    }
}

template <typename T, typename TagT, typename LabelT> void Index<T, TagT, LabelT>::print_status()
{
    std::shared_lock<std::shared_timed_mutex> ul(_update_lock);
    std::shared_lock<std::shared_timed_mutex> cl(_consolidate_lock);
    std::shared_lock<std::shared_timed_mutex> tl(_tag_lock);
    std::shared_lock<std::shared_timed_mutex> dl(_delete_lock);

    diskann::cout << "------------------- Index object: " << (uint64_t)this << " -------------------" << std::endl;
    diskann::cout << "Number of points: " << _nd << std::endl;
    diskann::cout << "Graph size: " << _final_graph.size() << std::endl;
    diskann::cout << "Location to tag size: " << _location_to_tag.size() << std::endl;
    diskann::cout << "Tag to location size: " << _tag_to_location.size() << std::endl;
    diskann::cout << "Number of empty slots: " << _empty_slots.size() << std::endl;
    diskann::cout << std::boolalpha << "Data compacted: " << this->_data_compacted << std::endl;
    diskann::cout << "---------------------------------------------------------"
                     "------------"
                  << std::endl;
}

template <typename T, typename TagT, typename LabelT> void Index<T, TagT, LabelT>::count_nodes_at_bfs_levels()
{
    std::unique_lock<std::shared_timed_mutex> ul(_update_lock);

    boost::dynamic_bitset<> visited(_max_points + _num_frozen_pts);

    size_t MAX_BFS_LEVELS = 32;
    auto bfs_sets = new tsl::robin_set<unsigned>[MAX_BFS_LEVELS];

    bfs_sets[0].insert(_start);
    visited.set(_start);

    for (unsigned i = _max_points; i < _max_points + _num_frozen_pts; ++i)
    {
        if (i != _start)
        {
            bfs_sets[0].insert(i);
            visited.set(i);
        }
    }

    for (size_t l = 0; l < MAX_BFS_LEVELS - 1; ++l)
    {
        diskann::cout << "Number of nodes at BFS level " << l << " is " << bfs_sets[l].size() << std::endl;
        if (bfs_sets[l].size() == 0)
            break;
        for (auto node : bfs_sets[l])
        {
            for (auto nghbr : _final_graph[node])
            {
                if (!visited.test(nghbr))
                {
                    visited.set(nghbr);
                    bfs_sets[l + 1].insert(nghbr);
                }
            }
        }
    }

    delete[] bfs_sets;
}

template <typename T, typename TagT, typename LabelT> void Index<T, TagT, LabelT>::optimize_index_layout()
{ // use after build or load
    if (_dynamic_index)
    {
        throw diskann::ANNException("Optimize_index_layout not implemented for dyanmic indices", -1, __FUNCSIG__,
                                    __FILE__, __LINE__);
    }

    _data_len = (_aligned_dim + 1) * sizeof(float);
    _neighbor_len = (_max_observed_degree + 1) * sizeof(unsigned);
    _node_size = _data_len + _neighbor_len;
    _opt_graph = new char[_node_size * _nd];
    DistanceFastL2<T> *dist_fast = (DistanceFastL2<T> *)_distance;
    for (unsigned i = 0; i < _nd; i++)
    {
        char *cur_node_offset = _opt_graph + i * _node_size;
        float cur_norm = dist_fast->norm(_data + i * _aligned_dim, _aligned_dim);
        std::memcpy(cur_node_offset, &cur_norm, sizeof(float));
        std::memcpy(cur_node_offset + sizeof(float), _data + i * _aligned_dim, _data_len - sizeof(float));

        cur_node_offset += _data_len;
        unsigned k = _final_graph[i].size();
        std::memcpy(cur_node_offset, &k, sizeof(unsigned));
        std::memcpy(cur_node_offset + sizeof(unsigned), _final_graph[i].data(), k * sizeof(unsigned));
        std::vector<unsigned>().swap(_final_graph[i]);
    }
    _final_graph.clear();
    _final_graph.shrink_to_fit();
}

template <typename T, typename TagT, typename LabelT>
void Index<T, TagT, LabelT>::search_with_optimized_layout(const T *query, size_t K, size_t L, unsigned *indices)
{
    DistanceFastL2<T> *dist_fast = (DistanceFastL2<T> *)_distance;

    NeighborPriorityQueue retset(L);
    std::vector<unsigned> init_ids(L);

    boost::dynamic_bitset<> flags{_nd, 0};
    unsigned tmp_l = 0;
    unsigned *neighbors = (unsigned *)(_opt_graph + _node_size * _start + _data_len);
    unsigned MaxM_ep = *neighbors;
    neighbors++;

    for (; tmp_l < L && tmp_l < MaxM_ep; tmp_l++)
    {
        init_ids[tmp_l] = neighbors[tmp_l];
        flags[init_ids[tmp_l]] = true;
    }

    while (tmp_l < L)
    {
        unsigned id = rand() % _nd;
        if (flags[id])
            continue;
        flags[id] = true;
        init_ids[tmp_l] = id;
        tmp_l++;
    }

    for (unsigned i = 0; i < init_ids.size(); i++)
    {
        unsigned id = init_ids[i];
        if (id >= _nd)
            continue;
        _mm_prefetch(_opt_graph + _node_size * id, _MM_HINT_T0);
    }
    L = 0;
    for (unsigned i = 0; i < init_ids.size(); i++)
    {
        unsigned id = init_ids[i];
        if (id >= _nd)
            continue;
        T *x = (T *)(_opt_graph + _node_size * id);
        float norm_x = *x;
        x++;
        float dist = dist_fast->compare(x, query, norm_x, (unsigned)_aligned_dim);
        retset.insert(Neighbor(id, dist));
        flags[id] = true;
        L++;
    }

    while (retset.has_unexpanded_node())
    {
        auto nbr = retset.closest_unexpanded();
        auto n = nbr.id;
        _mm_prefetch(_opt_graph + _node_size * n + _data_len, _MM_HINT_T0);
        neighbors = (unsigned *)(_opt_graph + _node_size * n + _data_len);
        unsigned MaxM = *neighbors;
        neighbors++;
        for (unsigned m = 0; m < MaxM; ++m)
            _mm_prefetch(_opt_graph + _node_size * neighbors[m], _MM_HINT_T0);
        for (unsigned m = 0; m < MaxM; ++m)
        {
            unsigned id = neighbors[m];
            if (flags[id])
                continue;
            flags[id] = 1;
            T *data = (T *)(_opt_graph + _node_size * id);
            float norm = *data;
            data++;
            float dist = dist_fast->compare(query, data, norm, (unsigned)_aligned_dim);
            Neighbor nn(id, dist);
            retset.insert(nn);
        }
    }

    for (size_t i = 0; i < K; i++)
    {
        indices[i] = retset[i].id;
    }
}

template<typename TagT>
bool is_equal_map(const tsl::sparse_map<TagT, unsigned>& map1, const tsl::sparse_map<TagT, unsigned> &map2)
{
    if (map1.size() != map2.size())
    {
        return false;
    }

    for (const auto &iter : map1)
    {
        if (!map2.contains(iter.first))
        {
            return false;
        }

        if (map2.at(iter.first) != iter.second)
        {
            return false;
        }
    }

    for (const auto &iter : map2)
    {
        if (!map1.contains(iter.first))
        {
            return false;
        }

        if (map1.at(iter.first) != iter.second)
        {
            return false;
        }
    }

    return true;
}


template<typename TagT>
bool is_equal_map(const natural_number_map<unsigned, TagT> &map1, const natural_number_map<unsigned, TagT> &map2)
{
    if (map1.size() != map2.size())
    {
        return false;
    }

    {
        auto position = map1.find_first();
        while (position.is_valid())
        {
            TagT value;
            if (!map2.try_get(position._key, value))
            {
                return false;
            }

            if (value != map1.get(position))
            {
                return false;
            }

            position = map1.find_next(position);
        }
    }

    {
        auto position = map2.find_first();
        while (position.is_valid())
        {
            TagT value;
            if (!map1.try_get(position._key, value))
            {
                return false;
            }

            if (value != map2.get(position))
            {
                return false;
            }

            position = map2.find_next(position);
        }
    }

    return true;
}


bool is_equal_map(const natural_number_set<unsigned> &map1, const natural_number_set<unsigned> &map2)
{
    return map1.get_values() == map2.get_values();
}


bool is_equal_set(const tsl::robin_set<unsigned> &map1, const tsl::robin_set<unsigned> &map2)
{
    {
        for (const auto it : map1)
        {
            if (map2.find(it) == map2.end())
            {
                return false;
            }
        }
    }

    {
        for (const auto it : map2)
        {
            if (map1.find(it) == map1.end())
            {
                return false;
            }
        }
    }

    return true;
}


template <typename T, typename TagT, typename LabelT>
bool Index<T, TagT, LabelT>::is_equal(const Index &other) const
{
    if (_nd != other._nd || _max_points != other._max_points || _num_frozen_pts != other._num_frozen_pts)
        return false;

    if (_data_compacted != other._data_compacted)
        return false;

    if (_dim != other._dim || _aligned_dim != other._aligned_dim)
        return false;

    if (_dist_metric != other._dist_metric)
        return false;

    if (_final_graph != other._final_graph)
        return false;

    for (unsigned i = 0; i < _max_points; i++)
    {
        if (!_empty_slots.is_in_set(i) && _delete_set->find(i) == _delete_set->end())
        {
            if (_data[i] != other._data[i])
            {
                return false;
            }
        }
    }

    if (_enable_tags != other._enable_tags)
    {
        return false;
    }

    if (_enable_tags)
    {
        if (!is_equal_map(_tag_to_location, other._tag_to_location))
        {
            return false;
        }

        if (!is_equal_map(_location_to_tag, other._location_to_tag))
        {
            return false;
        }
    }

    if (is_equal_set(*_delete_set, *other._delete_set) == false)
    {
        return false;
    }

    if (is_equal_map(_empty_slots, other._empty_slots) == false)
    {
        return false;
    }

    return true;
}

/*  Internals of the library */
template <typename T, typename TagT, typename LabelT> const float Index<T, TagT, LabelT>::INDEX_GROWTH_FACTOR = 1.5f;

// EXPORTS
template DISKANN_DLLEXPORT class Index<float, int32_t, uint32_t>;
template DISKANN_DLLEXPORT class Index<int8_t, int32_t, uint32_t>;
template DISKANN_DLLEXPORT class Index<uint8_t, int32_t, uint32_t>;
template DISKANN_DLLEXPORT class Index<float, uint32_t, uint32_t>;
template DISKANN_DLLEXPORT class Index<int8_t, uint32_t, uint32_t>;
template DISKANN_DLLEXPORT class Index<uint8_t, uint32_t, uint32_t>;
template DISKANN_DLLEXPORT class Index<float, int64_t, uint32_t>;
template DISKANN_DLLEXPORT class Index<int8_t, int64_t, uint32_t>;
template DISKANN_DLLEXPORT class Index<uint8_t, int64_t, uint32_t>;
template DISKANN_DLLEXPORT class Index<float, uint64_t, uint32_t>;
template DISKANN_DLLEXPORT class Index<int8_t, uint64_t, uint32_t>;
template DISKANN_DLLEXPORT class Index<uint8_t, uint64_t, uint32_t>;
// Label with short int 2 byte
template DISKANN_DLLEXPORT class Index<float, int32_t, uint16_t>;
template DISKANN_DLLEXPORT class Index<int8_t, int32_t, uint16_t>;
template DISKANN_DLLEXPORT class Index<uint8_t, int32_t, uint16_t>;
template DISKANN_DLLEXPORT class Index<float, uint32_t, uint16_t>;
template DISKANN_DLLEXPORT class Index<int8_t, uint32_t, uint16_t>;
template DISKANN_DLLEXPORT class Index<uint8_t, uint32_t, uint16_t>;
template DISKANN_DLLEXPORT class Index<float, int64_t, uint16_t>;
template DISKANN_DLLEXPORT class Index<int8_t, int64_t, uint16_t>;
template DISKANN_DLLEXPORT class Index<uint8_t, int64_t, uint16_t>;
template DISKANN_DLLEXPORT class Index<float, uint64_t, uint16_t>;
template DISKANN_DLLEXPORT class Index<int8_t, uint64_t, uint16_t>;
template DISKANN_DLLEXPORT class Index<uint8_t, uint64_t, uint16_t>;

template DISKANN_DLLEXPORT std::pair<uint32_t, uint32_t> Index<float, uint64_t, uint32_t>::search<uint64_t>(
    const float *query, const size_t K, const unsigned L, uint64_t *indices, float *distances);
template DISKANN_DLLEXPORT std::pair<uint32_t, uint32_t> Index<float, uint64_t, uint32_t>::search<uint32_t>(
    const float *query, const size_t K, const unsigned L, uint32_t *indices, float *distances);
template DISKANN_DLLEXPORT std::pair<uint32_t, uint32_t> Index<uint8_t, uint64_t, uint32_t>::search<uint64_t>(
    const uint8_t *query, const size_t K, const unsigned L, uint64_t *indices, float *distances);
template DISKANN_DLLEXPORT std::pair<uint32_t, uint32_t> Index<uint8_t, uint64_t, uint32_t>::search<uint32_t>(
    const uint8_t *query, const size_t K, const unsigned L, uint32_t *indices, float *distances);
template DISKANN_DLLEXPORT std::pair<uint32_t, uint32_t> Index<int8_t, uint64_t, uint32_t>::search<uint64_t>(
    const int8_t *query, const size_t K, const unsigned L, uint64_t *indices, float *distances);
template DISKANN_DLLEXPORT std::pair<uint32_t, uint32_t> Index<int8_t, uint64_t, uint32_t>::search<uint32_t>(
    const int8_t *query, const size_t K, const unsigned L, uint32_t *indices, float *distances);
// TagT==uint32_t
template DISKANN_DLLEXPORT std::pair<uint32_t, uint32_t> Index<float, uint32_t, uint32_t>::search<uint64_t>(
    const float *query, const size_t K, const unsigned L, uint64_t *indices, float *distances);
template DISKANN_DLLEXPORT std::pair<uint32_t, uint32_t> Index<float, uint32_t, uint32_t>::search<uint32_t>(
    const float *query, const size_t K, const unsigned L, uint32_t *indices, float *distances);
template DISKANN_DLLEXPORT std::pair<uint32_t, uint32_t> Index<uint8_t, uint32_t, uint32_t>::search<uint64_t>(
    const uint8_t *query, const size_t K, const unsigned L, uint64_t *indices, float *distances);
template DISKANN_DLLEXPORT std::pair<uint32_t, uint32_t> Index<uint8_t, uint32_t, uint32_t>::search<uint32_t>(
    const uint8_t *query, const size_t K, const unsigned L, uint32_t *indices, float *distances);
template DISKANN_DLLEXPORT std::pair<uint32_t, uint32_t> Index<int8_t, uint32_t, uint32_t>::search<uint64_t>(
    const int8_t *query, const size_t K, const unsigned L, uint64_t *indices, float *distances);
template DISKANN_DLLEXPORT std::pair<uint32_t, uint32_t> Index<int8_t, uint32_t, uint32_t>::search<uint32_t>(
    const int8_t *query, const size_t K, const unsigned L, uint32_t *indices, float *distances);

template DISKANN_DLLEXPORT std::pair<uint32_t, uint32_t> Index<float, uint64_t, uint32_t>::search_with_filters<
    uint64_t>(const float *query, const uint32_t &filter_label, const size_t K, const unsigned L, uint64_t *indices,
              float *distances);
template DISKANN_DLLEXPORT std::pair<uint32_t, uint32_t> Index<float, uint64_t, uint32_t>::search_with_filters<
    uint32_t>(const float *query, const uint32_t &filter_label, const size_t K, const unsigned L, uint32_t *indices,
              float *distances);
template DISKANN_DLLEXPORT std::pair<uint32_t, uint32_t> Index<uint8_t, uint64_t, uint32_t>::search_with_filters<
    uint64_t>(const uint8_t *query, const uint32_t &filter_label, const size_t K, const unsigned L, uint64_t *indices,
              float *distances);
template DISKANN_DLLEXPORT std::pair<uint32_t, uint32_t> Index<uint8_t, uint64_t, uint32_t>::search_with_filters<
    uint32_t>(const uint8_t *query, const uint32_t &filter_label, const size_t K, const unsigned L, uint32_t *indices,
              float *distances);
template DISKANN_DLLEXPORT std::pair<uint32_t, uint32_t> Index<int8_t, uint64_t, uint32_t>::search_with_filters<
    uint64_t>(const int8_t *query, const uint32_t &filter_label, const size_t K, const unsigned L, uint64_t *indices,
              float *distances);
template DISKANN_DLLEXPORT std::pair<uint32_t, uint32_t> Index<int8_t, uint64_t, uint32_t>::search_with_filters<
    uint32_t>(const int8_t *query, const uint32_t &filter_label, const size_t K, const unsigned L, uint32_t *indices,
              float *distances);
// TagT==uint32_t
template DISKANN_DLLEXPORT std::pair<uint32_t, uint32_t> Index<float, uint32_t, uint32_t>::search_with_filters<
    uint64_t>(const float *query, const uint32_t &filter_label, const size_t K, const unsigned L, uint64_t *indices,
              float *distances);
template DISKANN_DLLEXPORT std::pair<uint32_t, uint32_t> Index<float, uint32_t, uint32_t>::search_with_filters<
    uint32_t>(const float *query, const uint32_t &filter_label, const size_t K, const unsigned L, uint32_t *indices,
              float *distances);
template DISKANN_DLLEXPORT std::pair<uint32_t, uint32_t> Index<uint8_t, uint32_t, uint32_t>::search_with_filters<
    uint64_t>(const uint8_t *query, const uint32_t &filter_label, const size_t K, const unsigned L, uint64_t *indices,
              float *distances);
template DISKANN_DLLEXPORT std::pair<uint32_t, uint32_t> Index<uint8_t, uint32_t, uint32_t>::search_with_filters<
    uint32_t>(const uint8_t *query, const uint32_t &filter_label, const size_t K, const unsigned L, uint32_t *indices,
              float *distances);
template DISKANN_DLLEXPORT std::pair<uint32_t, uint32_t> Index<int8_t, uint32_t, uint32_t>::search_with_filters<
    uint64_t>(const int8_t *query, const uint32_t &filter_label, const size_t K, const unsigned L, uint64_t *indices,
              float *distances);
template DISKANN_DLLEXPORT std::pair<uint32_t, uint32_t> Index<int8_t, uint32_t, uint32_t>::search_with_filters<
    uint32_t>(const int8_t *query, const uint32_t &filter_label, const size_t K, const unsigned L, uint32_t *indices,
              float *distances);

template DISKANN_DLLEXPORT std::pair<uint32_t, uint32_t> Index<float, uint64_t, uint16_t>::search<uint64_t>(
    const float *query, const size_t K, const unsigned L, uint64_t *indices, float *distances);
template DISKANN_DLLEXPORT std::pair<uint32_t, uint32_t> Index<float, uint64_t, uint16_t>::search<uint32_t>(
    const float *query, const size_t K, const unsigned L, uint32_t *indices, float *distances);
template DISKANN_DLLEXPORT std::pair<uint32_t, uint32_t> Index<uint8_t, uint64_t, uint16_t>::search<uint64_t>(
    const uint8_t *query, const size_t K, const unsigned L, uint64_t *indices, float *distances);
template DISKANN_DLLEXPORT std::pair<uint32_t, uint32_t> Index<uint8_t, uint64_t, uint16_t>::search<uint32_t>(
    const uint8_t *query, const size_t K, const unsigned L, uint32_t *indices, float *distances);
template DISKANN_DLLEXPORT std::pair<uint32_t, uint32_t> Index<int8_t, uint64_t, uint16_t>::search<uint64_t>(
    const int8_t *query, const size_t K, const unsigned L, uint64_t *indices, float *distances);
template DISKANN_DLLEXPORT std::pair<uint32_t, uint32_t> Index<int8_t, uint64_t, uint16_t>::search<uint32_t>(
    const int8_t *query, const size_t K, const unsigned L, uint32_t *indices, float *distances);
// TagT==uint32_t
template DISKANN_DLLEXPORT std::pair<uint32_t, uint32_t> Index<float, uint32_t, uint16_t>::search<uint64_t>(
    const float *query, const size_t K, const unsigned L, uint64_t *indices, float *distances);
template DISKANN_DLLEXPORT std::pair<uint32_t, uint32_t> Index<float, uint32_t, uint16_t>::search<uint32_t>(
    const float *query, const size_t K, const unsigned L, uint32_t *indices, float *distances);
template DISKANN_DLLEXPORT std::pair<uint32_t, uint32_t> Index<uint8_t, uint32_t, uint16_t>::search<uint64_t>(
    const uint8_t *query, const size_t K, const unsigned L, uint64_t *indices, float *distances);
template DISKANN_DLLEXPORT std::pair<uint32_t, uint32_t> Index<uint8_t, uint32_t, uint16_t>::search<uint32_t>(
    const uint8_t *query, const size_t K, const unsigned L, uint32_t *indices, float *distances);
template DISKANN_DLLEXPORT std::pair<uint32_t, uint32_t> Index<int8_t, uint32_t, uint16_t>::search<uint64_t>(
    const int8_t *query, const size_t K, const unsigned L, uint64_t *indices, float *distances);
template DISKANN_DLLEXPORT std::pair<uint32_t, uint32_t> Index<int8_t, uint32_t, uint16_t>::search<uint32_t>(
    const int8_t *query, const size_t K, const unsigned L, uint32_t *indices, float *distances);

template DISKANN_DLLEXPORT std::pair<uint32_t, uint32_t> Index<float, uint64_t, uint16_t>::search_with_filters<
    uint64_t>(const float *query, const uint16_t &filter_label, const size_t K, const unsigned L, uint64_t *indices,
              float *distances);
template DISKANN_DLLEXPORT std::pair<uint32_t, uint32_t> Index<float, uint64_t, uint16_t>::search_with_filters<
    uint32_t>(const float *query, const uint16_t &filter_label, const size_t K, const unsigned L, uint32_t *indices,
              float *distances);
template DISKANN_DLLEXPORT std::pair<uint32_t, uint32_t> Index<uint8_t, uint64_t, uint16_t>::search_with_filters<
    uint64_t>(const uint8_t *query, const uint16_t &filter_label, const size_t K, const unsigned L, uint64_t *indices,
              float *distances);
template DISKANN_DLLEXPORT std::pair<uint32_t, uint32_t> Index<uint8_t, uint64_t, uint16_t>::search_with_filters<
    uint32_t>(const uint8_t *query, const uint16_t &filter_label, const size_t K, const unsigned L, uint32_t *indices,
              float *distances);
template DISKANN_DLLEXPORT std::pair<uint32_t, uint32_t> Index<int8_t, uint64_t, uint16_t>::search_with_filters<
    uint64_t>(const int8_t *query, const uint16_t &filter_label, const size_t K, const unsigned L, uint64_t *indices,
              float *distances);
template DISKANN_DLLEXPORT std::pair<uint32_t, uint32_t> Index<int8_t, uint64_t, uint16_t>::search_with_filters<
    uint32_t>(const int8_t *query, const uint16_t &filter_label, const size_t K, const unsigned L, uint32_t *indices,
              float *distances);
// TagT==uint32_t
template DISKANN_DLLEXPORT std::pair<uint32_t, uint32_t> Index<float, uint32_t, uint16_t>::search_with_filters<
    uint64_t>(const float *query, const uint16_t &filter_label, const size_t K, const unsigned L, uint64_t *indices,
              float *distances);
template DISKANN_DLLEXPORT std::pair<uint32_t, uint32_t> Index<float, uint32_t, uint16_t>::search_with_filters<
    uint32_t>(const float *query, const uint16_t &filter_label, const size_t K, const unsigned L, uint32_t *indices,
              float *distances);
template DISKANN_DLLEXPORT std::pair<uint32_t, uint32_t> Index<uint8_t, uint32_t, uint16_t>::search_with_filters<
    uint64_t>(const uint8_t *query, const uint16_t &filter_label, const size_t K, const unsigned L, uint64_t *indices,
              float *distances);
template DISKANN_DLLEXPORT std::pair<uint32_t, uint32_t> Index<uint8_t, uint32_t, uint16_t>::search_with_filters<
    uint32_t>(const uint8_t *query, const uint16_t &filter_label, const size_t K, const unsigned L, uint32_t *indices,
              float *distances);
template DISKANN_DLLEXPORT std::pair<uint32_t, uint32_t> Index<int8_t, uint32_t, uint16_t>::search_with_filters<
    uint64_t>(const int8_t *query, const uint16_t &filter_label, const size_t K, const unsigned L, uint64_t *indices,
              float *distances);
template DISKANN_DLLEXPORT std::pair<uint32_t, uint32_t> Index<int8_t, uint32_t, uint16_t>::search_with_filters<
    uint32_t>(const int8_t *query, const uint16_t &filter_label, const size_t K, const unsigned L, uint32_t *indices,
              float *distances);

template DISKANN_DLLEXPORT bool Index<int8_t, uint64_t, uint32_t>::is_equal(const Index& other) const;


} // namespace diskann<|MERGE_RESOLUTION|>--- conflicted
+++ resolved
@@ -184,7 +184,6 @@
         return 0;
     }
 
-<<<<<<< HEAD
     std::ofstream out;
     open_file_to_write(out, tags_file);
 
@@ -192,11 +191,6 @@
     tag_data.reserve(_nd + _num_frozen_pts);
 
     for (unsigned i = 0; i < _max_points; i++)
-=======
-    size_t tag_bytes_written;
-    TagT *tag_data = new TagT[_nd + _num_frozen_pts];
-    for (_u32 i = 0; i < _nd; i++)
->>>>>>> e28b8b4b
     {
         TagT tag;
         if (_location_to_tag.try_get(i, tag))
@@ -566,7 +560,6 @@
 #else
     for (unsigned i = 0; i < non_empty_tags; i++)
     {
-<<<<<<< HEAD
         PositionedTag tag;
         in.read((char *)&tag, sizeof(tag));
         if (_delete_set->find(tag.m_location) == _delete_set->end())
@@ -578,14 +571,6 @@
                 (*tag_enumerator)(tag.m_tag);
             }
         }
-=======
-        std::stringstream stream;
-        stream << "ERROR: Found " << file_dim << " dimensions for tags,"
-               << "but tag file must have 1 dimension." << std::endl;
-        Log(logging::Error, "Index", stream.str().c_str());
-        delete[] tag_data;
-        throw diskann::ANNException(stream.str(), -1, __FUNCSIG__, __FILE__, __LINE__);
->>>>>>> e28b8b4b
     }
 #endif
 
@@ -608,24 +593,14 @@
         }
     }
 
-<<<<<<< HEAD
     Log(logging::Info, 
         "load_tags", 
         "Tags loaded. Tag count: %u, empty slot count: %I64u", 
         non_empty_tags, 
         _empty_slots.size());
 
-    diskann::cout << "Tags loaded. Tag count: " << non_empty_tags << ", "
-                  << "empty slot count: " << _empty_slots.size() << std::endl;
-
     // TODO: frozen points?
     return non_empty_tags + _empty_slots.size() + _num_frozen_pts;
-=======
-    Log(logging::Info, "Index", "Tags loaded.");
-
-    delete[] tag_data;
-    return file_num_points;
->>>>>>> e28b8b4b
 }
 
 template <typename T, typename TagT, typename LabelT>
@@ -872,14 +847,6 @@
         _nd -= _empty_slots.size();
     }
 
-<<<<<<< HEAD
-    diskann::cout << "Num frozen points:" << _num_frozen_pts << " _nd: " << _nd << " _start: " << _start
-                  << " size(_location_to_tag): " << _location_to_tag.size()
-                  << " size(_tag_to_location):" << _tag_to_location.size() << " Max points: " << _max_points
-                  << std::endl;
-=======
-    reposition_frozen_point_to_end();
-
     Log(logging::Info, 
         "Index", 
         "Num frozen points: %I64u, _nd: %I64u, _start: %u, size(_location_to_tag): %I64u, size(_tag_to_location): %I64u, Max points: %I64u",
@@ -889,7 +856,6 @@
         _location_to_tag.size(), 
         _tag_to_location.size(), 
         _max_points);
->>>>>>> e28b8b4b
 
     // For incremental index, _query_scratch is initialized in the constructor.
     // For the bulk index, the params required to initialize _query_scratch
@@ -966,13 +932,6 @@
                                       sizeof(file_frozen_pts) + sizeof(data_compacted);
 
 #endif
-<<<<<<< HEAD
-    diskann::cout << "From graph header, expected_file_size: " << expected_file_size
-                  << ", _max_observed_degree: " << _max_observed_degree << ", _start: " << _start
-                  << ", file_frozen_pts: " << file_frozen_pts 
-                  << ", _data_compacted: " << (_data_compacted ? "true" : "false")
-                  << std::endl;
-=======
     Log(logging::Info, 
         "Index",
         "From graph header, expected_file_size: %I64u, _max_observed_degree: %u, _start: %u, file_frozen_pts: %I64u",
@@ -980,7 +939,6 @@
         _max_observed_degree, 
         _start, 
         file_frozen_pts);
->>>>>>> e28b8b4b
 
     if (file_frozen_pts != _num_frozen_pts)
     {
@@ -1058,19 +1016,15 @@
 
         if (k == 0)
         {
-<<<<<<< HEAD
             if (_data_compacted)
             {
-                diskann::cerr << "ERROR: Point found with no out-neighbors, point#" << nodes_read << std::endl;
+                Log(logging::Error, "Index", "ERROR: Point found with no out-neighbors, point#%u", nodes_read);
             }
             else
             {
                 // If the graph was compacted, it is expected it will have empty out-neighbors.
                 emptyOutNeighbors++;
             }
-=======
-            Log(logging::Error, "Index", "ERROR: Point found with no out-neighbors, point#%u", nodes_read);
->>>>>>> e28b8b4b
         }
 
         cc += k;
@@ -1092,33 +1046,19 @@
     }
 #endif
 
-<<<<<<< HEAD
-    diskann::cout << "done. Index has " << nodes_read << " nodes and " << cc << " out-edges, " << emptyOutNeighbors << " empty out-neighbors, "
-                  << "_start is set to " << _start << std::endl;
-=======
     Log(logging::Info, 
         "Index", 
         "done. Index has %u nodes and %I64u out-edges, _start is set to %u",
         nodes_read, 
         cc, 
         _start);
->>>>>>> e28b8b4b
+
     return nodes_read;
 }
 
 template <typename T, typename TagT, typename LabelT> int Index<T, TagT, LabelT>::get_vector_by_tag(TagT &tag, T *vec)
 {
     std::shared_lock<std::shared_timed_mutex> lock(_tag_lock);
-<<<<<<< HEAD
-    const auto tag_it = _tag_to_location.find(tag);
-    if (tag_it == _tag_to_location.end())
-    {
-        //diskann::cout << "Tag " << tag << " does not exist" << std::endl;
-        return -1;
-    }
-
-    const unsigned location = tag_it->second;
-=======
     const auto tagIt = _tag_to_location.find(tag);
     if (tagIt == _tag_to_location.end())
     {
@@ -1127,7 +1067,6 @@
     }
 
     const unsigned location = tagIt->second;
->>>>>>> e28b8b4b
     memcpy((void *)vec, (void *)(_data + location * _aligned_dim), (size_t)_dim * sizeof(T));
     return 0;
 }
@@ -3246,13 +3185,8 @@
         Log(logging::Warning, "Index", "Delete tag not found %I64u", tag);
         return -1;
     }
-<<<<<<< HEAD
     const unsigned location = tag_it->second;
     assert(location < _max_points);
-=======
-
-    assert(_tag_to_location[tag] < _max_points);
->>>>>>> e28b8b4b
 
     _delete_set->insert(location);
     _location_to_tag.erase(location);
