// TODOS
// ADD THE COPYRIGHT NOTICE
// ADD FAST L2 DISTANCE FUNCTION
// CHECK ALL DISTANCE FUNCTIONS ARE VALID (INNER PRODUCT, COSINE, L2, FAST L2)
// CHECK FOR BULK AND FRESH
// CHECK FOR FLOAT, INT8 and UINT8

#include <type_traits>
#include <omp.h>
#include <random>
//#include <semaphore.h>
#include <set>
#include <shared_mutex>
#include <sstream>
#include <string>
#include "tsl/robin_set.h"
#include "tsl/robin_map.h"
#include <unordered_map>

#include <fcntl.h>
#include <sys/stat.h>
#include <time.h>

#include "common_includes.h"
#include "logger.h"
#include "exceptions.h"
#include "aligned_file_reader.h"
#include "math_utils.h"
#include "memory_mapper.h"
#include "parameters.h"
#include "partition_and_pq.h"
#include "timer.h"
#include "utils.h"
#include "windows_customizations.h"
#include "ann_exception.h"
#if defined(RELEASE_UNUSED_TCMALLOC_MEMORY_AT_CHECKPOINTS) && defined(DISKANN_BUILD)
#include "gperftools/malloc_extension.h"
#endif
#include "boost/dynamic_bitset.hpp"

#ifdef _WINDOWS
#include <xmmintrin.h>
#endif
#include "index.h"

#define MAX_POINTS_FOR_USING_BITSET 10000000

namespace diskann {

  template<typename T>
  inline T diskann_max(T left, T right) {
    return left > right ? left : right;
  }
  // QueryScratch functions
  template<typename T>
  InMemQueryScratch<T>::InMemQueryScratch() {
    search_l = indexing_l = r = 0;
    // pointers are initialized in the header itself.
  }
  template<typename T>
  void InMemQueryScratch<T>::setup(uint32_t search_l, uint32_t indexing_l,
                                   uint32_t r, size_t dim) {
    if (search_l == 0 || indexing_l == 0 || r == 0 || dim == 0) {
      std::stringstream ss;
      ss << "In InMemQueryScratch, one of search_l = " << search_l
         << ", indexing_l = " << indexing_l << ", dim = " << dim
         << " or r = " << r << " is zero." << std::endl;
      throw diskann::ANNException(ss.str(), -1);
    }
    indices = new uint32_t[search_l];     // only used by search
    interim_dists = new float[search_l];  // only used by search
    memset(indices, 0, sizeof(uint32_t) * search_l);
    memset(interim_dists, 0, sizeof(float) * search_l);
    this->search_l = search_l;
    this->indexing_l = indexing_l;
    this->r = r;

    auto   aligned_dim = ROUND_UP(dim, 8);
    size_t allocSize = aligned_dim * sizeof(T);
    alloc_aligned(((void **) &aligned_query), allocSize, 8 * sizeof(T));
    memset(aligned_query, 0, aligned_dim * sizeof(T));

    auto l_to_use = diskann_max(search_l, indexing_l);

    _des = new std::vector<unsigned>();
    _des->reserve(2 * r);
    _pool = new std::vector<Neighbor>();
    _pool->reserve(l_to_use * 10);
    _visited = new tsl::robin_set<unsigned>();
    _visited->reserve(l_to_use * 2);
    _best_l_nodes = new std::vector<Neighbor>();
    _best_l_nodes->resize(l_to_use + 1);
    _inserted_into_pool_rs = new tsl::robin_set<unsigned>();
    _inserted_into_pool_rs->reserve(l_to_use * 20);
    _inserted_into_pool_bs = new boost::dynamic_bitset<>();
  }

  template<typename T>
  void InMemQueryScratch<T>::clear() {
    memset(indices, 0, sizeof(uint32_t) * search_l);
    memset(interim_dists, 0, sizeof(float) * search_l);
    _pool->clear();
    _visited->clear();
    _des->clear();
    _inserted_into_pool_rs->clear();
    _inserted_into_pool_bs->reset();
    // Should not clear best_l_nodes because code expects its size > 0.
    //_best_l_nodes->clear();
    // aligned_query gets overwritten every time, so no need to memset it.
  }

  template<typename T>
  void InMemQueryScratch<T>::resize_for_query(uint32_t new_search_l) {
    if (search_l < new_search_l) {
      if (indices != nullptr) {
        delete[] indices;
      }
      indices = new uint32_t[new_search_l];

      if (interim_dists != nullptr) {
        delete[] interim_dists;
      }
      interim_dists = new float[new_search_l];
      search_l = new_search_l;
    }
  }

  template<typename T>
  void InMemQueryScratch<T>::destroy() {
    if (indices != nullptr) {
      delete[] indices;
      indices = nullptr;
    }
    if (interim_dists != nullptr) {
      delete[] interim_dists;
      interim_dists = nullptr;
    }
    if (_pool != nullptr) {
      delete _pool;
      _pool = nullptr;
    }
    if (_visited != nullptr) {
      delete _visited;
      _visited = nullptr;
    }
    if (_des != nullptr) {
      delete _des;
      _des = nullptr;
    }
    if (_best_l_nodes != nullptr) {
      delete _best_l_nodes;
      _best_l_nodes = nullptr;
    }
    if (aligned_query != nullptr) {
      aligned_free(aligned_query);
      aligned_query = nullptr;
    }

    if (_inserted_into_pool_rs != nullptr) {
      delete _inserted_into_pool_rs;
      _inserted_into_pool_rs = nullptr;
    }
    if (_inserted_into_pool_bs != nullptr) {
      delete _inserted_into_pool_bs;
      _inserted_into_pool_bs = nullptr;
    }

    search_l = indexing_l = r = 0;
  }

  // Class to avoid the hassle of pushing and popping the query scratch.
  template<typename T>
  class ScratchStoreManager {
   public:
    diskann::InMemQueryScratch<T>          _scratch;
    ConcurrentQueue<InMemQueryScratch<T>> &_query_scratch;
    ScratchStoreManager(ConcurrentQueue<InMemQueryScratch<T>> &query_scratch)
        : _query_scratch(query_scratch) {
      _scratch = query_scratch.pop();
      while (_scratch.indices == nullptr) {
        query_scratch.wait_for_push_notify();
        _scratch = query_scratch.pop();
      }
    }
    InMemQueryScratch<T> scratch_space() {
      return _scratch;
    }

    ~ScratchStoreManager() {
      // std::stringstream ss;
      // ss << "Thread id:" << std::this_thread::get_id()
      //   << ": Clearing scratch.pool with ptr: " << std::hex
      //   << (_u64) _scratch._pool << std::dec << std::endl;
      // std::cout << ss.str();
      _scratch.clear();
      _query_scratch.push(_scratch);
      _query_scratch.push_notify_all();
    }

   private:
    ScratchStoreManager(const ScratchStoreManager<T> &);
    ScratchStoreManager<T> &operator=(const ScratchStoreManager<T> &);
  };

  // Initialize an index with metric m, load the data of type T with filename
  // (bin), and initialize max_points
  template<typename T, typename TagT>
  Index<T, TagT>::Index(Metric m, const size_t dim, const size_t max_points,
                        const bool        dynamic_index,
                        const Parameters &indexParams,
                        const Parameters &searchParams, const bool enable_tags,
                        const bool support_eager_delete)
      : Index(m, dim, max_points, dynamic_index, enable_tags, support_eager_delete) {  // Thank you C++ 11!
    _indexingQueueSize = indexParams.Get<uint32_t>("L");
    _indexingRange = indexParams.Get<uint32_t>("R");
    _indexingMaxC = indexParams.Get<uint32_t>("C");
    _indexingAlpha = indexParams.Get<float>("alpha");

    uint32_t num_threads_srch = searchParams.Get<uint32_t>("num_threads");
    uint32_t num_threads_indx = indexParams.Get<uint32_t>("num_threads");
    uint32_t num_threads = diskann_max(num_threads_srch, num_threads_indx);
    uint32_t search_l = searchParams.Get<uint32_t>("L");

    initialize_query_scratch(num_threads, search_l, _indexingQueueSize,
                             _indexingRange, dim);
  }

  template<typename T, typename TagT>
  Index<T, TagT>::Index(Metric m, const size_t dim, const size_t max_points,
                        const bool dynamic_index,
                        const bool enable_tags, const bool support_eager_delete)
      : _dist_metric(m), _dim(dim), _max_points(max_points),
        _dynamic_index(dynamic_index), _enable_tags(enable_tags),
        _support_eager_delete(support_eager_delete) {
    if (dynamic_index && !enable_tags) {
      throw diskann::ANNException(
          "ERROR: Eager Deletes must have Dynamic Indexing enabled.", -1,
          __FUNCSIG__, __FILE__, __LINE__);
      diskann::cerr
          << "WARNING: Dynamic Indices must have tags enabled. Auto-enabling."
          << std::endl;
      _enable_tags = true;
    }
    if (support_eager_delete && !dynamic_index) {
      diskann::cerr << "ERROR: Eager Deletes must have Dynamic Indexing "
                       "enabled. Exitting."
                    << std::endl;
      throw diskann::ANNException(
          "ERROR: Eager deletes are possible only if dynamic indexing is "
          "enabled. Exiting.",
          -1, __FUNCSIG__, __FILE__, __LINE__);
    }
    // data is stored to _nd * aligned_dim matrix with necessary
    // zero-padding
    _aligned_dim = ROUND_UP(_dim, 8);

    if (dynamic_index) {
      _num_frozen_pts = 1;
    }
    // Sanity check. While logically it is correct, max_points ==0 causes
    // downstream problems.
    if (_max_points == 0) {
      _max_points = 1;
    }

    alloc_aligned(((void **) &_data),
                  (_max_points + _num_frozen_pts) * _aligned_dim * sizeof(T),
                  8 * sizeof(T));
    std::memset(_data, 0,
                (_max_points + _num_frozen_pts) * _aligned_dim * sizeof(T));

    _ep = (unsigned) _max_points;

    //_final_graph.reserve(_max_points + _num_frozen_pts);
    _final_graph.resize(_max_points + _num_frozen_pts);

    if (_support_eager_delete) {
      _in_graph.reserve(_max_points + _num_frozen_pts);
      _in_graph.resize(_max_points + _num_frozen_pts);
    }

    if (m == diskann::Metric::COSINE && std::is_floating_point<T>::value) {
      // This is safe because T is float inside the if block.
            this->_distance = (Distance<T> *) new AVXNormalizedCosineDistanceFloat(); 
            this->_normalize_vecs = true;
            std::cout<<"Normalizing vectors and using L2 for cosine AVXNormalizedCosineDistanceFloat()." << std::endl;
      // std::cout << "Need to add functionality for COSINE metric" << std::endl;
    } else {
      this->_distance = get_distance_function<T>(m);
    }

    _locks = std::vector<std::mutex>(_max_points + _num_frozen_pts);

    if (_support_eager_delete)
      _locks_in = std::vector<std::mutex>(_max_points + _num_frozen_pts);

    _width = 0;
  }

  template<typename T, typename TagT>
  Index<T, TagT>::~Index() {
    // Ensure that no other activity is happening before dtor()
    std::unique_lock<std::shared_timed_mutex> ul(_update_lock);
    std::unique_lock<std::shared_timed_mutex> tul(_tag_lock);
    std::unique_lock<std::shared_timed_mutex> tdl(_delete_lock);

    for (auto &lock : _locks) {
      LockGuard lg(lock);
    }
    for (auto &lock : _locks_in) {
      LockGuard lg(lock);
    }

    if (this->_distance != nullptr) {
      delete this->_distance;
      this->_distance = nullptr;
    }
    if (this->_data != nullptr) {
      aligned_free(this->_data);
      this->_data = nullptr;
    }

    while (!_query_scratch.empty()) {
      auto val = _query_scratch.pop();
      while (val.indices == nullptr) {
        _query_scratch.wait_for_push_notify();
        val = _query_scratch.pop();
      }
      val.destroy();
    }
  }

  template<typename T, typename TagT>
  void Index<T, TagT>::initialize_query_scratch(uint32_t num_threads,
                                                uint32_t search_l,
                                                uint32_t indexing_l, uint32_t r,
                                                size_t dim) {
    for (uint32_t i = 0; i < num_threads; i++) {
      InMemQueryScratch<T> scratch;
      scratch.setup(search_l, indexing_l, r, dim);
      _query_scratch.push(scratch);
    }
  }

  template<typename T, typename TagT>
  void Index<T, TagT>::clear_index() {
    memset(_data, 0,
           _aligned_dim * (_max_points + _num_frozen_pts) * sizeof(T));
    _nd = 0;
    for (size_t i = 0; i < _final_graph.size(); i++)
      _final_graph[i].clear();

    _tag_to_location.clear();
    _location_to_tag.clear();

    // What about empty slots, delete_set, etc?
  }

  template<typename T, typename TagT>
  _u64 Index<T, TagT>::save_tags(std::string tags_file) {
    if (!_enable_tags) {
      diskann::cout << "Not saving tags as they are not enabled." << std::endl;
      return 0;
    }
    size_t tag_bytes_written;
    TagT * tag_data = new TagT[_nd + _num_frozen_pts];
    for (_u32 i = 0; i < _nd; i++) {
      if (_location_to_tag.find(i) != _location_to_tag.end()) {
        tag_data[i] = _location_to_tag[i];
      } else {
        // catering to future when tagT can be any type.
        std::memset((char *) &tag_data[i], 0, sizeof(TagT));
      }
    }
    if (_num_frozen_pts > 0) {
      std::memset((char *) &tag_data[_ep], 0, sizeof(TagT));
    }
    try {
      tag_bytes_written =
          save_bin<TagT>(tags_file, tag_data, _nd + _num_frozen_pts, 1);
    } catch (std::system_error &e) {
      throw FileException(tags_file, e, __FUNCSIG__, __FILE__, __LINE__);
    }
    delete[] tag_data;
    return tag_bytes_written;
  }

  template<typename T, typename TagT>
  _u64 Index<T, TagT>::save_data(std::string data_file) {
    return save_data_in_base_dimensions(data_file, _data, _nd + _num_frozen_pts,
                                        _dim, _aligned_dim);
  }

  // save the graph index on a file as an adjacency list. For each point,
  // first store the number of neighbors, and then the neighbor list (each as
  // 4 byte unsigned)
  template<typename T, typename TagT>
  _u64 Index<T, TagT>::save_graph(std::string graph_file) {
    std::ofstream out;
    open_file_to_write(out, graph_file);

    _u64 file_offset = 0; // we will use this if we want 
    out.seekp(file_offset, out.beg);
    _u64 index_size = 24;
    _u32 max_degree = 0;
    out.write((char *) &index_size, sizeof(uint64_t));
    out.write((char *) &_width, sizeof(unsigned));
    unsigned ep_u32 = _ep;
    out.write((char *) &ep_u32, sizeof(unsigned));
    out.write((char *) &_num_frozen_pts, sizeof(_u64));
    for (unsigned i = 0; i < _nd + _num_frozen_pts; i++) {
      unsigned GK = (unsigned) _final_graph[i].size();
      out.write((char *) &GK, sizeof(unsigned));
      out.write((char *) _final_graph[i].data(), GK * sizeof(unsigned));
      max_degree = _final_graph[i].size() > max_degree
                       ? (_u32) _final_graph[i].size()
                       : max_degree;
      index_size += (_u64)(sizeof(unsigned) * (GK + 1));
    }
    out.seekp(file_offset, out.beg);
    out.write((char *) &index_size, sizeof(uint64_t));
    out.write((char *) &max_degree, sizeof(_u32));
    out.close();
    return index_size;  // number of bytes written
  }

  template<typename T, typename TagT>
  _u64 Index<T, TagT>::save_delete_list(const std::string &filename) {
    if (_delete_set.size() == 0) {
      return 0;
    }
    std::unique_ptr<_u32[]> delete_list =
        std::make_unique<_u32[]>(_delete_set.size());
    _u32 i = 0;
    for (auto &del : _delete_set) {
      delete_list[i++] = del;
    }
    return save_bin<_u32>(filename, delete_list.get(), _delete_set.size(), 1);
  }

  template<typename T, typename TagT>
  void Index<T, TagT>::save(const char *filename) {
    // first check if no thread is inserting
    auto start = std::chrono::high_resolution_clock::now();
    std::unique_lock<std::shared_timed_mutex> lock(_update_lock);
    _change_lock.lock();

    // compact_data();
    compact_frozen_point();
    if (!_save_as_one_file) {
      std::string graph_file = std::string(filename);
      std::string tags_file = std::string(filename) + ".tags";
      std::string data_file = std::string(filename) + ".data";
      std::string delete_list_file = std::string(filename) + ".del";

      // Because the save_* functions use append mode, ensure that
      // the files are deleted before save. Ideally, we should check
      // the error code for delete_file, but will ignore now because
      // delete should succeed if save will succeed.
      delete_file(graph_file);
      save_graph(graph_file);
      delete_file(data_file);
      save_data(data_file);
      delete_file(tags_file);
      save_tags(tags_file);
      delete_file(delete_list_file);
      save_delete_list(delete_list_file);
    } else {
        diskann::cout<<"Save index in a single file currently not supported. Not saving the index." << std::endl;
    }

    reposition_frozen_point_to_end();

    _change_lock.unlock();
    auto stop = std::chrono::high_resolution_clock::now();
    auto timespan =
        std::chrono::duration_cast<std::chrono::duration<double>>(stop - start);
    diskann::cout << "Time taken for save: " << timespan.count() << "s."
                  << std::endl;
  }

#ifdef EXEC_ENV_OLS
  template<typename T, typename TagT>
  size_t Index<T, TagT>::load_tags(AlignedFileReader &reader) {
#else
  template<typename T, typename TagT>
  size_t Index<T, TagT>::load_tags(const std::string tag_filename) {
    if (_enable_tags && !file_exists(tag_filename)) {
      diskann::cerr << "Tag file provided does not exist!" << std::endl;
      throw diskann::ANNException("Tag file provided does not exist!", -1,
                                  __FUNCSIG__, __FILE__, __LINE__);
    }
#endif
    if (!_enable_tags) {
      diskann::cout << "Tags not loaded as tags not enabled." << std::endl;
      return 0;
    }

    size_t file_dim, file_num_points;
    TagT * tag_data;
#ifdef EXEC_ENV_OLS
    load_bin<TagT>(reader, tag_data, file_num_points, file_dim);
#else
    load_bin<TagT>(std::string(tag_filename), tag_data, file_num_points,
                   file_dim);
#endif

    if (file_dim != 1) {
      std::stringstream stream;
      stream << "ERROR: Found " << file_dim << " dimensions for tags,"
             << "but tag file must have 1 dimension." << std::endl;
      diskann::cerr << stream.str() << std::endl;
      delete[] tag_data;
      throw diskann::ANNException(stream.str(), -1, __FUNCSIG__, __FILE__,
                                  __LINE__);
    }

    size_t num_data_points =
        _num_frozen_pts > 0 ? file_num_points - 1 : file_num_points;
    for (_u32 i = 0; i < (_u32) num_data_points; i++) {
      TagT tag = *(tag_data + i);
      if (_delete_set.find(i) == _delete_set.end()) {
        _location_to_tag[i] = tag;
        _tag_to_location[tag] = (_u32) i;
      }
    }
    diskann::cout << "Tags loaded." << std::endl;
    delete[] tag_data;
    return file_num_points;
  }

  template<typename T, typename TagT>
#ifdef EXEC_ENV_OLS
  size_t Index<T, TagT>::load_data(AlignedFileReader &reader) {
#else
  size_t Index<T, TagT>::load_data(std::string filename) {
#endif
    size_t file_dim, file_num_points;
#ifdef EXEC_ENV_OLS
    diskann::get_bin_metadata(reader, file_num_points, file_dim);
#else
    if (!file_exists(filename)) {
      std::stringstream stream;
      stream << "ERROR: data file " << filename << " does not exist."
             << std::endl;
      diskann::cerr << stream.str() << std::endl;
      aligned_free(_data);
      throw diskann::ANNException(stream.str(), -1, __FUNCSIG__, __FILE__,
                                  __LINE__);
    }
    diskann::get_bin_metadata(filename, file_num_points, file_dim);
#endif

    // since we are loading a new dataset, _empty_slots must be cleared
    _empty_slots.clear();

    if (file_dim != _dim) {
      std::stringstream stream;
      stream << "ERROR: Driver requests loading " << _dim << " dimension,"
             << "but file has " << file_dim << " dimension." << std::endl;
      diskann::cerr << stream.str() << std::endl;
      aligned_free(_data);
      throw diskann::ANNException(stream.str(), -1, __FUNCSIG__, __FILE__,
                                  __LINE__);
    }

    if (file_num_points > _max_points) {
      //_change_lock is already locked in load()
      std::unique_lock<std::shared_timed_mutex> tl(_tag_lock);
      std::unique_lock<std::shared_timed_mutex> growth_lock(_update_lock);

      resize(file_num_points);
    }

#ifdef EXEC_ENV_OLS
    copy_aligned_data_from_file<T>(reader, _data, file_num_points, file_dim,
                                   _aligned_dim);
#else
    copy_aligned_data_from_file<T>(std::string(filename), _data,
                                   file_num_points, file_dim, _aligned_dim);
#endif
    return file_num_points;
  }

#ifdef EXEC_ENV_OLS
  template<typename T, typename TagT>
  size_t Index<T, TagT>::load_delete_set(AlignedFileReader &reader) {
#else
  template<typename T, typename TagT>
  size_t Index<T, TagT>::load_delete_set(const std::string &filename) {
#endif
    std::unique_ptr<_u32[]> delete_list;
    _u64                    npts, ndim;

#ifdef EXEC_ENV_OLS
    diskann::load_bin<_u32>(reader, delete_list, npts, ndim);
#else
    diskann::load_bin<_u32>(filename, delete_list, npts, ndim);
#endif
    assert(ndim == 1);
    for (uint32_t i = 0; i < npts; i++) {
      _delete_set.insert(delete_list[i]);
    }
    return npts;
  }

  // load the index from file and update the width (max_degree), ep (navigating
  // node id), and _final_graph (adjacency list)
  template<typename T, typename TagT>
#ifdef EXEC_ENV_OLS
  void Index<T, TagT>::load(AlignedFileReader &reader, uint32_t num_threads,
                            uint32_t search_l) {
#else
  void Index<T, TagT>::load(const char *filename, uint32_t num_threads,
                            uint32_t search_l) {
#endif
    _change_lock.lock();

    size_t tags_file_num_pts = 0, graph_num_pts = 0, data_file_num_pts = 0;

    if (!_save_as_one_file) {
// For DLVS Store, we will not support saving the index in multiple files.
#ifndef EXEC_ENV_OLS
      std::string data_file = std::string(filename) + ".data";
      std::string tags_file = std::string(filename) + ".tags";
      std::string delete_set_file = std::string(filename) + ".del";
      std::string graph_file = std::string(filename);
      data_file_num_pts = load_data(data_file);
      if (file_exists(delete_set_file)) {
        load_delete_set(delete_set_file);
      }
      if (_enable_tags) {
        tags_file_num_pts = load_tags(tags_file);
      }
      graph_num_pts = load_graph(graph_file, data_file_num_pts);
#endif

    } else {
        diskann::cout<<"Single index file saving/loading support not yet enabled. Not loading the index." << std::endl;
        return;
    }

    if (data_file_num_pts != graph_num_pts ||
        (data_file_num_pts != tags_file_num_pts && _enable_tags)) {
      std::stringstream stream;
      stream << "ERROR: When loading index, loaded " << data_file_num_pts
             << " points from datafile, " << graph_num_pts
             << " from graph, and " << tags_file_num_pts
             << " tags, with num_frozen_pts being set to " << _num_frozen_pts
             << " in constructor." << std::endl;
      diskann::cerr << stream.str() << std::endl;
      aligned_free(_data);
      throw diskann::ANNException(stream.str(), -1, __FUNCSIG__, __FILE__,
                                  __LINE__);
    }

    _nd = data_file_num_pts - _num_frozen_pts;
    _empty_slots.clear();
    for (auto i = _nd; i < _max_points; i++) {
      _empty_slots.insert((uint32_t) i);
    }

    _lazy_done = _delete_set.size() != 0;

    reposition_frozen_point_to_end();
    diskann::cout << "Num frozen points:" << _num_frozen_pts << " _nd: " << _nd
                  << " _ep: " << _ep
                  << " size(_location_to_tag): " << _location_to_tag.size()
                  << " size(_tag_to_location):" << _tag_to_location.size()
                  << " Max points: " << _max_points << std::endl;

    _search_queue_size = search_l;
    // For incremental index, _query_scratch is initialized in the constructor.
    // For the bulk index, the parameters required to initialize _query_scratch
    // are known only at load time, hence this check and the call to
    // initialize_q_s().
    if (_query_scratch.size() == 0) {
      initialize_query_scratch(num_threads, search_l, search_l,
                               (uint32_t) _max_range_of_loaded_graph, _dim);
    }

    _change_lock.unlock();
  }

#ifdef EXEC_ENV_OLS
  template<typename T, typename TagT>
  size_t Index<T, TagT>::load_graph(AlignedFileReader &reader,
                                    size_t expected_num_points) {
#else

  template<typename T, typename TagT>
  size_t Index<T, TagT>::load_graph(std::string filename,
                                    size_t expected_num_points) {
#endif
    size_t expected_file_size;
    _u64   file_frozen_pts;

#ifdef EXEC_ENV_OLS
    int header_size = 2 * sizeof(_u64) + 2 * sizeof(unsigned);
    std::unique_ptr<char[]> header = std::make_unique<char[]>(header_size);
    read_array(reader, header.get(), header_size);

    expected_file_size = *((_u64 *) header.get());
    _width = *((_u32 *) (header.get() + sizeof(_u64)));
    _ep = *((_u32 *) (header.get() + sizeof(_u64) + sizeof(unsigned)));
    file_frozen_pts = *((_u64 *) (header.get() + sizeof(_u64) +
                                  sizeof(unsigned) + sizeof(unsigned)));
#else

    _u64 file_offset = 0; // will need this for single file format support
    std::ifstream in(filename, std::ios::binary);
    in.seekg(file_offset, in.beg);
    in.read((char *) &expected_file_size, sizeof(_u64));
    in.read((char *) &_width, sizeof(unsigned));
    in.read((char *) &_ep, sizeof(unsigned));
    in.read((char *) &file_frozen_pts, sizeof(_u64));
    _u64 vamana_metadata_size = sizeof(_u64) + sizeof(_u32) + sizeof(_u32) + sizeof(_u64);

#endif
    diskann::cout << "From graph header, expected_file_size: "
                  << expected_file_size << ", _width: " << _width
                  << ", _ep: " << _ep
                  << ", file_frozen_pts: " << file_frozen_pts << std::endl;

    if (file_frozen_pts != _num_frozen_pts) {
      std::stringstream stream;
      if (file_frozen_pts == 1) {
        stream << "ERROR: When loading index, detected dynamic index, but "
                  "constructor asks for static index. Exitting."
               << std::endl;
      } else {
        stream << "ERROR: When loading index, detected static index, but "
                  "constructor asks for dynamic index. Exitting."
               << std::endl;
      }
      diskann::cerr << stream.str() << std::endl;
      aligned_free(_data);
      throw diskann::ANNException(stream.str(), -1, __FUNCSIG__, __FILE__,
                                  __LINE__);
    }

#ifdef EXEC_ENV_OLS
    diskann::cout << "Loading vamana graph from reader..." << std::flush;
#else
    diskann::cout << "Loading vamana graph " << filename << "..." << std::flush;
#endif

    // Sanity check. In case the user gave us fewer points as max_points than
    // the number
    // of points in the dataset, resize the _final_graph to the larger size.
    if (_max_points < expected_num_points) {
      diskann::cout << "Number of points in data: " << expected_num_points
                    << " is greater than max_points: " << _max_points
                    << " Setting max points to: " << expected_num_points
                    << std::endl;
      _final_graph.resize(expected_num_points + _num_frozen_pts);
      _max_points = expected_num_points;
    }
#ifdef EXEC_ENV_OLS
    _u32 nodes_read = 0;
    _u64 cc = 0;
    _u64 graph_offset = file_offset + header_size;
    while (nodes_read < expected_num_points) {
      _u32 k;
      read_value(reader, k, graph_offset);
      graph_offset += sizeof(_u32);
      std::vector<_u32> tmp(k);
      tmp.reserve(k);
      read_array(reader, tmp.data(), k, graph_offset);
      graph_offset += k * sizeof(_u32);
      cc += k;
      _final_graph[nodes_read].swap(tmp);
      nodes_read++;
      if (nodes_read % 1000000 == 0) {
        diskann::cout << "." << std::flush;
      }
      if (k > _max_range_of_loaded_graph) {
        _max_range_of_loaded_graph = k;
      }
    }
#else

    size_t   bytes_read = vamana_metadata_size;
    size_t   cc = 0;
    unsigned nodes_read = 0;
    while (bytes_read != expected_file_size) {
      unsigned k;
      in.read((char *) &k, sizeof(unsigned));
      if (k == 0) {
        diskann::cerr << "ERROR: Point found with no out-neighbors, point#"
                      << nodes_read << std::endl;
      }
      //      if (in.eof())
      //        break;
      cc += k;
      ++nodes_read;
      std::vector<unsigned> tmp(k);
      tmp.reserve(k);
      in.read((char *) tmp.data(), k * sizeof(unsigned));
      _final_graph[nodes_read - 1].swap(tmp);
      bytes_read += sizeof(uint32_t) * ((_u64) k + 1);
      if (nodes_read % 10000000 == 0)
        diskann::cout << "." << std::flush;
      if (k > _max_range_of_loaded_graph) {
        _max_range_of_loaded_graph = k;
      }
    }
#endif

    diskann::cout << "done. Index has " << nodes_read << " nodes and " << cc
                  << " out-edges, _ep is set to " << _ep << std::endl;
    return nodes_read;
  }

  template<typename T, typename TagT>
  int Index<T, TagT>::get_vector_by_tag(TagT &tag, T *vec) {
    std::shared_lock<std::shared_timed_mutex> lock(_tag_lock);
    if (_tag_to_location.find(tag) == _tag_to_location.end()) {
      diskann::cout << "Tag " << tag << " does not exist" << std::endl;
      return -1;
    }

    size_t location = _tag_to_location[tag];  // must be
    // memory should be allocated for vec before calling this function
    memcpy((void *) vec, (void *) (_data + location * _aligned_dim),
           (size_t) _dim * sizeof(T));
    return 0;
  }

  template<typename T, typename TagT>
  const T *Index<T, TagT>::get_vector_by_tag(const TagT &tag) {
    std::shared_lock<std::shared_timed_mutex> lock(_tag_lock);
    if (_tag_to_location.find(tag) == _tag_to_location.end()) {
      diskann::cout << "Tag " << tag << " does not exist in the index."
                    << std::endl;
      return nullptr;
    } else {
      unsigned location = _tag_to_location[tag];
      return _data + (((size_t) location) * _aligned_dim);
    }
  }

  /**************************************************************
   *      Support for Static Index Building and Searching
   **************************************************************/

  /* This function finds out the navigating node, which is the medoid node
   * in the graph.
   */
  template<typename T, typename TagT>
  unsigned Index<T, TagT>::calculate_entry_point() {
    // allocate and init centroid
    float *center = new float[_aligned_dim]();
    for (size_t j = 0; j < _aligned_dim; j++)
      center[j] = 0;

    for (size_t i = 0; i < _nd; i++)
      for (size_t j = 0; j < _aligned_dim; j++)
        center[j] += (float) _data[i * _aligned_dim + j];

    for (size_t j = 0; j < _aligned_dim; j++)
      center[j] /= (float) _nd;

    // compute all to one distance
    float *distances = new float[_nd]();
#pragma omp parallel for schedule(static, 65536)
    for (_s64 i = 0; i < (_s64) _nd; i++) {
      // extract point and distance reference
      float &  dist = distances[i];
      const T *cur_vec = _data + (i * (size_t) _aligned_dim);
      dist = 0;
      float diff = 0;
      for (size_t j = 0; j < _aligned_dim; j++) {
        diff =
            (center[j] - (float) cur_vec[j]) * (center[j] - (float) cur_vec[j]);
        dist += diff;
      }
    }
    // find imin
    unsigned min_idx = 0;
    float    min_dist = distances[0];
    for (unsigned i = 1; i < _nd; i++) {
      if (distances[i] < min_dist) {
        min_idx = i;
        min_dist = distances[i];
      }
    }

    delete[] distances;
    delete[] center;
    return min_idx;
  }

  /* iterate_to_fixed_point():
   * node_coords : point whose neighbors to be found.
   * init_ids : ids of initial search list.
   * Lsize : size of list.
   * beam_width: beam_width when performing indexing
   * expanded_nodes_info: will contain all the node ids and distances from
   * query that are expanded
   * expanded_nodes_ids : will contain all the nodes that are expanded during
   * search.
   * best_L_nodes: ids of closest L nodes in list
   */
  template<typename T, typename TagT>
  std::pair<uint32_t, uint32_t> Index<T, TagT>::iterate_to_fixed_point(
      const T *node_coords, const unsigned Lsize,
      const std::vector<unsigned> &init_ids,
      std::vector<Neighbor> &      expanded_nodes_info,
      tsl::robin_set<unsigned> &   expanded_nodes_ids,
      std::vector<Neighbor> &best_L_nodes, std::vector<unsigned> &des,
      tsl::robin_set<unsigned> &inserted_into_pool_rs,
      boost::dynamic_bitset<> &inserted_into_pool_bs, bool ret_frozen,
      bool search_invocation) {
    for (unsigned i = 0; i < Lsize + 1; i++) {
      best_L_nodes[i].distance = std::numeric_limits<float>::max();
    }
    if (!search_invocation) {
      expanded_nodes_ids.clear();
      expanded_nodes_info.clear();
      // expanded_nodes_info.reserve(10 * Lsize);
      // expanded_nodes_ids.reserve((int) (1.5 * Lsize));
      des.clear();
    }

    unsigned l = 0;
    Neighbor nn;

    bool fast_iterate =
        (_max_points + _num_frozen_pts) <= MAX_POINTS_FOR_USING_BITSET;
    // tsl::robin_set<unsigned> inserted_into_pool_rs;
    // boost::dynamic_bitset<> inserted_into_pool_bs;

    if (fast_iterate) {
      auto total_num_points = _max_points + _num_frozen_pts;
      if (inserted_into_pool_bs.size() < total_num_points) {
        // hopefully using 2X will reduce the number of allocations.
        auto resize_size = 2 * total_num_points > MAX_POINTS_FOR_USING_BITSET
                               ? MAX_POINTS_FOR_USING_BITSET
                               : 2 * total_num_points;
        //        inserted_into_pool_bs.resize(2 * total_num_points);
        inserted_into_pool_bs.resize(resize_size);
      }
    }

    for (auto id : init_ids) {
      if (id >= _max_points + _num_frozen_pts) {
        diskann::cerr << "Wrong id : " << id << std::endl;
        throw diskann::ANNException(
            std::string("Wrong id") + std::to_string(id), -1, __FUNCSIG__,
            __FILE__, __LINE__);
      }
      nn = Neighbor(id,
                    _distance->compare(_data + _aligned_dim * (size_t) id,
                                       node_coords, (unsigned) _aligned_dim),
                    true);
      if (fast_iterate) {
        if (inserted_into_pool_bs[id] == 0) {
          inserted_into_pool_bs[id] = 1;
          best_L_nodes[l++] = nn;
        }
      } else {
        if (inserted_into_pool_rs.find(id) == inserted_into_pool_rs.end()) {
          inserted_into_pool_rs.insert(id);
          best_L_nodes[l++] = nn;
        }
      }
      if (l == Lsize)
        break;
    }

    /* sort best_L_nodes based on distance of each point to node_coords */
    std::sort(best_L_nodes.begin(), best_L_nodes.begin() + l);
    unsigned k = 0;
    uint32_t hops = 0;
    uint32_t cmps = 0;

    while (k < l) {
      unsigned nk = l;

      if (best_L_nodes[k].flag) {
        best_L_nodes[k].flag = false;
        auto n = best_L_nodes[k].id;
        if (!(best_L_nodes[k].id == _ep && _num_frozen_pts > 0 &&
              !ret_frozen)) {
          if (!search_invocation) {
            expanded_nodes_info.emplace_back(best_L_nodes[k]);
            expanded_nodes_ids.insert(n);
          }
        }
        // std::vector<unsigned> des;
        des.clear();
        // des.reserve(2 * _final_graph[n].size());
        if (_dynamic_index) {
          LockGuard guard(_locks[n]);
          for (unsigned m = 0; m < _final_graph[n].size(); m++) {
            if (_final_graph[n][m] >= _max_points + _num_frozen_pts) {
              diskann::cerr << "Wrong id found: " << _final_graph[n][m]
                            << std::endl;
              throw diskann::ANNException(
                  std::string("Wrong id found") +
                      std::to_string(_final_graph[n][m]),
                  -1, __FUNCSIG__, __FILE__, __LINE__);
            }
            des.emplace_back(_final_graph[n][m]);
          }
        } else {
          for (unsigned m = 0; m < _final_graph[n].size(); m++) {
            if (_final_graph[n][m] >= _max_points + _num_frozen_pts) {
              diskann::cerr << "Wrong id found: " << _final_graph[n][m]
                            << std::endl;
              throw diskann::ANNException(
                  std::string("Wrong id found") +
                      std::to_string(_final_graph[n][m]),
                  -1, __FUNCSIG__, __FILE__, __LINE__);
            }
            des.emplace_back(_final_graph[n][m]);
          }
        }

        for (unsigned m = 0; m < des.size(); ++m) {
          unsigned id = des[m];
          bool     id_is_missing = fast_iterate ? inserted_into_pool_bs[id] == 0
                                            : inserted_into_pool_rs.find(id) ==
                                                  inserted_into_pool_rs.end();
          if (id_is_missing) {
            if (fast_iterate) {
              inserted_into_pool_bs[id] = 1;
            } else {
              inserted_into_pool_rs.insert(id);
            }
            if ((m + 1) < des.size()) {
              auto nextn = des[m + 1];
              diskann::prefetch_vector(
                  (const char *) _data + _aligned_dim * (size_t) nextn,
                  sizeof(T) * _aligned_dim);
            }

            cmps++;
            float dist = _distance->compare(node_coords,
                                            _data + _aligned_dim * (size_t) id,
                                            (unsigned) _aligned_dim);

            if (dist >= best_L_nodes[l - 1].distance && (l == Lsize))
              continue;

            Neighbor nn(id, dist, true);
            unsigned r = InsertIntoPool(best_L_nodes.data(), l, nn);
            if (l < Lsize)
              ++l;
            if (r < nk)
              nk = r;
          }
        }

        if (nk <= k)
          k = nk;
        else
          ++k;
      } else
        k++;
    }
    return std::make_pair(hops, cmps);
  }

  // template<typename T, typename TagT>
  // void Index<T, TagT>::iterate_to_fixed_point(
  //    const T *node_coords, const unsigned Lindex,
  //    std::vector<Neighbor> &expanded_nodes_info,
  //    tsl::robin_map<uint32_t, T *> &coord_map, bool return_frozen_pt) {
  //  std::vector<uint32_t> init_ids;
  //  init_ids.push_back(this->_ep);
  //  std::vector<Neighbor>    best_L_nodes;
  //  tsl::robin_set<uint32_t> expanded_nodes_ids;
  //  this->iterate_to_fixed_point(node_coords, Lindex, init_ids,
  //                               expanded_nodes_info, expanded_nodes_ids,
  //                               best_L_nodes, return_frozen_pt);
  //  for (Neighbor &einf : expanded_nodes_info) {
  //    T *coords =
  //        this->_data + (uint64_t) einf.id * (uint64_t) this->_aligned_dim;
  //    coord_map.insert(std::make_pair(einf.id, coords));
  //  }
  //}

  template<typename T, typename TagT>
  void Index<T, TagT>::get_expanded_nodes(
      const size_t node_id, const unsigned Lindex,
      std::vector<unsigned>     init_ids,
      std::vector<Neighbor> &   expanded_nodes_info,
      tsl::robin_set<unsigned> &expanded_nodes_ids, std::vector<unsigned> &des,
      std::vector<Neighbor> &   best_L_nodes,
      tsl::robin_set<unsigned> &inserted_into_pool_rs,
      boost::dynamic_bitset<> & inserted_into_pool_bs) {
    const T *node_coords = _data + _aligned_dim * node_id;

    if (init_ids.size() == 0)
      init_ids.emplace_back(_ep);

    iterate_to_fixed_point(node_coords, Lindex, init_ids, expanded_nodes_info,
                           expanded_nodes_ids, best_L_nodes, des,
                           inserted_into_pool_rs, inserted_into_pool_bs);
  }

  template<typename T, typename TagT>
  void Index<T, TagT>::get_expanded_nodes(
      const size_t node_id, const unsigned Lindex,
      std::vector<unsigned>     init_ids,
      std::vector<Neighbor> &   expanded_nodes_info,
      tsl::robin_set<unsigned> &expanded_nodes_ids) {
    const T *node_coords = _data + _aligned_dim * node_id;

    if (init_ids.size() == 0)
      init_ids.emplace_back(_ep);

    std::vector<unsigned> des;
    std::vector<Neighbor> best_L_nodes;
    best_L_nodes.resize(Lindex + 1);
    tsl::robin_set<unsigned> inserted_into_pool_rs;
    boost::dynamic_bitset<>  inserted_into_pool_bs;

    iterate_to_fixed_point(node_coords, Lindex, init_ids, expanded_nodes_info,
                           expanded_nodes_ids, best_L_nodes, des,
                           inserted_into_pool_rs, inserted_into_pool_bs);
  }

  template<typename T, typename TagT>
  void Index<T, TagT>::occlude_list(std::vector<Neighbor> &pool,
                                    const float alpha, const unsigned degree,
                                    const unsigned         maxc,
                                    std::vector<Neighbor> &result) {
    auto               pool_size = (_u32) pool.size();
    std::vector<float> occlude_factor(pool_size, 0);
    occlude_list(pool, alpha, degree, maxc, result, occlude_factor);
  }

  template<typename T, typename TagT>
  void Index<T, TagT>::occlude_list(std::vector<Neighbor> &pool,
                                    const float alpha, const unsigned degree,
                                    const unsigned         maxc,
                                    std::vector<Neighbor> &result,
                                    std::vector<float> &   occlude_factor) {
    if (pool.empty())
      return;
    assert(std::is_sorted(pool.begin(), pool.end()));
    assert(!pool.empty());

    float cur_alpha = 1;
    while (cur_alpha <= alpha && result.size() < degree) {
      unsigned start = 0;
      float eps = cur_alpha + 0.01f;  // used for MIPS, where we store a value
                                      // of eps in cur_alpha to
      // denote pruned out entries which we can skip in later rounds.
      while (result.size() < degree && (start) < pool.size() && start < maxc) {
        auto &p = pool[start];
        if (occlude_factor[start] > cur_alpha) {
          start++;
          continue;
        }
        occlude_factor[start] = std::numeric_limits<float>::max();
        result.push_back(p);
        for (unsigned t = start + 1; t < pool.size() && t < maxc; t++) {
          if (occlude_factor[t] > alpha)
            continue;
          float djk = _distance->compare(
              _data + _aligned_dim * (size_t) pool[t].id,
              _data + _aligned_dim * (size_t) p.id, (unsigned) _aligned_dim);
          if (_dist_metric == diskann::Metric::L2 ||
              _dist_metric == diskann::Metric::COSINE) {
            occlude_factor[t] =
                //(std::max)(occlude_factor[t], pool[t].distance / djk);
                diskann_max(occlude_factor[t], pool[t].distance / djk);
          } else if (_dist_metric ==
                     diskann::Metric::INNER_PRODUCT) {  // stylized rules for
                                                        // inner product since
                                                        // we want max instead
                                                        // of min distance
            float x = -pool[t].distance;
            float y = -djk;
            if (y > cur_alpha * x) {
              occlude_factor[t] =
                  /* (std::max)*/ diskann_max(occlude_factor[t], eps);
            }
          }
        }
        start++;
      }
      cur_alpha *= 1.2;
    }
  }


  template<typename T, typename TagT>
  void Index<T, TagT>::prune_neighbors(const unsigned         location,
                                       std::vector<Neighbor> &pool, 
                                       std::vector<unsigned> &pruned_list) {
                                       prune_neighbors(location, pool, _indexingRange, _indexingMaxC, _indexingAlpha, pruned_list);
                                       }

  template<typename T, typename TagT>
  void Index<T, TagT>::prune_neighbors(const unsigned         location,
                                       std::vector<Neighbor> &pool, const _u32 range, const _u32 max_candidate_size, const float alpha, 
                                       std::vector<unsigned> &pruned_list) {

    if (pool.size() == 0) {
      std::stringstream ss;
      ss << "Thread id:" << std::this_thread::get_id()
         << " Pool address: " << &pool << std::endl;
      std::cout << ss.str();
      throw diskann::ANNException("Pool passed to prune_neighbors is empty",
                                  -1);
    }

    _width = (std::max)(_width, range);

    // sort the pool based on distance to query
    std::sort(pool.begin(), pool.end());

    std::vector<Neighbor> result;
    result.reserve(range);
    std::vector<float> occlude_factor(pool.size(), 0);

    occlude_list(pool, alpha, range, max_candidate_size, result, occlude_factor);

    /* Add all the nodes in result into a variable called cut_graph
     * So this contains all the neighbors of id location
     */
    pruned_list.clear();
    assert(result.size() <= range);
    for (auto iter : result) {
      if (iter.id != location)
        pruned_list.emplace_back(iter.id);
    }

    if (_saturate_graph && alpha > 1) {
      for (uint32_t i = 0; i < pool.size() && pruned_list.size() < range; i++) {
        if ((std::find(pruned_list.begin(), pruned_list.end(), pool[i].id) ==
             pruned_list.end()) &&
            pool[i].id != location)
          pruned_list.emplace_back(pool[i].id);
      }
    }
  }

  /* batch_inter_insert():
   * This function tries to add reverse links from all the visited nodes to
   * the current node n.
   */
  template<typename T, typename TagT>
  void Index<T, TagT>::batch_inter_insert(
      unsigned n, const std::vector<unsigned> &pruned_list,
      const _u32 range, std::vector<unsigned> &need_to_sync) {

    // assert(!src_pool.empty());

    for (auto des : pruned_list) {
      if (des == n)
        continue;
      /* des.id is the id of the neighbors of n */
      assert(des >= 0 && des < _max_points + _num_frozen_pts);
      if (des > _max_points)
        diskann::cout << "error. " << des << " exceeds max_pts" << std::endl;
      /* des_pool contains the neighbors of the neighbors of n */

      {
        LockGuard guard(_locks[des]);
        if (std::find(_final_graph[des].begin(), _final_graph[des].end(), n) ==
            _final_graph[des].end()) {
          _final_graph[des].push_back(n);
          if (_final_graph[des].size() >
              (unsigned) (range * GRAPH_SLACK_FACTOR))
            need_to_sync[des] = 1;
        }
      }  // des lock is released by this point
    }
  }

  template<typename T, typename TagT>
  void Index<T, TagT>::batch_inter_insert(
      unsigned n, const std::vector<unsigned> &pruned_list,
      std::vector<unsigned> &need_to_sync) {
      batch_inter_insert(n, pruned_list, _indexingRange, need_to_sync);
      }

  /* inter_insert():
   * This function tries to add reverse links from all the visited nodes to
   * the current node n.
   */
  template<typename T, typename TagT>
  void Index<T, TagT>::inter_insert(unsigned               n,
                                    std::vector<unsigned> &pruned_list,
                                    const _u32 range,
                                    bool                   update_in_graph) {
//    const auto range = _indexingRange;  // parameter.Get<unsigned>("R");
    assert(n >= 0 && n < _nd + _num_frozen_pts);
    const auto &src_pool = pruned_list;

    assert(!src_pool.empty());

    for (auto des : src_pool) {
      /* des.id is the id of the neighbors of n */
      assert(des >= 0 && des < _max_points + _num_frozen_pts);
      /* des_pool contains the neighbors of the neighbors of n */
      auto &                des_pool = _final_graph[des];
      std::vector<unsigned> copy_of_neighbors;
      bool                  prune_needed = false;
      {
        LockGuard guard(_locks[des]);
        if (std::find(des_pool.begin(), des_pool.end(), n) == des_pool.end()) {
          if (des_pool.size() < (_u64)(GRAPH_SLACK_FACTOR * range)) {
            des_pool.emplace_back(n);
            if (update_in_graph) {
              LockGuard guard(_locks_in[n]);
              _in_graph[n].emplace_back(des);
            }
            prune_needed = false;
          } else {
            copy_of_neighbors = des_pool;
            prune_needed = true;
          }
        }
      }  // des lock is released by this point

      if (prune_needed) {
        copy_of_neighbors.push_back(n);
        tsl::robin_set<unsigned> dummy_visited(0);
        std::vector<Neighbor>    dummy_pool(0);

        size_t reserveSize =
            (size_t)(std::ceil(1.05 * GRAPH_SLACK_FACTOR * range));
        dummy_visited.reserve(reserveSize);
        dummy_pool.reserve(reserveSize);

        for (auto cur_nbr : copy_of_neighbors) {
          if (dummy_visited.find(cur_nbr) == dummy_visited.end() &&
              cur_nbr != des) {
            float dist =
                _distance->compare(_data + _aligned_dim * (size_t) des,
                                   _data + _aligned_dim * (size_t) cur_nbr,
                                   (unsigned) _aligned_dim);
            dummy_pool.emplace_back(Neighbor(cur_nbr, dist, true));
            dummy_visited.insert(cur_nbr);
          }
        }
        std::vector<unsigned> new_out_neighbors;
        prune_neighbors(des, dummy_pool, new_out_neighbors);
        {
          LockGuard guard(_locks[des]);
          // updating in_graph of out-neighbors of des
          if (update_in_graph) {
            for (auto out_nbr : _final_graph[des]) {
              {
                LockGuard guard(_locks_in[out_nbr]);
                for (unsigned i = 0; i < _in_graph[out_nbr].size(); i++) {
                  if (_in_graph[out_nbr][i] == des) {
                    _in_graph[out_nbr].erase(_in_graph[out_nbr].begin() + i);
                    break;
                  }
                }
              }
            }
          }

          _final_graph[des].clear();
          for (auto new_nbr : new_out_neighbors) {
            _final_graph[des].emplace_back(new_nbr);
            if (update_in_graph) {
              LockGuard guard(_locks_in[new_nbr]);
              _in_graph[new_nbr].emplace_back(des);
            }
          }
        }
      }
    }
  }

  template<typename T, typename TagT>
  void Index<T, TagT>::inter_insert(unsigned               n,
                                    std::vector<unsigned> &pruned_list,
                                    bool                   update_in_graph) {
                                    inter_insert(n, pruned_list, _indexingRange, update_in_graph);
                                    }


  /* Link():
   * The graph creation function.
   *    The graph will be updated periodically in NUM_SYNCS batches
   */
  template<typename T, typename TagT>
  void Index<T, TagT>::link(Parameters &parameters) {
    unsigned num_threads = parameters.Get<unsigned>("num_threads");
    if (num_threads != 0)
      omp_set_num_threads(num_threads);

    uint32_t num_syncs =
        (unsigned) DIV_ROUND_UP(_nd + _num_frozen_pts, (64 * 64));
    if (num_syncs < 40)
      num_syncs = 40;
    diskann::cout << "Number of syncs: " << num_syncs << std::endl;

    _saturate_graph = parameters.Get<bool>("saturate_graph");

    if (num_threads != 0)
      omp_set_num_threads(num_threads);

    _indexingQueueSize = parameters.Get<unsigned>("L");  // Search list size
    _indexingRange = parameters.Get<unsigned>("R");
    _indexingMaxC = parameters.Get<unsigned>("C");
    const float last_round_alpha = parameters.Get<float>("alpha");
    unsigned    L = _indexingQueueSize;

    std::vector<unsigned> Lvec;
    Lvec.push_back(L);
    Lvec.push_back(L);
    const unsigned NUM_RNDS = 2;

    // Max degree of graph
    // Pruning parameter
    // Set alpha=1 for the first pass; use specified alpha for last pass
    // parameters.Set<float>("alpha", 1);
    _indexingAlpha = 1.0f;

    /* visit_order is a vector that is initialized to the entire graph */
    std::vector<unsigned>          visit_order;
    std::vector<diskann::Neighbor> pool, tmp;
    tsl::robin_set<unsigned>       visited;
    visit_order.reserve(_nd + _num_frozen_pts);
    for (unsigned i = 0; i < (unsigned) _nd; i++) {
      visit_order.emplace_back(i);
    }

    if (_num_frozen_pts > 0)
      visit_order.emplace_back((unsigned) _max_points);

    // if there are frozen points, the first such one is set to be the _ep
    if (_num_frozen_pts > 0)
      _ep = (unsigned) _max_points;
    else
      _ep = calculate_entry_point();

    /*    _final_graph.reserve(_max_points + _num_frozen_pts);
        _final_graph.resize(_max_points + _num_frozen_pts); */

    if (_support_eager_delete) {
      _in_graph.reserve(_max_points + _num_frozen_pts);
      _in_graph.resize(_max_points + _num_frozen_pts);
    }

    for (uint64_t p = 0; p < _nd; p++) {
      _final_graph[p].reserve(
          (size_t)(std::ceil(_indexingRange * GRAPH_SLACK_FACTOR * 1.05)));
    }

    std::random_device               rd;
    std::mt19937                     gen(rd());
    std::uniform_real_distribution<> dis(0, 1);

    // creating a initial list to begin the search process. it has _ep and
    // random other nodes
    std::set<unsigned> unique_start_points;
    unique_start_points.insert(_ep);

    std::vector<unsigned> init_ids;
    for (auto pt : unique_start_points)
      init_ids.emplace_back(pt);

    diskann::Timer link_timer;
    for (uint32_t rnd_no = 0; rnd_no < NUM_RNDS; rnd_no++) {
      L = Lvec[rnd_no];

      if (rnd_no == NUM_RNDS - 1) {
        if (last_round_alpha > 1)
          // parameters.Set<float>("alpha", last_round_alpha);
          _indexingAlpha = last_round_alpha;
      }

      double   sync_time = 0, total_sync_time = 0;
      double   inter_time = 0, total_inter_time = 0;
      size_t   inter_count = 0, total_inter_count = 0;
      unsigned progress_counter = 0;

      size_t round_size = DIV_ROUND_UP(_nd, num_syncs);  // size of each batch
      std::vector<unsigned> need_to_sync(_max_points + _num_frozen_pts, 0);

      std::vector<std::vector<unsigned>> pruned_list_vector(round_size);

      for (uint32_t sync_num = 0; sync_num < num_syncs; sync_num++) {
        size_t start_id = sync_num * round_size;
        size_t end_id =
            (std::min)(_nd + _num_frozen_pts, (sync_num + 1) * round_size);

        auto s = std::chrono::high_resolution_clock::now();
        std::chrono::duration<double> diff;

#pragma omp parallel for schedule(dynamic)
        for (_s64 node_ctr = (_s64) start_id; node_ctr < (_s64) end_id;
             ++node_ctr) {
          auto                     node = visit_order[node_ctr];
          size_t                   node_offset = node_ctr - start_id;
          tsl::robin_set<unsigned> visited;
          std::vector<unsigned> &pruned_list = pruned_list_vector[node_offset];
          // get nearest neighbors of n in tmp. pool contains all the
          // points that were checked along with their distance from
          // n. visited contains all the points visited, just the ids
          std::vector<Neighbor> pool;
          pool.reserve(L * 2);
          visited.reserve(L * 2);
          get_expanded_nodes(node, L, init_ids, pool, visited);
          /* check the neighbors of the query that are not part of
           * visited, check their distance to the query, and add it to
           * pool.
           */
          if (!_final_graph[node].empty())
            for (auto id : _final_graph[node]) {
              if (visited.find(id) == visited.end() && id != node) {
                float dist =
                    _distance->compare(_data + _aligned_dim * (size_t) node,
                                       _data + _aligned_dim * (size_t) id,
                                       (unsigned) _aligned_dim);
                pool.emplace_back(Neighbor(id, dist, true));
                visited.insert(id);
              }
            }
          prune_neighbors(node, pool, pruned_list);
        }
        diff = std::chrono::high_resolution_clock::now() - s;
        sync_time += diff.count();

// prune_neighbors will check pool, and remove some of the points and
// create a cut_graph, which contains neighbors for point n
#pragma omp parallel for schedule(dynamic, 64)
        for (_s64 node_ctr = (_s64) start_id; node_ctr < (_s64) end_id;
             ++node_ctr) {
          _u64                   node = visit_order[node_ctr];
          size_t                 node_offset = node_ctr - start_id;
          std::vector<unsigned> &pruned_list = pruned_list_vector[node_offset];
          _final_graph[node].clear();
          for (auto id : pruned_list)
            _final_graph[node].emplace_back(id);
        }
        s = std::chrono::high_resolution_clock::now();

#pragma omp parallel for schedule(dynamic, 64)
        for (_s64 node_ctr = start_id; node_ctr < (_s64) end_id; ++node_ctr) {
          auto                   node = visit_order[node_ctr];
          _u64                   node_offset = node_ctr - start_id;
          std::vector<unsigned> &pruned_list = pruned_list_vector[node_offset];
          batch_inter_insert(node, pruned_list, need_to_sync);
          //          inter_insert(node, pruned_list, parameters, 0);
          pruned_list.clear();
          pruned_list.shrink_to_fit();
        }

#pragma omp parallel for schedule(dynamic, 65536)
        for (_s64 node_ctr = 0; node_ctr < (_s64)(visit_order.size());
             node_ctr++) {
          auto node = visit_order[node_ctr];
          if (need_to_sync[node] != 0) {
            need_to_sync[node] = 0;
            inter_count++;
            tsl::robin_set<unsigned> dummy_visited(0);
            std::vector<Neighbor>    dummy_pool(0);
            std::vector<unsigned>    new_out_neighbors;

            for (auto cur_nbr : _final_graph[node]) {
              if (dummy_visited.find(cur_nbr) == dummy_visited.end() &&
                  cur_nbr != node) {
                float dist =
                    _distance->compare(_data + _aligned_dim * (size_t) node,
                                       _data + _aligned_dim * (size_t) cur_nbr,
                                       (unsigned) _aligned_dim);
                dummy_pool.emplace_back(Neighbor(cur_nbr, dist, true));
                dummy_visited.insert(cur_nbr);
              }
            }
            prune_neighbors(node, dummy_pool, new_out_neighbors);

            _final_graph[node].clear();
            for (auto id : new_out_neighbors)
              _final_graph[node].emplace_back(id);
          }
        }

        diff = std::chrono::high_resolution_clock::now() - s;
        inter_time += diff.count();

        if ((sync_num * 100) / num_syncs > progress_counter) {
          diskann::cout.precision(4);
          diskann::cout << "Completed  (round: " << rnd_no
                        << ", sync: " << sync_num << "/" << num_syncs
                        << " with L " << L << ")"
                        << " sync_time: " << sync_time << "s"
                        << "; inter_time: " << inter_time << "s" << std::endl;

          total_sync_time += sync_time;
          total_inter_time += inter_time;
          total_inter_count += inter_count;
          sync_time = 0;
          inter_time = 0;
          inter_count = 0;
          progress_counter += 5;
        }
      }
// Gopal. Splitting nsg_dll into separate DLLs for search and build.
// This code should only be available in the "build" DLL.
#if defined(RELEASE_UNUSED_TCMALLOC_MEMORY_AT_CHECKPOINTS) && defined(DISKANN_BUILD)
      MallocExtension::instance()->ReleaseFreeMemory();
#endif
      if (_nd > 0) {
        diskann::cout << "Completed Pass " << rnd_no << " of data using L=" << L
                      << " and alpha=" << parameters.Get<float>("alpha")
                      << ". Stats: ";
        diskann::cout << "search+prune_time=" << total_sync_time
                      << "s, inter_time=" << total_inter_time
                      << "s, inter_count=" << total_inter_count << std::endl;
      }
    }

    if (_nd > 0) {
      diskann::cout << "Starting final cleanup.." << std::flush;
    }
#pragma omp parallel for schedule(dynamic, 65536)
    for (_s64 node_ctr = 0; node_ctr < (_s64)(visit_order.size()); node_ctr++) {
      auto node = visit_order[node_ctr];
      if (_final_graph[node].size() > _indexingRange) {
        tsl::robin_set<unsigned> dummy_visited(0);
        std::vector<Neighbor>    dummy_pool(0);
        std::vector<unsigned>    new_out_neighbors;

        for (auto cur_nbr : _final_graph[node]) {
          if (dummy_visited.find(cur_nbr) == dummy_visited.end() &&
              cur_nbr != node) {
            float dist =
                _distance->compare(_data + _aligned_dim * (size_t) node,
                                   _data + _aligned_dim * (size_t) cur_nbr,
                                   (unsigned) _aligned_dim);
            dummy_pool.emplace_back(Neighbor(cur_nbr, dist, true));
            dummy_visited.insert(cur_nbr);
          }
        }
        prune_neighbors(node, dummy_pool, new_out_neighbors);

        _final_graph[node].clear();
        for (auto id : new_out_neighbors)
          _final_graph[node].emplace_back(id);
      }
    }
    if (_nd > 0) {
      diskann::cout << "done. Link time: "
                    << ((double) link_timer.elapsed() / (double) 1000000) << "s"
                    << std::endl;
    }
  }

  template<typename T, typename TagT>
  void Index<T, TagT>::prune_all_nbrs(const Parameters &parameters) {
    const unsigned range = parameters.Get<unsigned>("R");

    diskann::Timer timer;
#pragma omp parallel for
    for (_s64 node = 0; node < (_s64)(_max_points + _num_frozen_pts); node++) {
      if ((size_t) node < _nd || (size_t) node == _max_points) {
        if (_final_graph[node].size() > range) {
          tsl::robin_set<unsigned> dummy_visited(0);
          std::vector<Neighbor>    dummy_pool(0);
          std::vector<unsigned>    new_out_neighbors;

          for (auto cur_nbr : _final_graph[node]) {
            if (dummy_visited.find(cur_nbr) == dummy_visited.end() &&
                cur_nbr != node) {
              float dist =
                  _distance->compare(_data + _aligned_dim * (size_t) node,
                                     _data + _aligned_dim * (size_t) cur_nbr,
                                     (unsigned) _aligned_dim);
              dummy_pool.emplace_back(Neighbor(cur_nbr, dist, true));
              dummy_visited.insert(cur_nbr);
            }
          }
          prune_neighbors((_u32) node, dummy_pool,
                          new_out_neighbors);

          _final_graph[node].clear();
          for (auto id : new_out_neighbors)
            _final_graph[node].emplace_back(id);
        }
      }
    }

    diskann::cout << "Prune time : " << timer.elapsed() / 1000 << "ms"
                  << std::endl;
    size_t max = 0, min = 1 << 30, total = 0, cnt = 0;
    for (size_t i = 0; i < (_nd + _num_frozen_pts); i++) {
      auto &pool = _final_graph[i];
      max = (std::max)(max, pool.size());
      min = (std::min)(min, pool.size());
      total += pool.size();
      if (pool.size() < 2)
        cnt++;
    }
    if (min > max)
      min = max;
    if (_nd > 0) {
      diskann::cout << "Index built with degree: max:" << max << "  avg:"
                    << (float) total / (float) (_nd + _num_frozen_pts)
                    << "  min:" << min << "  count(deg<2):" << cnt << std::endl;
    }
  }

  template<typename T, typename TagT>
  void Index<T, TagT>::build(const char *             filename,
                             const size_t             num_points_to_load,
                             Parameters &             parameters,
                             const std::vector<TagT> &tags) {
    if (!file_exists(filename)) {
      diskann::cerr << "Data file " << filename
                    << " does not exist!!! Exiting...." << std::endl;
      std::stringstream stream;
      stream << "Data file " << filename << " does not exist." << std::endl;
      diskann::cerr << stream.str() << std::endl;
      throw diskann::ANNException(stream.str(), -1, __FUNCSIG__, __FILE__,
                                  __LINE__);
    }

    size_t file_num_points, file_dim;
    if (filename == nullptr) {
      diskann::cout << "Starting with an empty index." << std::endl;
      _nd = 0;
    } else {
      diskann::get_bin_metadata(filename, file_num_points, file_dim);
      if (file_num_points > _max_points ||
          num_points_to_load > file_num_points) {
        std::stringstream stream;
        stream << "ERROR: Driver requests loading " << num_points_to_load
               << " points and file has " << file_num_points << " points, but "
               << "index can support only " << _max_points
               << " points as specified in constructor." << std::endl;
        diskann::cerr << stream.str() << std::endl;
        aligned_free(_data);
        throw diskann::ANNException(stream.str(), -1, __FUNCSIG__, __FILE__,
                                    __LINE__);
      }
      if (file_dim != _dim) {
        std::stringstream stream;
        stream << "ERROR: Driver requests loading " << _dim << " dimension,"
               << "but file has " << file_dim << " dimension." << std::endl;
        diskann::cerr << stream.str() << std::endl;
        aligned_free(_data);
        throw diskann::ANNException(stream.str(), -1, __FUNCSIG__, __FILE__,
                                    __LINE__);
      }

      copy_aligned_data_from_file<T>(std::string(filename), _data,
                                     file_num_points, file_dim, _aligned_dim);
      if (_normalize_vecs) {
        for (uint64_t i = 0; i < file_num_points; i++) {
          normalize(_data + _aligned_dim * i, _aligned_dim);
        }
      }

      diskann::cout << "Loading only first " << num_points_to_load
                    << " from file.. " << std::endl;
      _nd = num_points_to_load;

      if (_enable_tags && tags.size() != num_points_to_load) {
        std::stringstream stream;
        stream << "ERROR: Driver requests loading " << num_points_to_load
               << " points from file,"
               << "but tags vector is of size " << tags.size() << "."
               << std::endl;
        diskann::cerr << stream.str() << std::endl;
        aligned_free(_data);
        throw diskann::ANNException(stream.str(), -1, __FUNCSIG__, __FILE__,
                                    __LINE__);
      }
      if (_enable_tags) {
        for (size_t i = 0; i < tags.size(); ++i) {
          _tag_to_location[tags[i]] = (unsigned) i;
          _location_to_tag[(unsigned) i] = tags[i];
        }
      }
    }

    generate_frozen_point();
    link(parameters);  // Primary func for creating nsg graph

    if (_support_eager_delete) {
      update_in_graph();  // copying values to in_graph
    }

    size_t max = 0, min = 1 << 30, total = 0, cnt = 0;
    for (size_t i = 0; i < _nd; i++) {
      auto &pool = _final_graph[i];
      max = (std::max)(max, pool.size());
      min = (std::min)(min, pool.size());
      total += pool.size();
      if (pool.size() < 2)
        cnt++;
    }
    if (min > max)
      min = max;
    if (_nd > 0) {
      diskann::cout << "Index built with degree: max:" << max << "  avg:"
                    << (float) total / (float) (_nd + _num_frozen_pts)
                    << "  min:" << min << "  count(deg<2):" << cnt << std::endl;
    }
    _width = (std::max)((unsigned) max, _width);
    _has_built = true;
  }

  template<typename T, typename TagT>
  void Index<T, TagT>::build(const char * filename,
                             const size_t num_points_to_load,
                             Parameters &parameters, const char *tag_filename) {
    if (!file_exists(filename)) {
      diskann::cerr << "Data file provided " << filename << " does not exist."
                    << std::endl;
      std::stringstream stream;
      stream << "Data file provided " << filename << " does not exist."
             << std::endl;
      diskann::cerr << stream.str() << std::endl;
      throw diskann::ANNException(stream.str(), -1, __FUNCSIG__, __FILE__,
                                  __LINE__);
    }

    size_t file_num_points, file_dim;
    if (filename == nullptr) {
      diskann::cout << "Starting with an empty index." << std::endl;
      _nd = 0;
    } else {
      diskann::get_bin_metadata(filename, file_num_points, file_dim);
      if (file_num_points > _max_points ||
          num_points_to_load > file_num_points) {
        std::stringstream stream;
        stream << "ERROR: Driver requests loading " << num_points_to_load
               << " points and file has " << file_num_points << " points, but "
               << "index can support only " << _max_points
               << " points as specified in constructor." << std::endl;
        diskann::cerr << stream.str() << std::endl;
        aligned_free(_data);
        throw diskann::ANNException(stream.str(), -1, __FUNCSIG__, __FILE__,
                                    __LINE__);
      }
      if (file_dim != _dim) {
        std::stringstream stream;
        stream << "ERROR: Driver requests loading " << _dim << " dimension,"
               << "but file has " << file_dim << " dimension." << std::endl;
        diskann::cerr << stream.str() << std::endl;
        aligned_free(_data);
        throw diskann::ANNException(stream.str(), -1, __FUNCSIG__, __FILE__,
                                    __LINE__);
      }

      copy_aligned_data_from_file<T>(std::string(filename), _data,
                                     file_num_points, file_dim, _aligned_dim);

      diskann::cout << "Loading only first " << num_points_to_load
                    << " from file.. " << std::endl;
      _nd = num_points_to_load;
      if (_enable_tags) {
        if (tag_filename == nullptr) {
          for (unsigned i = 0; i < num_points_to_load; i++) {
            _tag_to_location[i] = i;
            _location_to_tag[i] = i;
          }
        } else {
          if (file_exists(tag_filename)) {
            diskann::cout << "Loading tags from " << tag_filename
                          << " for vamana index build" << std::endl;
            TagT * tag_data = nullptr;
            size_t npts, ndim;
            diskann::load_bin(tag_filename, tag_data, npts, ndim);
            if (npts != num_points_to_load) {
              std::stringstream sstream;
              sstream << "Loaded " << npts
                      << " tags instead of expected number: "
                      << num_points_to_load;
              diskann::cerr << sstream.str() << std::endl;
              throw diskann::ANNException(sstream.str(), -1, __FUNCSIG__,
                                          __FILE__, __LINE__);
            }
            for (size_t i = 0; i < npts; i++) {
              _tag_to_location[tag_data[i]] = (unsigned) i;
              _location_to_tag[(unsigned) i] = tag_data[i];
            }
            delete[] tag_data;
          } else {
            diskann::cerr << "Tag file " << tag_filename
                          << " does not exist. Exiting..." << std::endl;
            throw diskann::ANNException(
                std::string("Tag file") + tag_filename + " does not exist", -1,
                __FUNCSIG__, __FILE__, __LINE__);
          }
        }
      }
    }

    generate_frozen_point();
    link(parameters);  // Primary func for creating nsg graph

    if (_support_eager_delete) {
      update_in_graph();  // copying values to in_graph
    }

    size_t max = 0, min = 1 << 30, total = 0, cnt = 0;
    for (size_t i = 0; i < _nd; i++) {
      auto &pool = _final_graph[i];
      max = (std::max)(max, pool.size());
      min = (std::min)(min, pool.size());
      total += pool.size();
      if (pool.size() < 2)
        cnt++;
    }
    if (min > max)
      min = max;
    if (_nd > 0) {
      diskann::cout << "Index built with degree: max:" << max << "  avg:"
                    << (float) total / (float) (_nd + _num_frozen_pts)
                    << "  min:" << min << "  count(deg<2):" << cnt << std::endl;
    }
    _width = (std::max)((unsigned) max, _width);
    _has_built = true;
  }

template<typename T, typename TagT>
void Index<T, TagT>::partition_packing(
      unsigned *p_order, const unsigned seed_node, const unsigned omega,
      std::unordered_set<unsigned> &initial, boost::dynamic_bitset<> &deleted) {
    std::unordered_map<unsigned, unsigned> counts;

    p_order[0] = seed_node;

    for (unsigned i = 1; i < omega; i++) {
      unsigned ve = p_order[i - 1];
      for (unsigned j = 0; j < _final_graph[ve].size(); j++) {
        if (deleted[_final_graph[ve][j]] == false) {
          if (counts.find(_final_graph[ve][j]) == counts.end()) {
            counts[_final_graph[ve][j]] = 0;
          }
          counts[_final_graph[ve][j]] += 1;
        }
      }
      for (unsigned j = 0; j < _in_graph[ve].size(); j++) {
        if (deleted[_in_graph[ve][j]] == false) {
          if (counts.find(_in_graph[ve][j]) == counts.end()) {
            counts[_in_graph[ve][j]] = 0;
          }
          counts[_in_graph[ve][j]] += 1;
        }
        for (unsigned k = 0; k < _final_graph[_in_graph[ve][j]].size(); k++) {
          if (deleted[_final_graph[_in_graph[ve][j]][k]] == false) {
            if (counts.find(_final_graph[_in_graph[ve][j]][k]) ==
                counts.end()) {
              counts[_final_graph[_in_graph[ve][j]][k]] = 0;
            }
            counts[_final_graph[_in_graph[ve][j]][k]] += 1;
          }
        }
      }

      bool found = false;
      while (counts.size() > 0) {
        auto     max_it = counts.begin();
        unsigned max_val = max_it->second;
        for (auto itr = counts.begin(); itr != counts.end(); itr++) {
          if (itr->second > max_val) {
            max_it = itr;
            max_val = itr->second;
          }
        }
#pragma omp critical
        {
          if (deleted[max_it->first] == false) {
            deleted[max_it->first] = true;
            initial.erase(max_it->first);
            found = true;
          } else {
            counts.erase(max_it->first);
          }
        }
        if (found) {
          p_order[i] = max_it->first;
          counts.erase(p_order[i]);
          break;
        }
      }
      while (!found) {
        for (auto itr = initial.begin(); itr != initial.end(); itr++) {
          if (deleted[*itr] == false) {
            p_order[i] = *(itr);
            break;
          }
        }
#pragma omp critical
        {
          if (deleted[p_order[i]] == false) {
            deleted[p_order[i]] = true;
            initial.erase(p_order[i]);
            found = true;
          }
        }

        if (found) {
          counts.erase(p_order[i]);
          break;
        }
      }
    }
  }

  template<typename T, typename TagT>
  void Index<T,TagT>::sector_reordering(
      const std::string filename, const unsigned omega, const unsigned threads) {
    std::vector<unsigned>        p_order(_nd);
    std::vector<unsigned>        o_order(_nd);
    std::unordered_set<unsigned> initial;
    boost::dynamic_bitset<>      deleted{_nd, 0};


    _in_graph.reserve(_nd);
    _in_graph.resize(_nd);



    std::vector<std::mutex> in_locks (_nd);

#pragma omp parallel for schedule(dynamic, 128)    
<<<<<<< HEAD
    for (_s64 i = 0; i < (_s64)(_final_graph.size()); i++) {
      for (_s64 j = 0; j < (_s64)(_final_graph[i].size()); j++) {
=======
    for (int32_t i = 0; i < _final_graph.size(); i++) {
      for (unsigned j = 0; j < _final_graph[i].size(); j++) {
>>>>>>> 5021c13d
        {
          LockGuard lock(in_locks[_final_graph[i][j]]);
        _in_graph[_final_graph[i][j]].emplace_back(i);
        }
      }
    }
    std::cout<<"In-graph computed. Now going to work on ordering.\n" << std::endl;

    for (unsigned i = 0; i < _nd; i++) {
      initial.insert(i);
    }

#pragma omp parallel for schedule(dynamic, 1) num_threads(threads)
<<<<<<< HEAD
    for (_s64 i = 0; i < (_s64)(_nd / omega); i++) {
=======
    for (int32_t i = 0; i < _nd / omega; i++) {
>>>>>>> 5021c13d
      unsigned seed_node;
#pragma omp    critical
      {
        seed_node = *(initial.begin());
        deleted[seed_node] = true;
        initial.erase(initial.begin());
      }
      partition_packing(p_order.data() + i * omega, seed_node, omega, initial,
                        deleted);
    }

    if (_nd % omega != 0) {
      for (unsigned i = (_nd / omega) * omega; i < _nd; i++) {
        p_order[i] = *(initial.begin());
        initial.erase(initial.begin());
      }
    }

    std::ofstream out(filename + "_loc_to_id.bin",
                      std::ios::binary | std::ios::out);
    _u32 nr = _nd;
    _u32 nd = 1;
    out.write((char *) &nr, sizeof(_u32));
    out.write((char *) &nd, sizeof(_u32));    
    out.write((char *) p_order.data(), _nd * sizeof(unsigned));
    out.close();

    for (unsigned i = 0; i < _nd; i++) {
      o_order[p_order[i]] = i;
    }

    std::ofstream outer(filename + "_id_to_loc.bin",
                        std::ios::binary | std::ios::out);
    outer.write((char *) &nr, sizeof(_u32));
    outer.write((char *) &nd, sizeof(_u32));    
    outer.write((char *) o_order.data(), _nd * sizeof(unsigned));
    outer.close();
  }


  template<typename T, typename TagT>
  template<typename IdType>
  std::pair<uint32_t, uint32_t> Index<T, TagT>::search(const T *      query,
                                                       const size_t   K,
                                                       const unsigned L,
                                                       IdType *       indices,
                                                       float *distances) {
    ScratchStoreManager<T> manager(_query_scratch);
    auto                   scratch = manager.scratch_space();

    return search_impl(query, K, L, indices, distances, scratch);
  }

  template<typename T, typename TagT>
  template<typename IdType>
  std::pair<uint32_t, uint32_t> Index<T, TagT>::search_impl(
      const T *query, const size_t K, const unsigned L, IdType *indices,
      float *distances, InMemQueryScratch<T> &scratch) {
    std::vector<Neighbor> &   expanded_nodes_info = scratch.pool();
    tsl::robin_set<unsigned> &expanded_nodes_ids = scratch.visited();
    std::vector<unsigned> &   des = scratch.des();
    std::vector<Neighbor>     best_L_nodes = scratch.best_l_nodes();
    tsl::robin_set<unsigned> &inserted_into_pool_rs =
        scratch.inserted_into_pool_rs();
    boost::dynamic_bitset<> &inserted_into_pool_bs =
        scratch.inserted_into_pool_bs();

    std::vector<unsigned> init_ids;

    std::shared_lock<std::shared_timed_mutex> lock(_update_lock);

    if (init_ids.size() == 0) {
      init_ids.emplace_back(_ep);
    }
    T *aligned_query = scratch.aligned_query;
    memcpy(aligned_query, query, _dim * sizeof(T));

    if (_normalize_vecs) {
      normalize((float *) aligned_query, _dim);
    }

    auto retval = iterate_to_fixed_point(
        aligned_query, L, init_ids, expanded_nodes_info, expanded_nodes_ids,
        best_L_nodes, des, inserted_into_pool_rs, inserted_into_pool_bs, true,
        true);

    size_t pos = 0;
    for (auto it : best_L_nodes) {
      if (it.id < _max_points) {
        indices[pos] =
            (IdType) it.id;  // safe because our indices are always uint32_t and
                             // IDType will be uint32_t or uint64_t
        if (distances != nullptr) {
#ifdef EXEC_ENV_OLS
          distances[pos] = it.distance;  // DLVS expects negative distances
#else
          distances[pos] = _dist_metric == diskann::Metric::INNER_PRODUCT
                               ? -1 * it.distance
                               : it.distance;
#endif
        }
        pos++;
      }
      if (pos == K)
        break;
    }
    return retval;
  }

  template<typename T, typename TagT>
  size_t Index<T, TagT>::search_with_tags(const T *query, const uint64_t K,
                                          const unsigned L, TagT *tags,
                                          float *           distances,
                                          std::vector<T *> &res_vectors) {
    ScratchStoreManager<T> manager(_query_scratch);
    auto                   scratch = manager.scratch_space();

    if (L > scratch.search_l) {
      scratch.resize_for_query(L);
      diskann::cout << "Expanding query scratch_space. Was created with Lsize: "
                    << scratch.search_l << " but search L is: " << L
                    << std::endl;
    }
    _u32 * indices = scratch.indices;             // new unsigned[L];
    float *dist_interim = scratch.interim_dists;  // new float[L];
    search_impl(query, L, L, indices, dist_interim, scratch);

    std::shared_lock<std::shared_timed_mutex> ulock(_update_lock);
    // std::shared_lock<std::shared_timed_mutex> lock(_tag_lock);
    std::shared_lock<std::shared_timed_mutex> lock(_tag_lock);
    size_t                                    pos = 0;

    for (int i = 0; i < (int) L; ++i)
      if (_location_to_tag.find(indices[i]) != _location_to_tag.end()) {
        tags[pos] = _location_to_tag[indices[i]];

        // assuming that client has already initialized enough space if they
        // want the result vectors returned.
        if (res_vectors.size() > 0) {
          memcpy(res_vectors[pos], _data + ((size_t) indices[i]) * _aligned_dim,
                 _dim * sizeof(T));
          // res_vectors[i] = _data + indices[i] * _aligned_dim;
        }

        if (distances != nullptr) {
#ifdef EXEC_ENV_OLS
          distances[pos] = dist_interim[i];  // DLVS expects negative distances
#else
          distances[pos] = _dist_metric == INNER_PRODUCT ? -1 * dist_interim[i]
                                                         : dist_interim[i];
#endif
        }
        pos++;
        // in the weird case that res_vectors.size() != k, terminate at the
        // lower value.
        if (pos == K || pos == res_vectors.size())
          break;
      }

    return pos;
  }

  template<typename T, typename TagT>
  size_t Index<T, TagT>::get_num_points() {
    return _nd;
  }

  template<typename T, typename TagT>
  T *Index<T, TagT>::get_data() {
    if (_num_frozen_pts > 0) {
      T *    ret_data = nullptr;
      size_t allocSize = ((size_t) _nd) * _aligned_dim * sizeof(T);
      alloc_aligned(((void **) &ret_data), allocSize, 8 * sizeof(T));
      memset(ret_data, 0, allocSize);
      memcpy(ret_data, _data, allocSize);
      return ret_data;
    }
    return _data;
  }
  template<typename T, typename TagT>
  size_t Index<T, TagT>::return_max_points() {
    return _max_points;
  }

  /*************************************************
   *      Support for Incremental Update
   *************************************************/

  // in case we add ''frozen'' auxiliary points to the dataset, these are not
  // visible to external world, we generate them here and update our dataset
  template<typename T, typename TagT>
  int Index<T, TagT>::generate_frozen_point() {
    if (_num_frozen_pts == 0)
      return 0;

    if (_nd == 0) {
      memset(_data + (_max_points) *_aligned_dim, 0, _aligned_dim * sizeof(T));
      return 1;
    }
    size_t res = calculate_entry_point();
    memcpy(_data + _max_points * _aligned_dim, _data + res * _aligned_dim,
           _aligned_dim * sizeof(T));
    return 0;
  }

  template<typename T, typename TagT>
  int Index<T, TagT>::enable_delete() {
    assert(_enable_tags);

    if (!_enable_tags) {
      diskann::cerr << "Tags must be instantiated for deletions" << std::endl;
      return -2;
    }

    if (_data_compacted) {
      for (unsigned slot = (unsigned) _nd; slot < _max_points; ++slot) {
        _empty_slots.insert(slot);
      }
    }

    _lazy_done = false;
    _eager_done = false;

    if (_support_eager_delete) {
      _in_graph.resize(_max_points + _num_frozen_pts);
      _in_graph.reserve(_max_points + _num_frozen_pts);
      update_in_graph();
    }
    return 0;
  }

  template<typename T, typename TagT>
  void Index<T, TagT>::release_location() {
    LockGuard guard(_change_lock);
    _nd--;
  }

  template<typename T, typename TagT>
  int Index<T, TagT>::eager_delete(const TagT tag, const Parameters &parameters,
                                   int delete_mode) {
    if (_lazy_done && (!_data_compacted)) {
      diskann::cout << "Lazy delete requests issued but data not consolidated, "
                       "cannot proceed with eager deletes."
                    << std::endl;
      return -1;
    }

    unsigned id;  // since we will return if tag is not found, ok to leave it
                  // uninitialized.
    {
      // std::shared_lock<std::shared_timed_mutex> lock(_tag_lock);
      std::shared_lock<std::shared_timed_mutex> lock(_tag_lock);
      if (_tag_to_location.find(tag) == _tag_to_location.end()) {
        diskann::cerr << "Delete tag " << tag << " not found" << std::endl;
        return -1;
      }
      id = _tag_to_location[tag];
    }

    {
      // std::unique_lock<std::shared_timed_mutex> lock(_tag_lock);
      std::unique_lock<std::shared_timed_mutex> lock(_tag_lock);
      _location_to_tag.erase(_tag_to_location[tag]);
      _tag_to_location.erase(tag);
    }

    {
      // id will be valid because if not, it'll return in the {} above.
      std::unique_lock<std::shared_timed_mutex> lock(_delete_lock);
      _delete_set.insert(id);
      _empty_slots.insert(id);
    }

    const unsigned range = parameters.Get<unsigned>("R");
    const unsigned maxc = parameters.Get<unsigned>("C");
    const float    alpha = parameters.Get<float>("alpha");

    // delete point from out-neighbors' in-neighbor list
    {
      LockGuard guard(_locks[id]);
      for (size_t i = 0; i < _final_graph[id].size(); i++) {
        unsigned j = _final_graph[id][i];
        {
          LockGuard guard(_locks_in[j]);
          for (unsigned k = 0; k < _in_graph[j].size(); k++) {
            if (_in_graph[j][k] == id) {
              _in_graph[j].erase(_in_graph[j].begin() + k);
              break;
            }
          }
        }
      }
    }

    tsl::robin_set<unsigned> in_nbr;
    {
      LockGuard guard(_locks_in[id]);
      for (unsigned i = 0; i < _in_graph[id].size(); i++)
        in_nbr.insert(_in_graph[id][i]);
    }
    assert(_in_graph[id].size() == in_nbr.size());

    std::vector<Neighbor>    pool, tmp;
    tsl::robin_set<unsigned> visited;
    std::vector<unsigned>    intersection;
    unsigned                 Lindex = parameters.Get<unsigned>("L");
    std::vector<unsigned>    init_ids;

    if (delete_mode == 2) {
      // constructing list of in-neighbors to be processed
      get_expanded_nodes(id, Lindex, init_ids, pool, visited);

      for (auto node : visited) {
        if (in_nbr.find(node) != in_nbr.end()) {
          intersection.push_back(node);
        }
      }
    }

    // deleting deleted point from all in-neighbors' out-neighbor list
    for (auto it : in_nbr) {
      LockGuard guard(_locks[it]);
      _final_graph[it].erase(
          std::remove(_final_graph[it].begin(), _final_graph[it].end(), id),
          _final_graph[it].end());
    }

    tsl::robin_set<unsigned> candidate_set;
    std::vector<Neighbor>    expanded_nghrs;
    std::vector<Neighbor>    result;

    for (size_t i = 0; i < intersection.size(); i++) {
      auto ngh = intersection[i];

      candidate_set.clear();
      expanded_nghrs.clear();
      result.clear();

      {
        std::shared_lock<std::shared_timed_mutex> lock(_delete_lock);
        if (_delete_set.find(ngh) != _delete_set.end())
          continue;
      }

      {
        LockGuard guard(_locks[ngh]);

        // constructing candidate set from out-neighbors and out-neighbors of
        // ngh and id
        {  // should a shared reader lock on delete_lock be held here at the
           // beginning of the two for loops or should it be held and release
           // for ech iteration of the for loops? Which is faster?

          std::shared_lock<std::shared_timed_mutex> lock(_delete_lock);
          for (auto j : _final_graph[id]) {
            if ((j != id) && (j != ngh) &&
                (_delete_set.find(j) == _delete_set.end()))
              candidate_set.insert(j);
          }

          for (auto j : _final_graph[ngh]) {
            if ((j != id) && (j != ngh) &&
                (_delete_set.find(j) == _delete_set.end()))
              candidate_set.insert(j);
          }
        }

        for (auto j : candidate_set)
          expanded_nghrs.push_back(
              Neighbor(j,
                       _distance->compare(_data + _aligned_dim * (size_t) ngh,
                                          _data + _aligned_dim * (size_t) j,
                                          (unsigned) _aligned_dim),
                       true));
        std::sort(expanded_nghrs.begin(), expanded_nghrs.end());
        occlude_list(expanded_nghrs, alpha, range, maxc, result);

        // deleting ngh from its old out-neighbors' in-neighbor list
        for (auto iter : _final_graph[ngh]) {
          {
            LockGuard guard(_locks_in[iter]);
            for (unsigned k = 0; k < _in_graph[iter].size(); k++) {
              if (_in_graph[iter][k] == ngh) {
                _in_graph[iter].erase(_in_graph[iter].begin() + k);
                break;
              }
            }
          }
        }

        _final_graph[ngh].clear();

        // updating out-neighbors and in-neighbors of ngh
        {
          std::shared_lock<std::shared_timed_mutex> lock(_delete_lock);
          for (size_t i = 0; i < result.size(); i++) {
            auto j = result[i];
            if (_delete_set.find(j.id) == _delete_set.end()) {
              _final_graph[ngh].push_back(j.id);
              {
                LockGuard guard(_locks_in[j.id]);
                if (std::find(_in_graph[j.id].begin(), _in_graph[j.id].end(),
                              ngh) == _in_graph[j.id].end()) {
                  _in_graph[j.id].emplace_back(ngh);
                }
              }
            }
          }
        }
      }
    }

    _final_graph[id].clear();
    _in_graph[id].clear();

    release_location();

    _eager_done = true;
    _data_compacted = false;
    return 0;
  }

  template<typename T, typename TagT>
  void Index<T, TagT>::update_in_graph() {
    //  diskann::cout << "Updating in_graph.....";
    for (unsigned i = 0; i < _in_graph.size(); i++)
      _in_graph[i].clear();

    for (size_t i = 0; i < _final_graph.size();
         i++)  // copying to in-neighbor graph
      for (size_t j = 0; j < _final_graph[i].size(); j++)
        _in_graph[_final_graph[i][j]].emplace_back((_u32) i);
  }

  // Do not call consolidate_deletes() if you have not locked _change_lock.
  // Returns number of live points left after consolidation
  // proxy inserts all nghrs of deleted points
  // original approach
  template<typename T, typename TagT>
  size_t Index<T, TagT>::consolidate_deletes(const Parameters &parameters) {
    if (_eager_done) {
      diskann::cout
          << "In consolidate_deletes(), _eager_done is true. So exiting."
          << std::endl;
      return 0;
    }

    assert(_enable_tags);
    assert(_delete_set.size() <= _nd);
    assert(_empty_slots.size() + _nd == _max_points);

    const unsigned range = parameters.Get<unsigned>("R");
    const unsigned maxc = parameters.Get<unsigned>("C");
    const float    alpha = parameters.Get<float>("alpha");

    _u64     total_pts = _max_points + _num_frozen_pts;
    unsigned block_size = 1 << 10;
    _s64     total_blocks = DIV_ROUND_UP(total_pts, block_size);

    auto start = std::chrono::high_resolution_clock::now();
#pragma omp parallel for schedule(dynamic)
    for (_s64 block = 0; block < total_blocks; ++block) {
      tsl::robin_set<unsigned> candidate_set;
      std::vector<Neighbor>    expanded_nghrs;
      std::vector<Neighbor>    result;

      for (_s64 i = block * block_size;
           i < (_s64)((block + 1) * block_size) &&
           i < (_s64)(_max_points + _num_frozen_pts);
           i++) {
        if ((_delete_set.find((_u32) i) == _delete_set.end()) &&
            (_empty_slots.find((_u32) i) == _empty_slots.end())) {
          candidate_set.clear();
          expanded_nghrs.clear();
          result.clear();

          bool modify = false;
          for (auto ngh : _final_graph[(_u32) i]) {
            if (_delete_set.find(ngh) != _delete_set.end()) {
              modify = true;

              // Add outgoing links from
              for (auto j : _final_graph[ngh])
                if (_delete_set.find(j) == _delete_set.end())
                  candidate_set.insert(j);
            } else {
              candidate_set.insert(ngh);
            }
          }
          if (modify) {
            for (auto j : candidate_set) {
              expanded_nghrs.push_back(
                  Neighbor(j,
                           _distance->compare(_data + _aligned_dim * i,
                                              _data + _aligned_dim * (size_t) j,
                                              (unsigned) _aligned_dim),
                           true));
            }

            std::sort(expanded_nghrs.begin(), expanded_nghrs.end());
            occlude_list(expanded_nghrs, alpha, range, maxc, result);

            _final_graph[(_u32) i].clear();
            for (auto j : result) {
              if (j.id != (_u32) i &&
                  (_delete_set.find(j.id) == _delete_set.end()))
                _final_graph[(_u32) i].push_back(j.id);
            }
          }
        }
      }
    }

    if (_support_eager_delete)
      update_in_graph();

    for (auto iter : _delete_set) {
      _empty_slots.insert(iter);
    }
    _nd -= _delete_set.size();

    _data_compacted = _delete_set.size() == 0;

    auto stop = std::chrono::high_resolution_clock::now();
    diskann::cout << "Time taken for consolidate_deletes() "
                  << std::chrono::duration_cast<std::chrono::duration<double>>(
                         stop - start)
                         .count()
                  << "s." << std::endl;

    return _nd;
  }

  template<typename T, typename TagT>
  void Index<T, TagT>::consolidate(Parameters &parameters) {
    consolidate_deletes(parameters);
    compact_data();
  }

  template<typename T, typename TagT>
  void Index<T, TagT>::compact_frozen_point() {
    if (_nd < _max_points) {
      if (_num_frozen_pts > 0) {
        // set new _ep to be frozen point
        _ep = (_u32) _nd;
        if (!_final_graph[_max_points].empty()) {
          for (unsigned i = 0; i < _nd; i++)
            for (unsigned j = 0; j < _final_graph[i].size(); j++)
              if (_final_graph[i][j] == _max_points)
                _final_graph[i][j] = (_u32) _nd;

          _final_graph[_nd].clear();
          for (unsigned k = 0; k < _final_graph[_max_points].size(); k++)
            _final_graph[_nd].emplace_back(_final_graph[_max_points][k]);

          _final_graph[_max_points].clear();
          if (_support_eager_delete)
            update_in_graph();

          memcpy((void *) (_data + _aligned_dim * _nd),
                 _data + (size_t) _aligned_dim * _max_points, sizeof(T) * _dim);
          memset((_data + (size_t) _aligned_dim * _max_points), 0,
                 sizeof(T) * _aligned_dim);
        }
      }
    }
  }

  template<typename T, typename TagT>
  void Index<T, TagT>::compact_data_for_search() {
    compact_data();
    compact_frozen_point();
  }

  template<typename T, typename TagT>
  void Index<T, TagT>::compact_data_for_insert() {
    compact_data();

    size_t max = 0, min = 1 << 30, total = 0, cnt = 0;
    for (size_t i = 0; i < (_nd + _num_frozen_pts); i++) {
      auto &pool = _final_graph[i];
      max = (std::max)(max, pool.size());
      min = (std::min)(min, pool.size());
      total += pool.size();
      if (pool.size() < 2)
        cnt++;
    }
    if (min > max)
      min = max;
    if (_nd > 0) {
      diskann::cout << "Index built with degree: max:" << max << "  avg:"
                    << (float) total / (float) (_nd + _num_frozen_pts)
                    << "  min:" << min << "  count(deg<2):" << cnt << std::endl;
    }
  }

  template<typename T, typename TagT>
  void Index<T, TagT>::compact_data() {
    if (!_dynamic_index)
      return;

    if (!_lazy_done && !_eager_done)
      return;

    if (_data_compacted) {
      diskann::cerr
          << "Warning! Calling compact_data() when _data_compacted is true!"
          << std::endl;
      return;
    }

    auto start = std::chrono::high_resolution_clock::now();
    auto fnstart = start;

    std::vector<unsigned> new_location = std::vector<unsigned>(
        _max_points + _num_frozen_pts, (_u32) _max_points);

    _u32 new_counter = 0;

    for (_u32 old_counter = 0; old_counter < _max_points + _num_frozen_pts;
         old_counter++) {
      if (_location_to_tag.find(old_counter) != _location_to_tag.end()) {
        new_location[old_counter] = new_counter;
        new_counter++;
      }
    }

    auto stop = std::chrono::high_resolution_clock::now();
    // If start node is removed, replace it.
    if (_delete_set.find(_ep) != _delete_set.end()) {
      diskann::cerr << "Replacing start node which has been deleted... "
                    << std::flush;
      auto old_ep = _ep;
      // First active neighbor of old start node is new start node
      for (auto iter : _final_graph[_ep])
        if (_delete_set.find(iter) != _delete_set.end()) {
          _ep = iter;
          break;
        }
      if (_ep == old_ep) {
        throw diskann::ANNException(
            "ERROR: Did not find a replacement for start node.", -1,
            __FUNCSIG__, __FILE__, __LINE__);
      } else {
        assert(_delete_set.find(_ep) == _delete_set.end());
        //        diskann::cout << "New start node is " << _ep << std::endl;
      }
    }

    start = std::chrono::high_resolution_clock::now();
    double copy_time = 0;
    for (unsigned old = 0; old <= _max_points; ++old) {
      if ((new_location[old] < _max_points) ||
          (old == _max_points)) {  // If point continues to exist

        // Renumber nodes to compact the order
        for (size_t i = 0; i < _final_graph[old].size(); ++i) {
          if (new_location[_final_graph[old][i]] > _final_graph[old][i]) {
            std::stringstream sstream;
            sstream << "Error in compact_data(). Found point: " << old
                    << " whose " << i << "th neighbor has new location "
                    << new_location[_final_graph[old][i]]
                    << " that is greater than its old location: "
                    << _final_graph[old][i];
            if (_delete_set.find(_final_graph[old][i]) != _delete_set.end()) {
              sstream << std::endl
                      << " Point: " << old << " index: " << i
                      << " neighbor: " << _final_graph[old][i]
                      << " found in delete set of size: " << _delete_set.size()
                      << std::endl;
            } else {
              sstream << " Point: " << old
                      << " neighbor: " << _final_graph[old][i]
                      << " NOT found in delete set of size: "
                      << _delete_set.size() << std::endl;
            }
            throw diskann::ANNException(sstream.str(), -1, __FUNCSIG__,
                                        __FILE__, __LINE__);
          }
          _final_graph[old][i] = new_location[_final_graph[old][i]];
        }

        if (_support_eager_delete)
          for (size_t i = 0; i < _in_graph[old].size(); ++i) {
            if (new_location[_in_graph[old][i]] <= _in_graph[old][i])
              _in_graph[old][i] = new_location[_in_graph[old][i]];
          }

        // Move the data and adj list to the correct position
        auto c_start = std::chrono::high_resolution_clock::now();
        if (new_location[old] != old) {
          assert(new_location[old] < old);
          _final_graph[new_location[old]].swap(_final_graph[old]);
          if (_support_eager_delete)
            _in_graph[new_location[old]].swap(_in_graph[old]);
          memcpy((void *) (_data + _aligned_dim * (size_t) new_location[old]),
                 (void *) (_data + _aligned_dim * (size_t) old),
                 _aligned_dim * sizeof(T));
        }
        auto c_stop = std::chrono::high_resolution_clock::now();
        copy_time += std::chrono::duration_cast<std::chrono::duration<double>>(
                         c_stop - c_start)
                         .count();

      } else {
        _final_graph[old].clear();
      }
    }
    stop = std::chrono::high_resolution_clock::now();

    start = std::chrono::high_resolution_clock::now();
    _tag_to_location.clear();
    for (auto iter : _location_to_tag) {
      _tag_to_location[iter.second] = new_location[iter.first];
    }
    _location_to_tag.clear();
    for (auto iter : _tag_to_location) {
      _location_to_tag[iter.second] = iter.first;
    }

    for (_u64 old = _nd; old < _max_points; ++old) {
      _final_graph[old].clear();
    }
    _delete_set.clear();
    _empty_slots.clear();
    for (auto i = _nd; i < _max_points; i++) {
      _empty_slots.insert((uint32_t) i);
    }

    _lazy_done = false;
    _eager_done = false;
    _data_compacted = true;
    stop = std::chrono::high_resolution_clock::now();
    diskann::cout << "Time taken for compact_data(): "
                  << std::chrono::duration_cast<std::chrono::duration<double>>(
                         stop - fnstart)
                         .count()
                  << "s." << std::endl;
  }

  // Do not call reserve_location() if you have not locked _change_lock.
  // It is not thread safe.
  template<typename T, typename TagT>
  int Index<T, TagT>::reserve_location() {
    LockGuard guard(_change_lock);
    if (_nd >= _max_points) {
      return -1;
    }
    unsigned location;
    if (_data_compacted) {
      location = (unsigned) _nd;
      _empty_slots.erase(location);
    } else {
      // no need of delete_lock here, _change_lock will ensure no other thread
      // executes this block of code
      assert(_empty_slots.size() != 0);
      assert(_empty_slots.size() + _nd == _max_points);

      auto iter = _empty_slots.begin();
      location = *iter;
      _empty_slots.erase(iter);
      _delete_set.erase(location);
    }

    ++_nd;
    return location;
  }

  template<typename T, typename TagT>
  void Index<T, TagT>::reposition_point(unsigned old_location,
                                        unsigned new_location) {
    for (unsigned i = 0; i < _nd; i++)
      for (unsigned j = 0; j < _final_graph[i].size(); j++)
        if (_final_graph[i][j] == old_location)
          _final_graph[i][j] = (unsigned) new_location;

    _final_graph[new_location].clear();
    for (unsigned k = 0; k < _final_graph[_nd].size(); k++)
      _final_graph[new_location].emplace_back(_final_graph[old_location][k]);

    _final_graph[old_location].clear();

    if (_support_eager_delete) {
      update_in_graph();
    }
    memcpy((void *) (_data + (size_t) _aligned_dim * new_location),
           _data + (size_t) _aligned_dim * old_location,
           sizeof(T) * _aligned_dim);
    memset((_data + (size_t) _aligned_dim * old_location), 0,
           sizeof(T) * _aligned_dim);
  }

  template<typename T, typename TagT>
  void Index<T, TagT>::reposition_frozen_point_to_end() {
    if (_num_frozen_pts == 0)
      return;

    if (_nd == _max_points) {
      diskann::cout
          << "Not repositioning frozen point as it is already at the end."
          << std::endl;
      return;
    }
    reposition_point((_u32) _nd, (_u32) _max_points);
    _ep = (_u32) _max_points;
  }

  template<typename T, typename TagT>
  void Index<T, TagT>::resize(size_t new_max_points) {
    auto start = std::chrono::high_resolution_clock::now();
    assert(_empty_slots.size() ==
           0);  // should not resize if there are empty slots.
#ifndef _WINDOWS
    T *new_data;
    alloc_aligned((void **) &new_data,
                  (new_max_points + 1) * _aligned_dim * sizeof(T),
                  8 * sizeof(T));
    memcpy(new_data, _data, (_max_points + 1) * _aligned_dim * sizeof(T));
    aligned_free(_data);
    _data = new_data;
#else
    realloc_aligned((void **) &_data,
                    (new_max_points + 1) * _aligned_dim * sizeof(T),
                    8 * sizeof(T));
#endif
    _final_graph.resize(new_max_points + 1);
    _locks = std::vector<std::mutex>(new_max_points + 1);
    if (_support_eager_delete) {
      _in_graph.resize(new_max_points + 1);
      _locks_in = std::vector<std::mutex>(new_max_points + 1);
    }

    reposition_point((_u32) _max_points, (_u32) new_max_points);
    _max_points = new_max_points;
    _ep = (_u32) new_max_points;

    for (auto i = _nd; i < _max_points; i++) {
      _empty_slots.insert((uint32_t) i);
    }

    auto stop = std::chrono::high_resolution_clock::now();
    diskann::cout << "Resizing took: "
                  << std::chrono::duration<double>(stop - start).count() << "s"
                  << std::endl;
  }

  template<typename T, typename TagT>
  int Index<T, TagT>::insert_point(const T *point, 
                                   const TagT tag) {
    std::shared_lock<std::shared_timed_mutex> lock(_update_lock);
    unsigned range = _indexingRange;  // parameters.Get<unsigned>("R");
    //    assert(_has_built);

    // Avoiding the use of temporary containers.
    ScratchStoreManager<T> manager(_query_scratch);
    auto                   scratch = manager.scratch_space();

    std::vector<Neighbor> &   pool = scratch.pool();
    tsl::robin_set<unsigned> &visited = scratch.visited();

    {
      // std::shared_lock<std::shared_timed_mutex> lock(_tag_lock);
      std::shared_lock<std::shared_timed_mutex> tsl(_tag_lock);
      if (_enable_tags &&
          (_tag_to_location.find(tag) != _tag_to_location.end())) {
        // This is a repeat of lazy_delete, but we can't call
        // that function because we are taking many locks here. Hence
        // the repeated code.
        tsl.unlock();
        std::unique_lock<std::shared_timed_mutex> tul(_tag_lock);
        std::unique_lock<std::shared_timed_mutex> tdl(_delete_lock);
        _lazy_done = true;
        _delete_set.insert(_tag_to_location[tag]);
        _location_to_tag.erase(_tag_to_location[tag]);
        _tag_to_location.erase(tag);
      }
    }

    auto location = reserve_location();
    if (location == -1) {
      lock.unlock();
      std::unique_lock<std::shared_timed_mutex> growth_lock(_update_lock);

      if (_nd >= _max_points) {
        auto new_max_points = (size_t)(_max_points * INDEX_GROWTH_FACTOR);
        resize(new_max_points);
      }
      growth_lock.unlock();
      lock.lock();
      location = reserve_location();
      // TODO: Consider making this a while/do_while loop so that we retry
      // instead of terminating.
      if (location == -1) {
        throw diskann::ANNException(
            "Cannot reserve location even after expanding graph. Terminating.",
            -1, __FUNCSIG__, __FILE__, __LINE__);
      }
    }

    {
      std::unique_lock<std::shared_timed_mutex> lock(_tag_lock);

      _tag_to_location[tag] = location;
      _location_to_tag[location] = tag;
    }

    auto offset_data = _data + (size_t) _aligned_dim * location;
    memset((void *) offset_data, 0, sizeof(T) * _aligned_dim);
    memcpy((void *) offset_data, point, sizeof(T) * _dim);

    if (_normalize_vecs) {
      normalize((float *) offset_data, _dim);
    }

    pool.clear();
    visited.clear();
    std::vector<unsigned> pruned_list;
    unsigned Lindex = _indexingQueueSize;  // parameters.Get<unsigned>("L");

    std::vector<unsigned> init_ids;
    get_expanded_nodes(location, Lindex, init_ids, pool, visited, scratch.des(),
                       scratch.best_l_nodes(), scratch.inserted_into_pool_rs(),
                       scratch.inserted_into_pool_bs());

    for (unsigned i = 0; i < pool.size(); i++)
      if (pool[i].id == (unsigned) location) {
        pool.erase(pool.begin() + i);
        visited.erase((unsigned) location);
        break;
      }

    prune_neighbors(location, pool, pruned_list);
    assert(_final_graph.size() == _max_points + _num_frozen_pts);

    if (_support_eager_delete) {
      for (unsigned i = 0; i < _final_graph[location].size(); i++) {
        {
          LockGuard guard(_locks_in[_final_graph[location][i]]);
          _in_graph[_final_graph[location][i]].erase(
              std::remove(_in_graph[_final_graph[location][i]].begin(),
                          _in_graph[_final_graph[location][i]].end(), location),
              _in_graph[_final_graph[location][i]].end());
        }
      }
    }

    _final_graph[location].clear();
    _final_graph[location].shrink_to_fit();
    _final_graph[location].reserve((_u64)(range * GRAPH_SLACK_FACTOR * 1.05));

    assert(!pruned_list.empty());
    {
      LockGuard guard(_locks[location]);
      for (auto link : pruned_list) {
        _final_graph[location].emplace_back(link);
        if (_support_eager_delete) {
          LockGuard guard(_locks_in[link]);
          _in_graph[link].emplace_back(location);
        }
      }
    }

    assert(_final_graph[location].size() <= range);
    if (_support_eager_delete) {
      inter_insert(location, pruned_list, 1);
    } else {
      inter_insert(location, pruned_list, 0);
    }
    return 0;
  }

  template<typename T, typename TagT>
  int Index<T, TagT>::disable_delete(const Parameters &parameters,
                                     const bool        consolidate) {
    if (!_enable_tags) {
      diskann::cerr << "Point tag array not instantiated" << std::endl;
      throw diskann::ANNException("Point tag array not instantiated", -1,
                                  __FUNCSIG__, __FILE__, __LINE__);
    }
    if (_eager_done) {
      if (_tag_to_location.size() != _nd) {
        diskann::cerr << "Tags to points array wrong sized : "
                      << _tag_to_location.size() << std::endl;
        return -2;
      }
    } else if (_tag_to_location.size() + _delete_set.size() != _nd) {
      diskann::cerr << "Tags to points array wrong sized"
                    << "\n_tag_to_location.size():  " << _tag_to_location.size()
                    << "\n_delete_set.size():  " << _delete_set.size()
                    << "\n_nd:  " << _nd << std::endl;
      return -2;
    }

    if (_eager_done) {
      if (_location_to_tag.size() != _nd) {
        diskann::cerr << "Points to tags array wrong sized" << std::endl;
        return -3;
      }
    } else if (_location_to_tag.size() + _delete_set.size() != _nd) {
      diskann::cerr << "Points to tags array wrong sized "
                    << _location_to_tag.size() << " " << _delete_set.size()
                    << std::endl;
      return -3;
    }

    if (consolidate) {
      std::unique_lock<std::shared_timed_mutex> lock(_update_lock);
      consolidate_deletes(parameters);
    }

    return 0;
  }

  template<typename T, typename TagT>
  int Index<T, TagT>::lazy_delete(const TagT &tag) {
    if ((_eager_done) && (!_data_compacted)) {
      diskann::cerr << "Eager delete requests were issued but data was not "
                       "compacted, cannot proceed with lazy_deletes"
                    << std::endl;
      return -2;
    }
    std::shared_lock<std::shared_timed_mutex> lock(_update_lock);
    _lazy_done = true;

    {
      // std::shared_lock<std::shared_timed_mutex> l(_tag_lock);
      std::shared_lock<std::shared_timed_mutex> l(_tag_lock);

      if (_tag_to_location.find(tag) == _tag_to_location.end()) {
        diskann::cerr << "Delete tag not found" << std::endl;
        return -1;
      }
      assert(_tag_to_location[tag] < _max_points);
    }

    {
      std::shared_lock<std::shared_timed_mutex> tl(_tag_lock);
      std::unique_lock<std::shared_timed_mutex> l(_delete_lock);
      _delete_set.insert(_tag_to_location[tag]);
    }

    {
      // std::unique_lock<std::shared_timed_mutex> l(_tag_lock);
      std::unique_lock<std::shared_timed_mutex> l(_tag_lock);
      _location_to_tag.erase(_tag_to_location[tag]);
      _tag_to_location.erase(tag);
    }

    return 0;
  }

  // TODO: Check if this function needs a shared_lock on _tag_lock.
  template<typename T, typename TagT>
  int Index<T, TagT>::lazy_delete(const tsl::robin_set<TagT> &tags,
                                  std::vector<TagT> &         failed_tags) {
    if (failed_tags.size() > 0) {
      diskann::cerr << "failed_tags should be passed as an empty list"
                    << std::endl;
      return -3;
    }
    if ((_eager_done) && (!_data_compacted)) {
      diskann::cout << "Eager delete requests were issued but data was not "
                       "compacted, cannot proceed with lazy_deletes"
                    << std::endl;
      return -2;
    }
    std::shared_lock<std::shared_timed_mutex> lock(_update_lock);
    _lazy_done = true;

    for (auto tag : tags) {
      //      assert(_tag_to_location[tag] < _max_points);
      if (_tag_to_location.find(tag) == _tag_to_location.end()) {
        failed_tags.push_back(tag);
      } else {
        _delete_set.insert(_tag_to_location[tag]);
        _location_to_tag.erase(_tag_to_location[tag]);
        _tag_to_location.erase(tag);
      }
    }

    return 0;
  }

  template<typename T, typename TagT>
  int Index<T, TagT>::extract_data(
      T *ret_data, std::unordered_map<TagT, unsigned> &tag_to_location) {
    if (!_data_compacted) {
      diskann::cerr
          << "Error! Data not compacted. Cannot give access to private data."
          << std::endl;
      return -1;
    }
    std::memset(ret_data, 0, (size_t) _aligned_dim * _nd * sizeof(T));
    std::memcpy(ret_data, _data, (size_t)(_aligned_dim) *_nd * sizeof(T));
    tag_to_location = _tag_to_location;
    return 0;
  }

  template<typename T, typename TagT>
  void Index<T, TagT>::get_location_to_tag(
      std::unordered_map<unsigned, TagT> &ret_loc_to_tag) {
    ret_loc_to_tag = _location_to_tag;
  }

  template<typename T, typename TagT>
  bool Index<T, TagT>::hasIndexBeenSaved() {
    return _is_saved;
  }

  template<typename T, typename TagT>
  void Index<T, TagT>::get_active_tags(tsl::robin_set<TagT> &active_tags) {
    active_tags.clear();
    for (auto iter : _tag_to_location) {
      active_tags.insert(iter.first);
    }
  }


  template<typename T, typename TagT>
  void Index<T, TagT>::print_status() const {
    diskann::cout << "------------------- Index object: " << (uint64_t) this
                  << " -------------------" << std::endl;
    diskann::cout << "Number of points: " << _nd << std::endl;
    diskann::cout << "Graph size: " << _final_graph.size() << std::endl;
    diskann::cout << "Location to tag size: " << _location_to_tag.size()
                  << std::endl;
    diskann::cout << "Tag to location size: " << _tag_to_location.size()
                  << std::endl;
    diskann::cout << "Number of empty slots: " << _empty_slots.size()
                  << std::endl;
    // print_delete_set();
    // are_deleted_points_in_graph();
    diskann::cout << std::boolalpha
                  << "Data compacted: " << this->_data_compacted
                  << " Lazy done: " << this->_lazy_done
                  << " Eager done: " << this->_eager_done << std::endl;
    diskann::cout << "---------------------------------------------------------"
                     "------------"
                  << std::endl;
  }

  template<typename T, typename TagT>
  void Index<T, TagT>::optimize_index_layout() {  // use after build or load
    _data_len = (_aligned_dim + 1) * sizeof(float);
    _neighbor_len = (_width + 1) * sizeof(unsigned);
    _node_size = _data_len + _neighbor_len;
    _opt_graph = (char *) malloc(_node_size * _nd);
    DistanceFastL2<T> *dist_fast = (DistanceFastL2<T> *) _distance;
    for (unsigned i = 0; i < _nd; i++) {
      char *cur_node_offset = _opt_graph + i * _node_size;
      float cur_norm = dist_fast->norm(_data + i * _aligned_dim, _aligned_dim);
      std::memcpy(cur_node_offset, &cur_norm, sizeof(float));
      std::memcpy(cur_node_offset + sizeof(float), _data + i * _aligned_dim,
                  _data_len - sizeof(float));

      cur_node_offset += _data_len;
      unsigned k = _final_graph[i].size();
      std::memcpy(cur_node_offset, &k, sizeof(unsigned));
      std::memcpy(cur_node_offset + sizeof(unsigned), _final_graph[i].data(),
                  k * sizeof(unsigned));
      std::vector<unsigned>().swap(_final_graph[i]);
    }
    _final_graph.clear();
    _final_graph.shrink_to_fit();
  }

  template<typename T, typename TagT>
  void Index<T, TagT>::search_with_optimized_layout(const T *query, size_t K, size_t L,
                                             unsigned *indices) {
    DistanceFastL2<T> *dist_fast = (DistanceFastL2<T> *) _distance;

    std::vector<Neighbor> retset(L + 1);
    std::vector<unsigned> init_ids(L);
    // std::mt19937 rng(rand());
    // GenRandom(rng, init_ids.data(), L, (unsigned) nd_);

    boost::dynamic_bitset<> flags{_nd, 0};
    unsigned                tmp_l = 0;
    unsigned *              neighbors =
        (unsigned *) (_opt_graph + _node_size * _ep + _data_len);
    unsigned MaxM_ep = *neighbors;
    neighbors++;

    for (; tmp_l < L && tmp_l < MaxM_ep; tmp_l++) {
      init_ids[tmp_l] = neighbors[tmp_l];
      flags[init_ids[tmp_l]] = true;
    }

    while (tmp_l < L) {
      unsigned id = rand() % _nd;
      if (flags[id])
        continue;
      flags[id] = true;
      init_ids[tmp_l] = id;
      tmp_l++;
    }

    for (unsigned i = 0; i < init_ids.size(); i++) {
      unsigned id = init_ids[i];
      if (id >= _nd)
        continue;
      _mm_prefetch(_opt_graph + _node_size * id, _MM_HINT_T0);
    }
    L = 0;
    for (unsigned i = 0; i < init_ids.size(); i++) {
      unsigned id = init_ids[i];
      if (id >= _nd)
        continue;
      T *   x = (T *) (_opt_graph + _node_size * id);
      float norm_x = *x;
      x++;
      float dist =
          dist_fast->compare(x, query, norm_x, (unsigned) _aligned_dim);
      retset[i] = Neighbor(id, dist, true);
      flags[id] = true;
      L++;
    }
    // std::cout<<L<<std::endl;

    std::sort(retset.begin(), retset.begin() + L);
    int k = 0;
    while (k < (int) L) {
      int nk = L;

      if (retset[k].flag) {
        retset[k].flag = false;
        unsigned n = retset[k].id;

        _mm_prefetch(_opt_graph + _node_size * n + _data_len, _MM_HINT_T0);
        unsigned *neighbors =
            (unsigned *) (_opt_graph + _node_size * n + _data_len);
        unsigned MaxM = *neighbors;
        neighbors++;
        for (unsigned m = 0; m < MaxM; ++m)
          _mm_prefetch(_opt_graph + _node_size * neighbors[m], _MM_HINT_T0);
        for (unsigned m = 0; m < MaxM; ++m) {
          unsigned id = neighbors[m];
          if (flags[id])
            continue;
          flags[id] = 1;
          T *   data = (T *) (_opt_graph + _node_size * id);
          float norm = *data;
          data++;
          float dist =
              dist_fast->compare(query, data, norm, (unsigned) _aligned_dim);
          if (dist >= retset[L - 1].distance)
            continue;
          Neighbor nn(id, dist, true);
          int      r = InsertIntoPool(retset.data(), L, nn);

          // if(L+1 < retset.size()) ++L;
          if (r < nk)
            nk = r;
        }
      }
      if (nk <= k)
        k = nk;
      else
        ++k;
    }
    for (size_t i = 0; i < K; i++) {
      indices[i] = retset[i].id;
    }
  }

  /*  Internals of the library */
  template<typename T, typename TagT>
  const float Index<T, TagT>::INDEX_GROWTH_FACTOR = 1.5f;

  // EXPORTS
  template DISKANN_DLLEXPORT class Index<float, int32_t>;
  template DISKANN_DLLEXPORT class Index<int8_t, int32_t>;
  template DISKANN_DLLEXPORT class Index<uint8_t, int32_t>;
  template DISKANN_DLLEXPORT class Index<float, uint32_t>;
  template DISKANN_DLLEXPORT class Index<int8_t, uint32_t>;
  template DISKANN_DLLEXPORT class Index<uint8_t, uint32_t>;
  template DISKANN_DLLEXPORT class Index<float, int64_t>;
  template DISKANN_DLLEXPORT class Index<int8_t, int64_t>;
  template DISKANN_DLLEXPORT class Index<uint8_t, int64_t>;
  template DISKANN_DLLEXPORT class Index<float, uint64_t>;
  template DISKANN_DLLEXPORT class Index<int8_t, uint64_t>;
  template DISKANN_DLLEXPORT class Index<uint8_t, uint64_t>;

  template DISKANN_DLLEXPORT std::pair<uint32_t, uint32_t>
                             Index<float, uint64_t>::search<uint64_t>(const float *query, const size_t K,
                                           const unsigned L, uint64_t *indices,
                                           float *distances);
  template DISKANN_DLLEXPORT std::pair<uint32_t, uint32_t>
                             Index<float, uint64_t>::search<uint32_t>(const float *query, const size_t K,
                                           const unsigned L, uint32_t *indices,
                                           float *distances);
  template DISKANN_DLLEXPORT std::pair<uint32_t, uint32_t>
                             Index<uint8_t, uint64_t>::search<uint64_t>(const uint8_t *query,
                                             const size_t K, const unsigned L,
                                             uint64_t *indices,
                                             float *   distances);
  template DISKANN_DLLEXPORT std::pair<uint32_t, uint32_t>
                             Index<uint8_t, uint64_t>::search<uint32_t>(const uint8_t *query,
                                             const size_t K, const unsigned L,
                                             uint32_t *indices,
                                             float *   distances);
  template DISKANN_DLLEXPORT std::pair<uint32_t, uint32_t>
                             Index<int8_t, uint64_t>::search<uint64_t>(const int8_t *query, const size_t K,
                                            const unsigned L, uint64_t *indices,
                                            float *distances);
  template DISKANN_DLLEXPORT std::pair<uint32_t, uint32_t>
                             Index<int8_t, uint64_t>::search<uint32_t>(const int8_t *query, const size_t K,
                                            const unsigned L, uint32_t *indices,
                                            float *distances);
  // TagT==uint32_t
  template DISKANN_DLLEXPORT std::pair<uint32_t, uint32_t>
                             Index<float, uint32_t>::search<uint64_t>(const float *query, const size_t K,
                                           const unsigned L, uint64_t *indices,
                                           float *distances);
  template DISKANN_DLLEXPORT std::pair<uint32_t, uint32_t>
                             Index<float, uint32_t>::search<uint32_t>(const float *query, const size_t K,
                                           const unsigned L, uint32_t *indices,
                                           float *distances);
  template DISKANN_DLLEXPORT std::pair<uint32_t, uint32_t>
                             Index<uint8_t, uint32_t>::search<uint64_t>(const uint8_t *query,
                                             const size_t K, const unsigned L,
                                             uint64_t *indices,
                                             float *   distances);
  template DISKANN_DLLEXPORT std::pair<uint32_t, uint32_t>
                             Index<uint8_t, uint32_t>::search<uint32_t>(const uint8_t *query,
                                             const size_t K, const unsigned L,
                                             uint32_t *indices,
                                             float *   distances);
  template DISKANN_DLLEXPORT std::pair<uint32_t, uint32_t>
                             Index<int8_t, uint32_t>::search<uint64_t>(const int8_t *query, const size_t K,
                                            const unsigned L, uint64_t *indices,
                                            float *distances);
  template DISKANN_DLLEXPORT std::pair<uint32_t, uint32_t>
                             Index<int8_t, uint32_t>::search<uint32_t>(const int8_t *query, const size_t K,
                                            const unsigned L, uint32_t *indices,
                                            float *distances);

}  // namespace diskann<|MERGE_RESOLUTION|>--- conflicted
+++ resolved
@@ -2023,13 +2023,8 @@
     std::vector<std::mutex> in_locks (_nd);
 
 #pragma omp parallel for schedule(dynamic, 128)    
-<<<<<<< HEAD
-    for (_s64 i = 0; i < (_s64)(_final_graph.size()); i++) {
-      for (_s64 j = 0; j < (_s64)(_final_graph[i].size()); j++) {
-=======
     for (int32_t i = 0; i < _final_graph.size(); i++) {
       for (unsigned j = 0; j < _final_graph[i].size(); j++) {
->>>>>>> 5021c13d
         {
           LockGuard lock(in_locks[_final_graph[i][j]]);
         _in_graph[_final_graph[i][j]].emplace_back(i);
@@ -2043,11 +2038,7 @@
     }
 
 #pragma omp parallel for schedule(dynamic, 1) num_threads(threads)
-<<<<<<< HEAD
-    for (_s64 i = 0; i < (_s64)(_nd / omega); i++) {
-=======
     for (int32_t i = 0; i < _nd / omega; i++) {
->>>>>>> 5021c13d
       unsigned seed_node;
 #pragma omp    critical
       {
