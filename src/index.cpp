// Copyright (c) Microsoft Corporation. All rights reserved.
// Licensed under the MIT license.

#include <omp.h>

#include <type_traits>
#include <filesystem>
#include "boost/dynamic_bitset.hpp"
#include "id_list.h"
#include "index_factory.h"
#include "memory_mapper.h"
#include "roaring.h"
#include "timer.h"
#include "tsl/robin_map.h"
#include "tsl/robin_set.h"
#include "windows_customizations.h"
#include "tag_uint128.h"
#if defined(DISKANN_RELEASE_UNUSED_TCMALLOC_MEMORY_AT_CHECKPOINTS) && defined(DISKANN_BUILD)
#include "gperftools/malloc_extension.h"
#endif

#ifdef _WINDOWS
#include <xmmintrin.h>
#endif

#include "index.h"

#define MAX_POINTS_FOR_USING_BITSET 40000000
#define MAX_GREEDY_SEARCHES 100000

namespace diskann
{
// Initialize an index with metric m, load the data of type T with filename
// (bin), and initialize max_points
template <typename T, typename TagT, typename LabelT>
Index<T, TagT, LabelT>::Index(const IndexConfig &index_config, std::shared_ptr<AbstractDataStore<T>> data_store,
                              std::unique_ptr<AbstractGraphStore> graph_store,
                              std::shared_ptr<AbstractDataStore<T>> pq_data_store)
    : _dist_metric(index_config.metric), _dim(index_config.dimension), _max_points(index_config.max_points),
      _num_frozen_pts(index_config.num_frozen_pts), _dynamic_index(index_config.dynamic_index),
      _enable_tags(index_config.enable_tags), _indexingMaxC(DEFAULT_MAXC), _query_scratch(nullptr),
      _pq_dist(index_config.pq_dist_build), _use_opq(index_config.use_opq),
      _filtered_index(index_config.filtered_index), _num_pq_chunks(index_config.num_pq_chunks),
      _delete_set(new tsl::robin_set<uint32_t>), _conc_consolidate(index_config.concurrent_consolidate)
{
    if (_dynamic_index && !_enable_tags)
    {
        throw ANNException("ERROR: Dynamic Indexing must have tags enabled.", -1, __FUNCSIG__, __FILE__, __LINE__);
    }

    if (_pq_dist)
    {
        if (_dynamic_index)
            throw ANNException("ERROR: Dynamic Indexing not supported with PQ distance based "
                               "index construction",
                               -1, __FUNCSIG__, __FILE__, __LINE__);
        if (_dist_metric == diskann::Metric::INNER_PRODUCT)
            throw ANNException("ERROR: Inner product metrics not yet supported "
                               "with PQ distance "
                               "base index",
                               -1, __FUNCSIG__, __FILE__, __LINE__);
    }

    if (_dynamic_index && _num_frozen_pts == 0)
    {
        _num_frozen_pts = 1;
    }
    // Sanity check. While logically it is correct, max_points = 0 causes
    // downstream problems.
    if (_max_points == 0)
    {
        _max_points = 1;
    }
    const size_t total_internal_points = _max_points + _num_frozen_pts;

    _start = (uint32_t)_max_points;

    _data_store = data_store;
    _pq_data_store = pq_data_store;
    _graph_store = std::move(graph_store);

    _locks = std::vector<non_recursive_mutex>(total_internal_points);
    if (_enable_tags)
    {
        _location_to_tag.reserve(total_internal_points);
        _tag_to_location.reserve(total_internal_points);
    }

    if (_dynamic_index)
    {
        this->enable_delete(); // enable delete by default for dynamic index
        if (_filtered_index)
        {
            _location_to_labels.resize(total_internal_points);
        }
    }

    if (index_config.index_write_params != nullptr)
    {
        _indexingQueueSize = index_config.index_write_params->search_list_size;
        _indexingRange = index_config.index_write_params->max_degree;
        _indexingMaxC = index_config.index_write_params->max_occlusion_size;
        _indexingAlpha = index_config.index_write_params->alpha;
        _filterIndexingQueueSize = index_config.index_write_params->filter_list_size;
        _indexingThreads = index_config.index_write_params->num_threads;
        _saturate_graph = index_config.index_write_params->saturate_graph;

        if (index_config.index_search_params != nullptr)
        {
            uint32_t num_scratch_spaces = index_config.index_search_params->num_search_threads + _indexingThreads;
            initialize_query_scratch(num_scratch_spaces, index_config.index_search_params->initial_search_list_size,
                                     _indexingQueueSize, _indexingRange, _indexingMaxC, _data_store->get_dims());
        }
    }
    if (index_config.index_search_params != nullptr)
    {
        _filter_penalty_threshold = index_config.index_search_params->filter_penalty_threshold;
        _bruteforce_threshold = index_config.index_search_params->bruteforce_threshold;
<<<<<<< HEAD
=======
        _paged_search_threshold = index_config.index_search_params->paged_search_threshold;
>>>>>>> 949f14a8
        diskann::cout << "Inside Index, filter_penalty_threshold is " << _filter_penalty_threshold << std::endl;
        diskann::cout << "Inside Index, bruteforce_threshold is " << _bruteforce_threshold << std::endl;
        diskann::cout << "Inside Index, paged_search_threshold is " << _paged_search_threshold << std::endl;
    }
    //    if (_filtered_index) {
    //    }
}

template <typename T, typename TagT, typename LabelT>
Index<T, TagT, LabelT>::Index(Metric m, const size_t dim, const size_t max_points,
                              const std::shared_ptr<IndexWriteParameters> index_parameters,
                              const std::shared_ptr<IndexSearchParams> index_search_params, const size_t num_frozen_pts,
                              const bool dynamic_index, const bool enable_tags, const bool concurrent_consolidate,
                              const bool pq_dist_build, const size_t num_pq_chunks, const bool use_opq,
                              const bool filtered_index)
    : Index(IndexConfigBuilder()
                .with_metric(m)
                .with_dimension(dim)
                .with_max_points(max_points)
                .with_index_write_params(index_parameters)
                .with_index_search_params(index_search_params)
                .with_num_frozen_pts(num_frozen_pts)
                .is_dynamic_index(dynamic_index)
                .is_enable_tags(enable_tags)
                .is_concurrent_consolidate(concurrent_consolidate)
                .is_pq_dist_build(pq_dist_build)
                .with_num_pq_chunks(num_pq_chunks)
                .is_use_opq(use_opq)
                .is_filtered(filtered_index)
                .with_data_type(diskann_type_to_name<T>())
                .build(),
            IndexFactory::construct_datastore<T>(
                DataStoreStrategy::MEMORY,
                max_points + (dynamic_index && num_frozen_pts == 0 ? (size_t)1 : num_frozen_pts), dim, m),
            IndexFactory::construct_graphstore(
                GraphStoreStrategy::MEMORY,
                max_points + (dynamic_index && num_frozen_pts == 0 ? (size_t)1 : num_frozen_pts),
                (size_t)((index_parameters == nullptr ? 0 : index_parameters->max_degree) *
                         defaults::GRAPH_SLACK_FACTOR * 1.05)))
{
    if (_pq_dist)
    {
        _pq_data_store = IndexFactory::construct_pq_datastore<T>(DataStoreStrategy::MEMORY, max_points + num_frozen_pts,
                                                                 dim, m, num_pq_chunks, use_opq);
    }
    else
    {
        _pq_data_store = _data_store;
    }
}

template <typename T, typename TagT, typename LabelT> Index<T, TagT, LabelT>::~Index()
{
    // Ensure that no other activity is happening before dtor()
    std::unique_lock<std::shared_timed_mutex> ul(_update_lock);
    std::unique_lock<std::shared_timed_mutex> cl(_consolidate_lock);
    std::unique_lock<std::shared_timed_mutex> tl(_tag_lock);
    std::unique_lock<std::shared_timed_mutex> dl(_delete_lock);

    for (auto &lock : _locks)
    {
        LockGuard lg(lock);
    }

    if (_opt_graph != nullptr)
    {
        delete[] _opt_graph;
    }

    if (!_query_scratch.empty())
    {
        ScratchStoreManager<InMemQueryScratch<T>> manager(_query_scratch);
        manager.destroy();
    }
    if (_sample_map != nullptr)
        delete[] _sample_map;
}

template <typename T, typename TagT, typename LabelT>
void Index<T, TagT, LabelT>::initialize_query_scratch(uint32_t num_threads, uint32_t search_l, uint32_t indexing_l,
                                                      uint32_t r, uint32_t maxc, size_t dim)
{
    for (uint32_t i = 0; i < num_threads; i++)
    {
        auto scratch = new InMemQueryScratch<T>(search_l, indexing_l, r, maxc, dim, _data_store->get_aligned_dim(),
                                                _data_store->get_alignment_factor(), _pq_dist);
        _query_scratch.push(scratch);
    }
}

template <typename T, typename TagT, typename LabelT> size_t Index<T, TagT, LabelT>::save_tags(std::string tags_file)
{
    if (!_enable_tags)
    {
        diskann::cout << "Not saving tags as they are not enabled." << std::endl;
        return 0;
    }

    size_t tag_bytes_written;
    TagT *tag_data = new TagT[_nd + _num_frozen_pts];
    for (uint32_t i = 0; i < _nd; i++)
    {
        TagT tag;
        if (_location_to_tag.try_get(i, tag))
        {
            tag_data[i] = tag;
        }
        else
        {
            // catering to future when tagT can be any type.
            std::memset((char *)&tag_data[i], 0, sizeof(TagT));
        }
    }
    if (_num_frozen_pts > 0)
    {
        std::memset((char *)&tag_data[_start], 0, sizeof(TagT) * _num_frozen_pts);
    }
    try
    {
        tag_bytes_written = save_bin<TagT>(tags_file, tag_data, _nd + _num_frozen_pts, 1);
    }
    catch (std::system_error &e)
    {
        throw FileException(tags_file, e, __FUNCSIG__, __FILE__, __LINE__);
    }
    delete[] tag_data;
    return tag_bytes_written;
}

template <typename T, typename TagT, typename LabelT> size_t Index<T, TagT, LabelT>::save_data(std::string data_file)
{
    // Note: at this point, either _nd == _max_points or any frozen points have
    // been temporarily moved to _nd, so _nd + _num_frozen_pts is the valid
    // location limit.
    return _data_store->save(data_file, (location_t)(_nd + _num_frozen_pts));
}

// save the graph index on a file as an adjacency list. For each point,
// first store the number of neighbors, and then the neighbor list (each as
// 4 byte uint32_t)
template <typename T, typename TagT, typename LabelT> size_t Index<T, TagT, LabelT>::save_graph(std::string graph_file)
{
    return _graph_store->store(graph_file, _nd + _num_frozen_pts, _num_frozen_pts, _start);
}

template <typename T, typename TagT, typename LabelT>
size_t Index<T, TagT, LabelT>::save_delete_list(const std::string &filename)
{
    if (_delete_set->size() == 0)
    {
        return 0;
    }
    std::unique_ptr<uint32_t[]> delete_list = std::make_unique<uint32_t[]>(_delete_set->size());
    uint32_t i = 0;
    for (auto &del : *_delete_set)
    {
        delete_list[i++] = del;
    }
    return save_bin<uint32_t>(filename, delete_list.get(), _delete_set->size(), 1);
}

template <typename T, typename TagT, typename LabelT>
void Index<T, TagT, LabelT>::save(const char *filename, bool compact_before_save)
{
    diskann::Timer timer;

    std::unique_lock<std::shared_timed_mutex> ul(_update_lock);
    std::unique_lock<std::shared_timed_mutex> cl(_consolidate_lock);
    std::unique_lock<std::shared_timed_mutex> tl(_tag_lock);
    std::unique_lock<std::shared_timed_mutex> dl(_delete_lock);

    if (compact_before_save)
    {
        compact_data();
        compact_frozen_point();
    }
    else
    {
        if (!_data_compacted)
        {
            throw ANNException("Index save for non-compacted index is not yet implemented", -1, __FUNCSIG__, __FILE__,
                               __LINE__);
        }
    }

    if (!_save_as_one_file)
    {
        if (_filtered_index)
        {
            if (_label_to_start_id.size() > 0)
            {
                std::ofstream medoid_writer(std::string(filename) + "_labels_to_medoids.txt");
                if (medoid_writer.fail())
                {
                    throw diskann::ANNException(std::string("Failed to open file ") + filename, -1);
                }
                for (auto iter : _label_to_start_id)
                {
                    medoid_writer << iter.first << ", " << iter.second << std::endl;
                }
                medoid_writer.close();
            }

            if (_use_universal_label)
            {
                std::ofstream universal_label_writer(std::string(filename) + "_universal_label.txt");
                assert(universal_label_writer.is_open());
                universal_label_writer << _universal_label << std::endl;
                universal_label_writer.close();
            }

            if (_location_to_labels.size() > 0)
            {
                std::ofstream label_writer(std::string(filename) + "_labels.txt");
                assert(label_writer.is_open());
                for (uint32_t i = 0; i < _nd + _num_frozen_pts; i++)
                {
                    for (uint32_t j = 0; j + 1 < _location_to_labels[i].size(); j++)
                    {
                        label_writer << _location_to_labels[i][j] << ",";
                    }
                    if (_location_to_labels[i].size() != 0)
                        label_writer << _location_to_labels[i][_location_to_labels[i].size() - 1];

                    label_writer << std::endl;
                }
                label_writer.close();

                // write compacted raw_labels if data hence _location_to_labels was also compacted
                if (compact_before_save && _dynamic_index)
                {
                    _label_map = load_label_map(std::string(filename) + "_labels_map.txt");
                    std::unordered_map<LabelT, std::string> mapped_to_raw_labels;
                    // invert label map
                    for (const auto &[key, value] : _label_map)
                    {
                        mapped_to_raw_labels.insert({value, key});
                    }

                    // write updated labels
                    std::ofstream raw_label_writer(std::string(filename) + "_raw_labels.txt");
                    assert(raw_label_writer.is_open());
                    for (uint32_t i = 0; i < _nd + _num_frozen_pts; i++)
                    {
                        for (uint32_t j = 0; j + 1 < _location_to_labels[i].size(); j++)
                        {
                            raw_label_writer << mapped_to_raw_labels[_location_to_labels[i][j]] << ",";
                        }
                        if (_location_to_labels[i].size() != 0)
                            raw_label_writer
                                << mapped_to_raw_labels[_location_to_labels[i][_location_to_labels[i].size() - 1]];

                        raw_label_writer << std::endl;
                    }
                    raw_label_writer.close();
                }
            }
        }

        std::string graph_file = std::string(filename);
        std::string tags_file = std::string(filename) + ".tags";
        std::string data_file = std::string(filename) + ".data";
        std::string delete_list_file = std::string(filename) + ".del";

        // Because the save_* functions use append mode, ensure that
        // the files are deleted before save. Ideally, we should check
        // the error code for delete_file, but will ignore now because
        // delete should succeed if save will succeed.
        delete_file(graph_file);
        save_graph(graph_file);
        delete_file(data_file);
        save_data(data_file);
        delete_file(tags_file);
        save_tags(tags_file);
        delete_file(delete_list_file);
        save_delete_list(delete_list_file);
    }
    else
    {
        diskann::cout << "Save index in a single file currently not supported. "
                         "Not saving the index."
                      << std::endl;
    }

    // If frozen points were temporarily compacted to _nd, move back to
    // _max_points.
    reposition_frozen_point_to_end();

    diskann::cout << "Time taken for save: " << timer.elapsed() / 1000000.0 << "s." << std::endl;
}

#ifdef EXEC_ENV_OLS
template <typename T, typename TagT, typename LabelT>
size_t Index<T, TagT, LabelT>::load_tags(AlignedFileReader &reader)
{
#else
template <typename T, typename TagT, typename LabelT>
size_t Index<T, TagT, LabelT>::load_tags(const std::string tag_filename)
{
    if (_enable_tags && !file_exists(tag_filename))
    {
        diskann::cerr << "Tag file " << tag_filename << " does not exist!" << std::endl;
        throw diskann::ANNException("Tag file " + tag_filename + " does not exist!", -1, __FUNCSIG__, __FILE__,
                                    __LINE__);
    }
#endif
    if (!_enable_tags)
    {
        diskann::cout << "Tags not loaded as tags not enabled." << std::endl;
        return 0;
    }

    size_t file_dim, file_num_points;
    TagT *tag_data;
#ifdef EXEC_ENV_OLS
    load_bin<TagT>(reader, tag_data, file_num_points, file_dim);
#else
    load_bin<TagT>(std::string(tag_filename), tag_data, file_num_points, file_dim);
#endif

    if (file_dim != 1)
    {
        std::stringstream stream;
        stream << "ERROR: Found " << file_dim << " dimensions for tags,"
               << "but tag file must have 1 dimension." << std::endl;
        diskann::cerr << stream.str() << std::endl;
        delete[] tag_data;
        throw diskann::ANNException(stream.str(), -1, __FUNCSIG__, __FILE__, __LINE__);
    }

    const size_t num_data_points = file_num_points - _num_frozen_pts;
    _location_to_tag.reserve(num_data_points);
    _tag_to_location.reserve(num_data_points);
    for (uint32_t i = 0; i < (uint32_t)num_data_points; i++)
    {
        TagT tag = *(tag_data + i);
        if (_delete_set->find(i) == _delete_set->end())
        {
            _location_to_tag.set(i, tag);
            _tag_to_location[tag] = i;
        }
    }
    diskann::cout << "Tags loaded." << std::endl;
    delete[] tag_data;
    return file_num_points;
}

template <typename T, typename TagT, typename LabelT>
#ifdef EXEC_ENV_OLS
size_t Index<T, TagT, LabelT>::load_data(AlignedFileReader &reader)
{
#else
size_t Index<T, TagT, LabelT>::load_data(std::string filename)
{
#endif
    size_t file_dim, file_num_points;
#ifdef EXEC_ENV_OLS
    diskann::get_bin_metadata(reader, file_num_points, file_dim);
#else
    if (!file_exists(filename))
    {
        std::stringstream stream;
        stream << "ERROR: data file " << filename << " does not exist." << std::endl;
        diskann::cerr << stream.str() << std::endl;
        throw diskann::ANNException(stream.str(), -1, __FUNCSIG__, __FILE__, __LINE__);
    }
    diskann::get_bin_metadata(filename, file_num_points, file_dim);
#endif

    // since we are loading a new dataset, _empty_slots must be cleared
    _empty_slots.clear();

    if (file_dim != _dim)
    {
        std::stringstream stream;
        stream << "ERROR: Driver requests loading " << _dim << " dimension,"
               << "but file has " << file_dim << " dimension." << std::endl;
        diskann::cerr << stream.str() << std::endl;
        throw diskann::ANNException(stream.str(), -1, __FUNCSIG__, __FILE__, __LINE__);
    }

    if (file_num_points > _max_points + _num_frozen_pts)
    {
        // update and tag lock acquired in load() before calling load_data
        resize(file_num_points - _num_frozen_pts);
    }

#ifdef EXEC_ENV_OLS
    // REFACTOR TODO: Must figure out how to support aligned reader in a clean
    // manner.
    copy_aligned_data_from_file<T>(reader, _data, file_num_points, file_dim, _data_store->get_aligned_dim());
#else
    _data_store->load(filename); // offset == 0.
#endif
    return file_num_points;
}

#ifdef EXEC_ENV_OLS
template <typename T, typename TagT, typename LabelT>
size_t Index<T, TagT, LabelT>::load_delete_set(AlignedFileReader &reader)
{
#else
template <typename T, typename TagT, typename LabelT>
size_t Index<T, TagT, LabelT>::load_delete_set(const std::string &filename)
{
#endif
    std::unique_ptr<uint32_t[]> delete_list;
    size_t npts, ndim;

#ifdef EXEC_ENV_OLS
    diskann::load_bin<uint32_t>(reader, delete_list, npts, ndim);
#else
    diskann::load_bin<uint32_t>(filename, delete_list, npts, ndim);
#endif
    assert(ndim == 1);
    for (uint32_t i = 0; i < npts; i++)
    {
        _delete_set->insert(delete_list[i]);
    }
    return npts;
}

// load the index from file and update the max_degree, cur (navigating
// node loc), and _final_graph (adjacency list)
template <typename T, typename TagT, typename LabelT>
#ifdef EXEC_ENV_OLS
void Index<T, TagT, LabelT>::load(AlignedFileReader &reader, uint32_t num_threads, uint32_t search_l)
{
#else
void Index<T, TagT, LabelT>::load(const char *filename, uint32_t num_threads, uint32_t search_l)
{
#endif
    std::unique_lock<std::shared_timed_mutex> ul(_update_lock);
    std::unique_lock<std::shared_timed_mutex> cl(_consolidate_lock);
    std::unique_lock<std::shared_timed_mutex> tl(_tag_lock);
    std::unique_lock<std::shared_timed_mutex> dl(_delete_lock);

    _has_built = true;

    size_t tags_file_num_pts = 0, graph_num_pts = 0, data_file_num_pts = 0, label_num_pts = 0;

    std::string mem_index_file(filename);
    std::string labels_file = mem_index_file + "_labels.txt";
    std::string labels_to_medoids = mem_index_file + "_labels_to_medoids.txt";
    std::string labels_map_file = mem_index_file + "_labels_map.txt";
    std::string sample_label_file = mem_index_file + "_sample_labels.txt";

    if (!_save_as_one_file)
    {
        // For DLVS Store, we will not support saving the index in multiple
        // files.
#ifndef EXEC_ENV_OLS
        std::string data_file = std::string(filename) + ".data";
        std::string tags_file = std::string(filename) + ".tags";
        std::string delete_set_file = std::string(filename) + ".del";
        std::string graph_file = std::string(filename);
        data_file_num_pts = load_data(data_file);
        if (file_exists(delete_set_file))
        {
            load_delete_set(delete_set_file);
        }
        if (_enable_tags)
        {
            tags_file_num_pts = load_tags(tags_file);
        }
        graph_num_pts = load_graph(graph_file, data_file_num_pts);
#endif
    }
    else
    {
        diskann::cout << "Single index file saving/loading support not yet "
                         "enabled. Not loading the index."
                      << std::endl;
        return;
    }

    if (data_file_num_pts != graph_num_pts || (data_file_num_pts != tags_file_num_pts && _enable_tags))
    {
        std::stringstream stream;
        stream << "ERROR: When loading index, loaded " << data_file_num_pts << " points from datafile, "
               << graph_num_pts << " from graph, and " << tags_file_num_pts
               << " tags, with num_frozen_pts being set to " << _num_frozen_pts << " in constructor." << std::endl;
        diskann::cerr << stream.str() << std::endl;
        throw diskann::ANNException(stream.str(), -1, __FUNCSIG__, __FILE__, __LINE__);
    }

    if (file_exists(labels_file))
    {

<<<<<<< HEAD
=======
        _ivf_clusters = new InMemClusterStore<T>(0);
       // _ivf_clusters->load(filename);
       // _clusters_to_labels_to_points.resize(_ivf_clusters->get_num_clusters());

>>>>>>> 949f14a8
        _label_map = load_label_map(labels_map_file);
        parse_label_file(labels_file, label_num_pts);

        if (file_exists(sample_label_file))
        {
            uint64_t num_samples;
            parse_sample_label_file(sample_label_file, num_samples);
            std::string rev_map = sample_label_file + "_map.bin";
            uint64_t n1, n2;
            diskann::load_bin<uint32_t>(rev_map, _sample_map, n1, n2);
            _sample_prob = (1.0 * num_samples) / (1.0 * label_num_pts);
            std::cout << "Loaded sample file with rate " << _sample_prob << std::endl;
        }

        assert(label_num_pts == data_file_num_pts - _num_frozen_pts);
        if (file_exists(labels_to_medoids))
        {
            std::ifstream medoid_stream(labels_to_medoids);
            std::string line, token;
            uint32_t line_cnt = 0;

            _label_to_start_id.clear();

            while (std::getline(medoid_stream, line))
            {
                std::istringstream iss(line);
                uint32_t cnt = 0;
                uint32_t medoid = 0;
                LabelT label;
                while (std::getline(iss, token, ','))
                {
                    token.erase(std::remove(token.begin(), token.end(), '\n'), token.end());
                    token.erase(std::remove(token.begin(), token.end(), '\r'), token.end());
                    LabelT token_as_num = (LabelT)std::stoul(token);
                    if (cnt == 0)
                        label = token_as_num;
                    else
                        medoid = token_as_num;
                    cnt++;
                }
                _label_to_start_id[label] = medoid;
                line_cnt++;
            }
        }

        std::string universal_label_file(filename);
        universal_label_file += "_universal_label.txt";
        if (file_exists(universal_label_file))
        {
            std::ifstream universal_label_reader(universal_label_file);
            universal_label_reader >> _universal_label;
            _use_universal_label = true;
            universal_label_reader.close();
        }
    }

    _nd = data_file_num_pts - _num_frozen_pts;
    _empty_slots.clear();
    _empty_slots.reserve(_max_points);
    for (auto i = _nd; i < _max_points; i++)
    {
        _empty_slots.insert((uint32_t)i);
    }

    reposition_frozen_point_to_end();
    diskann::cout << "Num frozen points:" << _num_frozen_pts << " _nd: " << _nd << " _start: " << _start
                  << " size(_location_to_tag): " << _location_to_tag.size()
                  << " size(_tag_to_location):" << _tag_to_location.size() << " Max points: " << _max_points
                  << std::endl;

    // For incremental index, _query_scratch is initialized in the constructor.
    // For the bulk index, the params required to initialize _query_scratch
    // are known only at load time, hence this check and the call to
    // initialize_q_s().
    if (_query_scratch.size() == 0)
    {
        initialize_query_scratch(num_threads, search_l, search_l, (uint32_t)_graph_store->get_max_range_of_graph(),
                                 _indexingMaxC, _dim);
    }
}

#ifndef EXEC_ENV_OLS
template <typename T, typename TagT, typename LabelT>
size_t Index<T, TagT, LabelT>::get_graph_num_frozen_points(const std::string &graph_file)
{
    size_t expected_file_size;
    uint32_t max_observed_degree, start;
    size_t file_frozen_pts;

    std::ifstream in;
    in.exceptions(std::ios::badbit | std::ios::failbit);

    in.open(graph_file, std::ios::binary);
    in.read((char *)&expected_file_size, sizeof(size_t));
    in.read((char *)&max_observed_degree, sizeof(uint32_t));
    in.read((char *)&start, sizeof(uint32_t));
    in.read((char *)&file_frozen_pts, sizeof(size_t));

    return file_frozen_pts;
}
#endif

#ifdef EXEC_ENV_OLS
template <typename T, typename TagT, typename LabelT>
size_t Index<T, TagT, LabelT>::load_graph(AlignedFileReader &reader, size_t expected_num_points)
{
#else

template <typename T, typename TagT, typename LabelT>
size_t Index<T, TagT, LabelT>::load_graph(std::string filename, size_t expected_num_points)
{
#endif
    auto res = _graph_store->load(filename, expected_num_points);
    _start = std::get<1>(res);
    _num_frozen_pts = std::get<2>(res);
    return std::get<0>(res);
}

template <typename T, typename TagT, typename LabelT>
int Index<T, TagT, LabelT>::_get_vector_by_tag(TagType &tag, DataType &vec)
{
    try
    {
        TagT tag_val = std::any_cast<TagT>(tag);
        T *vec_val = std::any_cast<T *>(vec);
        return this->get_vector_by_tag(tag_val, vec_val);
    }
    catch (const std::bad_any_cast &e)
    {
        throw ANNException("Error: bad any cast while performing _get_vector_by_tags() " + std::string(e.what()), -1);
    }
    catch (const std::exception &e)
    {
        throw ANNException("Error: " + std::string(e.what()), -1);
    }
}

template <typename T, typename TagT, typename LabelT> int Index<T, TagT, LabelT>::get_vector_by_tag(TagT &tag, T *vec)
{
    std::shared_lock<std::shared_timed_mutex> lock(_tag_lock);
    if (_tag_to_location.find(tag) == _tag_to_location.end())
    {
        diskann::cout << "Tag " << get_tag_string(tag) << " does not exist" << std::endl;
        return -1;
    }

    location_t location = _tag_to_location[tag];
    _data_store->get_vector(location, vec);

    return 0;
}

template <typename T, typename TagT, typename LabelT> uint32_t Index<T, TagT, LabelT>::calculate_entry_point()
{
    // REFACTOR TODO: This function does not support multi-threaded calculation of medoid.
    // Must revisit if perf is a concern.
    return _data_store->calculate_medoid();
}

template <typename T, typename TagT, typename LabelT> std::vector<uint32_t> Index<T, TagT, LabelT>::get_init_ids()
{
    std::vector<uint32_t> init_ids;
    init_ids.reserve(1 + _num_frozen_pts);

    init_ids.emplace_back(_start);

    for (uint32_t frozen = (uint32_t)_max_points; frozen < _max_points + _num_frozen_pts; frozen++)
    {
        if (frozen != _start)
        {
            init_ids.emplace_back(frozen);
        }
    }

    return init_ids;
}

// Find common filter between a node's labels and a given set of labels, while
// taking into account universal label
template <typename T, typename TagT, typename LabelT>
uint32_t Index<T, TagT, LabelT>::detect_common_filters(uint32_t point_id, bool search_invocation,
                                                       const std::vector<LabelT> &incoming_labels)
{
    auto &curr_node_labels = _location_to_labels[point_id];
    std::vector<LabelT> common_filters;
    std::set_intersection(incoming_labels.begin(), incoming_labels.end(), curr_node_labels.begin(),
                          curr_node_labels.end(), std::back_inserter(common_filters));
    /*    if (common_filters.size() > 0)
        {
            // This is to reduce the repetitive calls. If common_filters size is > 0 ,
            // we dont need to check further for universal label
            return true;
        } */
    if (_use_universal_label)
    {
        if (!search_invocation)
        {
            if (std::find(incoming_labels.begin(), incoming_labels.end(), _universal_label) != incoming_labels.end() ||
                std::find(curr_node_labels.begin(), curr_node_labels.end(), _universal_label) != curr_node_labels.end())
                common_filters.push_back(_universal_label);
        }
        else
        {
            if (std::find(curr_node_labels.begin(), curr_node_labels.end(), _universal_label) != curr_node_labels.end())
                common_filters.push_back(_universal_label);
        }
    }
    return common_filters.size();
}

// Find common filter between a node's labels and a given set of labels, while
// taking into account universal label
// TODO: modify for handling universal label
template <typename T, typename TagT, typename LabelT>
inline uint32_t Index<T, TagT, LabelT>::detect_filter_penalty(uint32_t point_id, bool search_invocation,
                                                              const std::vector<std::vector<LabelT>> &incoming_labels)
{

    //    auto s = std::chrono::high_resolution_clock::now();

    // not implemented for build-time use case, since we need to understand universal labels for multiple filters
    //    if (!search_invocation)
    //        return true;


    //    if (!search_invocation) {
    //    auto &curr_node_labels = _location_to_labels[point_id];

    /*    } else {
        auto &curr_node_labels = _location_to_labels_bitmap[point_id];
        for (auto &lbl : incoming_labels)
        {
            if (curr_node_labels.contains(lbl))
            {
                overlap++;
            }
        }
        } */

    // std::string tmp = "here, penalty=" + std::to_string(_filter_penalty_threshold) + ", overlap=" +
    // std::to_string(overlap);
    //    std::cout << tmp << std::endl;

    //    if (overlap < _filter_penalty_threshold)
    //        return true;

    //    return false;
    //    std::chrono::duration<double> diff = std::chrono::high_resolution_clock::now() - s;
    //    time_to_detect_penalty += diff.count();

/*
    uint32_t overlap = 0;
    for (auto &lbl : incoming_labels)
    {
        //        if (std::find(curr_node_labels.begin(), curr_node_labels.end(), lbl) != curr_node_labels.end())
        //        if (!(_location_to_labels_robin[point_id].find(lbl) == _location_to_labels_robin[point_id].end()))

<<<<<<< HEAD
        if (_labels_to_points_set[lbl].count(point_id))
        {
            overlap++;
        }
    }
    return incoming_labels.size() - overlap;
*/
=======
template <typename T, typename TagT, typename LabelT>
std::vector<uint32_t> Index<T, TagT, LabelT>::bfs_filtered(NeighborPriorityQueue &best_L_nodes, const uint32_t L, std::vector<LabelT> filter_vec) {
    std::queue<uint32_t> bfs_queue;
    roaring::Roaring visited;
    std::vector<uint32_t> final_ids;
    uint32_t final_list_size = 1;

    // uint32_t bfs_level = 0;

    for (size_t i = 0; i < best_L_nodes.size(); ++i)
    {
        auto nbr = best_L_nodes[i];
        if(nbr.id >= _max_points + _num_frozen_pts) {
            continue;
        }
        bfs_queue.push(nbr.id);
        visited.add(nbr.id);
        if (detect_filter_penalty(nbr.id, true, filter_vec) == 0 ) {
            final_ids.push_back(nbr.id);
        }
    }  
    
    // bfs_queue.push(UINT32_MAX);
    

    while (!bfs_queue.empty() && final_ids.size() < final_list_size * L) {
        std::uint32_t curr = bfs_queue.front();
        bfs_queue.pop();
        // if(curr == UINT32_MAX) {
        //     // bfs_level++;
        //     bfs_queue.push(UINT32_MAX);
        //     continue;
        // }
    

        for (auto &nbr : _graph_store->get_neighbours(curr)) {
            if(nbr >= _max_points + _num_frozen_pts) {
                continue;
            }

            if (!visited.contains(nbr) ) {
                bfs_queue.push(nbr);
                visited.add(nbr);
                if (detect_filter_penalty(nbr, true, filter_vec) == 0) {
                    final_ids.push_back(nbr);
                }
                
            }

            if (final_ids.size() >= final_list_size * L) {
                break;
            }
        }
    }

    return final_ids;
}

template <typename T, typename TagT, typename LabelT>
std::pair<uint32_t, uint32_t> Index<T, TagT, LabelT>::paged_search_filters(const T *query, const uint32_t L, uint32_t K,
                                                                              std::vector<LabelT> filter_vec,
                                                                              std::vector<uint32_t> &init_ids,
                                                                              InMemQueryScratch<T> *scratch)
{
    T *aligned_query = scratch->aligned_query();
    // init_ids = get_init_ids();
    const std::vector<LabelT> unused_filter_label;
    NeighborPriorityQueue &best_L_nodes = scratch->best_l_nodes();

    std::set<Neighbor> valid_nodes;
    std::set<Neighbor> invalid_nodes;

    auto [hops, cmps] = iterate_to_fixed_point(scratch, L, init_ids, false, unused_filter_label, true);

    std::vector<uint32_t> final_ids = bfs_filtered(best_L_nodes, L, filter_vec);

    best_L_nodes.clear();

    //compute distance to query
    for (auto &nbr : final_ids) {
        cmps++;
        float distance = _data_store->get_distance(aligned_query, nbr);
        Neighbor nn = Neighbor(nbr, distance);
        best_L_nodes.insert(nn);
    }
    return std::make_pair(hops, cmps);  
}

template <typename T, typename TagT, typename LabelT>
std::pair<uint32_t, uint32_t> Index<T, TagT, LabelT>::closest_cluster_filters(const T *query, const uint32_t Lsize,
                                                                              std::vector<LabelT> filter_vec,
                                                                              InMemQueryScratch<T> *scratch)
{
    T *aligned_query = scratch->aligned_query();
    NeighborPriorityQueue &best_L_nodes = scratch->best_l_nodes();
    best_L_nodes.reserve(Lsize);
>>>>>>> 949f14a8

#ifdef INSTRUMENT
<<<<<<< HEAD
auto s = std::chrono::high_resolution_clock::now();
=======
    std::chrono::duration<double> diff = std::chrono::high_resolution_clock::now() - s;
    time_to_page_search += diff.count();
>>>>>>> 949f14a8
#endif

    uint32_t cur_penalty = incoming_labels.size();
    for (uint32_t i = 0; i < incoming_labels.size(); i++) {
        bool or_pass = false;
        for (uint32_t j = 0; j < incoming_labels[i].size(); j++) {
            if (_labels_to_points_set[incoming_labels[i][j]].count(point_id)) {
                or_pass = true;
                break;
            }
        }
        cur_penalty -= or_pass;
    }

#ifdef INSTRUMENT
    std::chrono::duration<double> diff = std::chrono::high_resolution_clock::now() - s;
    time_to_detect_penalty += diff.count();
#endif

    return cur_penalty;

}


template <typename T, typename TagT, typename LabelT>
std::pair<uint32_t, uint32_t> Index<T, TagT, LabelT>::brute_force_filters(const T *query, const uint32_t Lsize,
                                                                          const roaring::Roaring &init_ids,
                                                                          InMemQueryScratch<T> *scratch)
{
    T *aligned_query = scratch->aligned_query();
    NeighborPriorityQueue &best_L_nodes = scratch->best_l_nodes();
    best_L_nodes.reserve(Lsize);

    uint32_t cmps = 0;
    uint32_t hops = 0;
#ifdef INSTRUMENT
    auto s = std::chrono::high_resolution_clock::now();
#endif
    roaring::Roaring::const_iterator x = init_ids.begin();
    x++;
    for (roaring::Roaring::const_iterator i = init_ids.begin(); i != init_ids.end(); i++)
    {
        float distance = _data_store->get_distance(aligned_query, *i);
        if (x != init_ids.end())
        {
            _data_store->prefetch_vector(*x);
            x++;
        }
        Neighbor nn = Neighbor(*i, distance);
        best_L_nodes.insert(nn);
        cmps++;
    }
#ifdef INSTRUMENT
    std::chrono::duration<double> diff = std::chrono::high_resolution_clock::now() - s;
    time_to_filter_check_and_compare += diff.count();
#endif
    return std::make_pair(hops, cmps);
}

<<<<<<< HEAD
// used for index build, single vector of labels are sent to iterate to fixed point. Need to be FIXED and made consistent
=======

template <typename T, typename TagT, typename LabelT>
inline float Index<T, TagT, LabelT>:: calculate_jaccard_similarity(const std::vector<LabelT> &set1, const std::vector<LabelT> &set2) {
    // std::cout << "calculate_jaccard_similarity called" << std::endl;
    std::unordered_set<LabelT> intersection, union_set;

    for (const auto &label : set1) {
        union_set.insert(label);
    }
    for (const auto &label : set2) {
        if (union_set.find(label) != union_set.end()) {
            intersection.insert(label);
        }
        union_set.insert(label);
    }

    if (union_set.empty()) {
        return 0.0f; // Avoid division by zero
    }

    // return static_cast<float>(intersection.size()) / static_cast<float>(union_set.size());
    return static_cast<float>(intersection.size()) / static_cast<float>(set1.size());
}


>>>>>>> 949f14a8
template <typename T, typename TagT, typename LabelT>
std::pair<uint32_t, uint32_t> Index<T, TagT, LabelT>::iterate_to_fixed_point(
    InMemQueryScratch<T> *scratch, const uint32_t Lsize, const std::vector<uint32_t> &init_ids, bool use_filter,
    const std::vector<LabelT> &filter_labels, bool search_invocation)
{
    return iterate_to_fixed_point(scratch, Lsize, init_ids, use_filter, std::vector<std::vector<LabelT>>(1, filter_labels),
                                  search_invocation);
}



template <typename T, typename TagT, typename LabelT>
std::pair<uint32_t, uint32_t> Index<T, TagT, LabelT>::iterate_to_fixed_point(
    InMemQueryScratch<T> *scratch, const uint32_t Lsize, const std::vector<uint32_t> &init_ids, bool use_filter,
    const std::vector<std::vector<LabelT>> &filter_labels, bool search_invocation)
{

/*    for (auto &x : filter_labels) {
        std::cout<<"(";
        for (auto &y : x) {
            std::cout<<y<<"|";
        }
        std::cout<<")&";
    }*/

    std::vector<Neighbor> &expanded_nodes = scratch->pool();
    NeighborPriorityQueue &best_L_nodes = scratch->best_l_nodes();
    best_L_nodes.reserve(Lsize);
    tsl::robin_set<uint32_t> &inserted_into_pool_rs = scratch->inserted_into_pool_rs();
    roaring::Roaring &inserted_into_pool_bs = scratch->get_valid_bitmap();
    std::vector<uint32_t> &id_scratch = scratch->id_scratch();
    std::vector<float> &dist_scratch = scratch->dist_scratch();
    assert(id_scratch.size() == 0);
    T *aligned_query = scratch->aligned_query();

    float *pq_dists = nullptr;

    if (print_qstats)
    {
        std::ofstream out("query_stats.txt", std::ios_base::app);
        out << "starting search\n" << std::endl;
        out.close();
    }

    _pq_data_store->preprocess_query(aligned_query, scratch);

    if (expanded_nodes.size() > 0 || id_scratch.size() > 0)
    {
        throw ANNException("ERROR: Clear scratch space before passing.", -1, __FUNCSIG__, __FILE__, __LINE__);
    }

    // Decide whether to use bitset or robin set to mark visited nodes
    auto total_num_points = _max_points + _num_frozen_pts;
    bool fast_iterate = total_num_points <= MAX_POINTS_FOR_USING_BITSET;

    // Lambda to determine if a node has been visited
    auto is_not_visited = [this, fast_iterate, &inserted_into_pool_bs, &inserted_into_pool_rs](const uint32_t id) {
        return fast_iterate ? !inserted_into_pool_bs.contains(id)
                            : inserted_into_pool_rs.find(id) == inserted_into_pool_rs.end();
    };

    // Lambda to batch compute query<-> node distances in PQ space
    auto compute_dists = [this, scratch, pq_dists](const std::vector<uint32_t> &ids, std::vector<float> &dists_out) {
        _pq_data_store->get_distance(scratch->aligned_query(), ids, dists_out, scratch);
    };

    // Initialize the candidate pool with starting points
    for (auto id : init_ids)
    {
        if (id >= _max_points + _num_frozen_pts)
        {
            diskann::cerr << "Out of range loc found as an edge : " << id << std::endl;
            throw diskann::ANNException(std::string("Wrong loc") + std::to_string(id), -1, __FUNCSIG__, __FILE__,
                                        __LINE__);
        }

        float penalty = 0;
        uint32_t res = 0;
        if (use_filter)
        {
            if (search_invocation)
            {
<<<<<<< HEAD
                #ifdef INSTRUMENT
                auto s = std::chrono::high_resolution_clock::now();
#endif
                uint32_t res = detect_filter_penalty(id, search_invocation, filter_labels);
                #ifdef INSTRUMENT
                std::chrono::duration<double> diff = std::chrono::high_resolution_clock::now() - s;
                time_to_get_valid += diff.count();
            #endif
            
//                std::cout<<id <<" has penalty " << res << std::endl;
                if ((res) > _filter_penalty_threshold)
                    continue;
                penalty = res * penalty_scale;
=======
                // res = detect_filter_penalty(id, search_invocation, filter_labels);
                // if ((res) > _filter_penalty_threshold)
                //     continue;
                // penalty = res * penalty_scale;
                // if (res > 0) {
                //     res = 1;
                // }
                res = 1 - calculate_jaccard_similarity(filter_labels, _location_to_labels[id]);
>>>>>>> 949f14a8
                if (print_qstats)
                {
                    std::ofstream out("query_stats.txt", std::ios_base::app);
                    out << "starting id " << id << " has (filter labels - overlap) size " << res << " and filters ";
                    for (auto const &filter : _location_to_labels[id])
                    {
                        out << filter << " ";
                    }
                    out << std::endl;
                    out.close();
                }
            }
            else
            {
                if (detect_common_filters(id, search_invocation, filter_labels[0]) < min_inter_size)
                    continue;
                else {
                    res = 1 - calculate_jaccard_similarity(filter_labels, _location_to_labels[id]);
                }
            }
        }

        if (is_not_visited(id))
        {
            if (fast_iterate)
            {
                inserted_into_pool_bs.add(id);
            }
            else
            {
                inserted_into_pool_rs.insert(id);
            }

            float distance;
            uint32_t ids[] = {id};
            float distances[] = {std::numeric_limits<float>::max()};
            _pq_data_store->get_distance(aligned_query, ids, 1, distances, scratch);
            distance = distances[0] + w_m * res;

            Neighbor nn = Neighbor(id, distance);
            best_L_nodes.insert(nn);
        }
    }

    for (size_t i = 0; i < best_L_nodes.size(); ++i) {
        auto nbr = best_L_nodes[i];
    }

    uint32_t hops = 0;
    uint32_t cmps = 0;

    if (print_qstats)
    {
        std::ofstream out("query_stats.txt", std::ios_base::app);
        out << std::endl;
        out.close();
    }

    while (best_L_nodes.has_unexpanded_node())
    {
/*        for (uint32_t rnr = 0; rnr < best_L_nodes.size(); rnr++) {
            auto &x = best_L_nodes[rnr];
            std::cout<<std::setw(10)<<x.id;
        }
        std::cout<<std::endl;
        for (uint32_t rnr = 0; rnr < best_L_nodes.size(); rnr++) {
            auto &x = best_L_nodes[rnr];
            std::cout<<std::setw(10)<<detect_filter_penalty(x.id, search_invocation, filter_labels);
        }
        std::cout<<std::endl;
        for (uint32_t rnr = 0; rnr < best_L_nodes.size(); rnr++) {
            auto &x = best_L_nodes[rnr];
            std::cout<<std::setw(10)<<x.distance;
        }
        std::cout<<std::endl << std::endl;
*/

        auto nbr = best_L_nodes.closest_unexpanded();
        auto n = nbr.id;

        if (print_qstats)
        {
            std::ofstream out("query_stats.txt", std::ios_base::app);
            out << "looking at id " << n << " with filters ";
            for (auto const &filter : _location_to_labels[n])
            {
                out << filter << " ";
            }
            out << std::endl;
            out.close();
        }

        // Add node to expanded nodes to create pool for prune later
        if (!search_invocation)
        {
            if (!use_filter)
            {
                expanded_nodes.emplace_back(nbr);
            }
            else
            { // in filter based indexing, the same point might invoke
                // multiple iterate_to_fixed_points, so need to be careful
                // not to add the same item to pool multiple times.
                if (std::find(expanded_nodes.begin(), expanded_nodes.end(), nbr) == expanded_nodes.end())
                {
                    expanded_nodes.emplace_back(nbr);
                }
            }
        }

        // Find which of the nodes in des have not been visited before
        id_scratch.clear();
        dist_scratch.clear();
        std::vector<float> res_vec;
        if (_dynamic_index)
        {
            LockGuard guard(_locks[n]);
            for (auto id : _graph_store->get_neighbours(n))
            {
                assert(id < _max_points + _num_frozen_pts);

                if (!is_not_visited(id)) {
                    continue;
                }

                if (fast_iterate)
                {
                    inserted_into_pool_bs.add(id);
                }
                else
                {
                    inserted_into_pool_rs.insert(id);
                }

                if (use_filter)
                {
                    // NOTE: NEED TO CHECK IF THIS CORRECT WITH NEW LOCKS.
                    // TODO: CHECK ABOUT UNIVERSAL LABELS
                    if (search_invocation)
                    {
                        if (detect_filter_penalty(id, search_invocation, filter_labels) > _filter_penalty_threshold)
                            continue;
                    }
                    else
                    {
                        if (detect_filter_penalty(id, search_invocation, filter_labels) == filter_labels.size())
                            continue;
                    }
                }

                id_scratch.push_back(id);
            }
        }
        else
        {
            std::vector<location_t> nbrs;
            size_t id_iter = 0;
            if (search_invocation)
            {
                nbrs = _graph_store->get_neighbours(n);
                if (expand_two_hops) {
                for (auto &x : nbrs)
                    // add two hop neighbors
                    nbrs.insert(nbrs.end(), _graph_store->get_neighbours(x).begin(), _graph_store->get_neighbours(x).end());
                }
            }
            else
            {
                _locks[n].lock();
                nbrs = _graph_store->get_neighbours(n);
                _locks[n].unlock();
            }
            for (auto id : nbrs)
            {
                assert(id < _max_points + _num_frozen_pts);

                if (!is_not_visited(id)) {
                    continue;
                }

                if (fast_iterate)
                {
                    inserted_into_pool_bs.add(id);
                }
                else
                {
                    inserted_into_pool_rs.insert(id);
                }

                float penalty = 0;
                uint32_t res = 0;
                if (use_filter)
                {
                    // NOTE: NEED TO CHECK IF THIS CORRECT WITH NEW LOCKS.
                    
                    if (search_invocation)
                    {
<<<<<<< HEAD
                        #ifdef INSTRUMENT
                        auto s = std::chrono::high_resolution_clock::now();
        #endif
        
                        res = detect_filter_penalty(id, search_invocation, filter_labels);
                        #ifdef INSTRUMENT
                        std::chrono::duration<double> diff = std::chrono::high_resolution_clock::now() - s;
                        time_to_get_valid += diff.count();
                    #endif
        
                        if (res > _filter_penalty_threshold)
                        {
                            id_iter++;
                            continue;
                        }
                        penalty = res * penalty_scale;
=======
                        // res = detect_filter_penalty(id, search_invocation, filter_labels);
                        // if (res > _filter_penalty_threshold)
                        // {
                        //     id_iter++;
                        //     continue;
                        // }
                        // penalty = res * penalty_scale;
                        // i
                        
                        res = 1 - calculate_jaccard_similarity(filter_labels, _location_to_labels[id]);

>>>>>>> 949f14a8

                        if (print_qstats)
                        {
                            std::ofstream out("query_stats.txt", std::ios_base::app);
                            out << id_iter << ". looking at " << res << " nbr " << id << " with filters ";
                            for (auto const &filter : _location_to_labels[id])
                            {
                                out << filter << " ";
                            }
                            out << std::endl;
                            out.close();
                        }
                        id_iter++;
                    }
                    else
                    {
                        if (detect_common_filters(id, search_invocation, filter_labels[0]) < min_inter_size)
                            continue;
                        else {
                           res = 1 - calculate_jaccard_similarity(filter_labels, _location_to_labels[id]);
                        }
                    }
                }
                res_vec.push_back(res);
                id_scratch.push_back(id);
            }
        }

        if (print_qstats)
        {
            std::ofstream out("query_stats.txt", std::ios_base::app);
            out << std::endl;
            out.close();
        }

        // Mark nodes visited
        /*        for (auto id : id_scratch)
                {
                } */

        assert(dist_scratch.capacity() >= id_scratch.size());
        compute_dists(id_scratch, dist_scratch);
        cmps += (uint32_t)id_scratch.size();
        assert(res_vec.size() == id_scratch.size());

        // Insert <id, dist> pairs into the pool of candidates
        for (size_t m = 0; m < id_scratch.size(); ++m)
        {
            best_L_nodes.insert(Neighbor(id_scratch[m], dist_scratch[m] + w_m * res_vec[m]));
        }
    }
    return std::make_pair(hops, cmps);
}

template <typename T, typename TagT, typename LabelT>
void Index<T, TagT, LabelT>::search_for_point_and_prune(int location, uint32_t Lindex,
                                                        std::vector<uint32_t> &pruned_list,
                                                        InMemQueryScratch<T> *scratch, bool use_filter,
                                                        uint32_t filteredLindex)
{
    const std::vector<uint32_t> init_ids = get_init_ids();
    const std::vector<std::vector<LabelT>> unused_filter_label;

    if (!use_filter)
    {
        _data_store->get_vector(location, scratch->aligned_query());
        iterate_to_fixed_point(scratch, Lindex, init_ids, false, unused_filter_label, false);
    }
    else
    {
        std::shared_lock<std::shared_timed_mutex> tl(_tag_lock, std::defer_lock);
        if (_dynamic_index)
            tl.lock();
        std::vector<uint32_t> filter_specific_start_nodes;
        for (auto &x : _location_to_labels[location])
            filter_specific_start_nodes.emplace_back(_label_to_start_id[x]);

        if (_dynamic_index)
            tl.unlock();

        _data_store->get_vector(location, scratch->aligned_query());
        // get all combinations of common filters
        for (auto const &lbl1 : _location_to_labels[location])
        {
            for (auto const &lbl2 : _location_to_labels[location])
            {
                if (lbl1 == lbl2)
                    continue;
            }
        }
        iterate_to_fixed_point(scratch, filteredLindex, filter_specific_start_nodes, true,
                               _location_to_labels[location], false);

        // combine candidate pools obtained with filter and unfiltered criteria.
        std::set<Neighbor> best_candidate_pool;
        for (auto filtered_neighbor : scratch->pool())
        {
            best_candidate_pool.insert(filtered_neighbor);
        }

        // clear scratch for finding unfiltered candidates
        scratch->clear();

        _data_store->get_vector(location, scratch->aligned_query());
        iterate_to_fixed_point(scratch, Lindex, init_ids, false, unused_filter_label, false);

        for (auto unfiltered_neighbour : scratch->pool())
        {
            // insert if this neighbour is not already in best_candidate_pool
            if (best_candidate_pool.find(unfiltered_neighbour) == best_candidate_pool.end())
            {
                best_candidate_pool.insert(unfiltered_neighbour);
            }
        }

        scratch->pool().clear();
        std::copy(best_candidate_pool.begin(), best_candidate_pool.end(), std::back_inserter(scratch->pool()));
    }

    auto &pool = scratch->pool();

    for (uint32_t i = 0; i < pool.size(); i++)
    {
        if (pool[i].id == (uint32_t)location)
        {
            pool.erase(pool.begin() + i);
            i--;
        }
    }

    if (pruned_list.size() > 0)
    {
        throw diskann::ANNException("ERROR: non-empty pruned_list passed", -1, __FUNCSIG__, __FILE__, __LINE__);
    }

    prune_neighbors(location, pool, pruned_list, scratch);

    assert(!pruned_list.empty());
    assert(_graph_store->get_total_points() == _max_points + _num_frozen_pts);
}

template <typename T, typename TagT, typename LabelT>
void Index<T, TagT, LabelT>::occlude_list(const uint32_t location, std::vector<Neighbor> &pool, const float alpha,
                                          const uint32_t degree, const uint32_t maxc, std::vector<uint32_t> &result,
                                          InMemQueryScratch<T> *scratch,
                                          const tsl::robin_set<uint32_t> *const delete_set_ptr)
{
    if (pool.size() == 0)
        return;

    // Truncate pool at maxc and initialize scratch spaces
    assert(std::is_sorted(pool.begin(), pool.end()));
    assert(result.size() == 0);
    if (pool.size() > maxc)
        pool.resize(maxc);
    std::vector<float> &occlude_factor = scratch->occlude_factor();
    // occlude_list can be called with the same scratch more than once by
    // search_for_point_and_add_link through inter_insert.
    occlude_factor.clear();
    // Initialize occlude_factor to pool.size() many 0.0f values for correctness
    occlude_factor.insert(occlude_factor.end(), pool.size(), 0.0f);

    float cur_alpha = 1;
    while (cur_alpha <= alpha && result.size() < degree)
    {
        // used for MIPS, where we store a value of eps in cur_alpha to
        // denote pruned out entries which we can skip in later rounds.
        float eps = cur_alpha + 0.01f;

        for (auto iter = pool.begin(); result.size() < degree && iter != pool.end(); ++iter)
        {
            if (occlude_factor[iter - pool.begin()] > cur_alpha)
            {
                continue;
            }
            // Set the entry to float::max so that is not considered again
            occlude_factor[iter - pool.begin()] = std::numeric_limits<float>::max();
            // Add the entry to the result if its not been deleted, and doesn't
            // add a self loop
            if (delete_set_ptr == nullptr || delete_set_ptr->find(iter->id) == delete_set_ptr->end())
            {
                if (iter->id != location)
                {
                    result.push_back(iter->id);
                }
            }

            // Update occlude factor for points from iter+1 to pool.end()
            for (auto iter2 = iter + 1; iter2 != pool.end(); iter2++)
            {
                auto t = iter2 - pool.begin();
                if (occlude_factor[t] > alpha)
                    continue;

                bool prune_allowed = true;
                if (_filtered_index)
                {
                    uint32_t a = iter->id;
                    uint32_t b = iter2->id;
                    if (_location_to_labels.size() < b || _location_to_labels.size() < a)
                        continue;
                    for (auto &x : _location_to_labels[b])
                    {
                        if (std::find(_location_to_labels[a].begin(), _location_to_labels[a].end(), x) ==
                            _location_to_labels[a].end())
                        {
                            prune_allowed = false;
                        }
                        if (!prune_allowed)
                            break;
                    }
                }
                if (!prune_allowed)
                    continue;

                float djk = _data_store->get_distance(iter2->id, iter->id) + (1 - calculate_jaccard_similarity(
                    _location_to_labels[iter2->id], _location_to_labels[iter->id])) * w_m;

                if (_dist_metric == diskann::Metric::L2 || _dist_metric == diskann::Metric::COSINE)
                {
                    occlude_factor[t] = (djk == 0) ? std::numeric_limits<float>::max()
                                                   : std::max(occlude_factor[t], iter2->distance / djk);
                }
                else if (_dist_metric == diskann::Metric::INNER_PRODUCT)
                {
                    // Improvization for flipping max and min dist for MIPS
                    float x = -iter2->distance;
                    float y = -djk;
                    if (y > cur_alpha * x)
                    {
                        occlude_factor[t] = std::max(occlude_factor[t], eps);
                    }
                }
            }
        }
        cur_alpha *= 1.2f;
    }
}

template <typename T, typename TagT, typename LabelT>
void Index<T, TagT, LabelT>::prune_neighbors(const uint32_t location, std::vector<Neighbor> &pool,
                                             std::vector<uint32_t> &pruned_list, InMemQueryScratch<T> *scratch)
{
    prune_neighbors(location, pool, _indexingRange, _indexingMaxC, _indexingAlpha, pruned_list, scratch);
}

template <typename T, typename TagT, typename LabelT>
void Index<T, TagT, LabelT>::prune_neighbors(const uint32_t location, std::vector<Neighbor> &pool, const uint32_t range,
                                             const uint32_t max_candidate_size, const float alpha,
                                             std::vector<uint32_t> &pruned_list, InMemQueryScratch<T> *scratch)
{
    if (pool.size() == 0)
    {
        // if the pool is empty, behave like a noop
        pruned_list.clear();
        return;
    }

    // If using _pq_build, over-write the PQ distances with actual distances
    // REFACTOR PQ: TODO: How to get rid of this!?
    if (_pq_dist)
    {
        for (auto &ngh : pool)
            ngh.distance = _data_store->get_distance(ngh.id, location);
    }

    for (auto &ngh : pool)
    {
        // Compute Jaccard distance between `location` and `ngh.id`
        float jaccard_distance = 1.0f - calculate_jaccard_similarity(_location_to_labels[ngh.id], _location_to_labels[location]);

        // Update the neighbor's distance with the weighted distance
        ngh.distance += w_m * jaccard_distance;
    }

    // sort the pool based on distance to query and prune it with occlude_list
    std::sort(pool.begin(), pool.end());
    pruned_list.clear();
    pruned_list.reserve(range);

    occlude_list(location, pool, alpha, range, max_candidate_size, pruned_list, scratch);
    assert(pruned_list.size() <= range);

    if (_saturate_graph && alpha > 1)
    {
        for (const auto &node : pool)
        {
            if (pruned_list.size() >= range)
                break;
            if ((std::find(pruned_list.begin(), pruned_list.end(), node.id) == pruned_list.end()) &&
                node.id != location)
                pruned_list.push_back(node.id);
        }
    }
}

template <typename T, typename TagT, typename LabelT>
void Index<T, TagT, LabelT>::inter_insert(uint32_t n, std::vector<uint32_t> &pruned_list, const uint32_t range,
                                          InMemQueryScratch<T> *scratch)
{
    const auto &src_pool = pruned_list;

    assert(!src_pool.empty());

    for (auto des : src_pool)
    {
        // des.loc is the loc of the neighbors of n
        assert(des < _max_points + _num_frozen_pts);
        // des_pool contains the neighbors of the neighbors of n
        std::vector<uint32_t> copy_of_neighbors;
        bool prune_needed = false;
        {
            LockGuard guard(_locks[des]);
            auto &des_pool = _graph_store->get_neighbours(des);
            if (std::find(des_pool.begin(), des_pool.end(), n) == des_pool.end())
            {
                if (des_pool.size() < (uint64_t)(defaults::GRAPH_SLACK_FACTOR * range))
                {
                    // des_pool.emplace_back(n);
                    _graph_store->add_neighbour(des, n);
                    prune_needed = false;
                }
                else
                {
                    copy_of_neighbors.reserve(des_pool.size() + 1);
                    copy_of_neighbors = des_pool;
                    copy_of_neighbors.push_back(n);
                    prune_needed = true;
                }
            }
        } // des lock is released by this point

        if (prune_needed)
        {
            tsl::robin_set<uint32_t> dummy_visited(0);
            std::vector<Neighbor> dummy_pool(0);

            size_t reserveSize = (size_t)(std::ceil(1.05 * defaults::GRAPH_SLACK_FACTOR * range));
            dummy_visited.reserve(reserveSize);
            dummy_pool.reserve(reserveSize);

            for (auto cur_nbr : copy_of_neighbors)
            {
                if (dummy_visited.find(cur_nbr) == dummy_visited.end() && cur_nbr != des)
                {
                    float dist = _data_store->get_distance(des, cur_nbr);
                    dummy_pool.emplace_back(Neighbor(cur_nbr, dist));
                    dummy_visited.insert(cur_nbr);
                }
            }
            std::vector<uint32_t> new_out_neighbors;
            prune_neighbors(des, dummy_pool, new_out_neighbors, scratch);
            {
                LockGuard guard(_locks[des]);

                _graph_store->set_neighbours(des, new_out_neighbors);
            }
        }
    }
}

template <typename T, typename TagT, typename LabelT>
void Index<T, TagT, LabelT>::inter_insert(uint32_t n, std::vector<uint32_t> &pruned_list, InMemQueryScratch<T> *scratch)
{
    inter_insert(n, pruned_list, _indexingRange, scratch);
}

template <typename T, typename TagT, typename LabelT> void Index<T, TagT, LabelT>::link()
{
    uint32_t num_threads = _indexingThreads;
    if (num_threads != 0)
        omp_set_num_threads(num_threads);

    /* visit_order is a vector that is initialized to the entire graph */
    std::vector<uint32_t> visit_order;
    std::vector<diskann::Neighbor> pool, tmp;
    tsl::robin_set<uint32_t> visited;
    visit_order.reserve(_nd + _num_frozen_pts);
    for (uint32_t i = 0; i < (uint32_t)_nd; i++)
    {
        visit_order.emplace_back(i);
    }

    // If there are any frozen points, add them all.
    for (uint32_t frozen = (uint32_t)_max_points; frozen < _max_points + _num_frozen_pts; frozen++)
    {
        visit_order.emplace_back(frozen);
    }

    // if there are frozen points, the first such one is set to be the _start
    if (_num_frozen_pts > 0)
        _start = (uint32_t)_max_points;
    else
        _start = calculate_entry_point();

    diskann::Timer link_timer;

    diskann::cout << "Filtered L index: " << _filtered_index << ", " << _filterIndexingQueueSize << std::endl;

#pragma omp parallel for schedule(dynamic, 2048)
    for (int64_t node_ctr = 0; node_ctr < (int64_t)(visit_order.size()); node_ctr++)
    {
        auto node = visit_order[node_ctr];

        // Find and add appropriate graph edges
        ScratchStoreManager<InMemQueryScratch<T>> manager(_query_scratch);
        auto scratch = manager.scratch_space();
        std::vector<uint32_t> pruned_list;
        if (_filtered_index)
        {
            search_for_point_and_prune(node, _indexingQueueSize, pruned_list, scratch, true, _filterIndexingQueueSize);
        }
        else
        {
            search_for_point_and_prune(node, _indexingQueueSize, pruned_list, scratch);
        }
        assert(pruned_list.size() > 0);

        {
            LockGuard guard(_locks[node]);

            _graph_store->set_neighbours(node, pruned_list);
            assert(_graph_store->get_neighbours((location_t)node).size() <= _indexingRange);
        }

        inter_insert(node, pruned_list, scratch);

        if (node_ctr % 100000 == 0)
        {
            diskann::cout << "\r" << (100.0 * node_ctr) / (visit_order.size()) << "% of index build completed."
                          << std::flush;
        }
    }

    if (_nd > 0)
    {
        diskann::cout << "Starting final cleanup.." << std::flush;
    }
#pragma omp parallel for schedule(dynamic, 2048)
    for (int64_t node_ctr = 0; node_ctr < (int64_t)(visit_order.size()); node_ctr++)
    {
        auto node = visit_order[node_ctr];
        if (_graph_store->get_neighbours((location_t)node).size() > _indexingRange)
        {
            ScratchStoreManager<InMemQueryScratch<T>> manager(_query_scratch);
            auto scratch = manager.scratch_space();

            tsl::robin_set<uint32_t> dummy_visited(0);
            std::vector<Neighbor> dummy_pool(0);
            std::vector<uint32_t> new_out_neighbors;

            for (auto cur_nbr : _graph_store->get_neighbours((location_t)node))
            {
                if (dummy_visited.find(cur_nbr) == dummy_visited.end() && cur_nbr != node)
                {
                    float dist = _data_store->get_distance(node, cur_nbr);
                    dummy_pool.emplace_back(Neighbor(cur_nbr, dist));
                    dummy_visited.insert(cur_nbr);
                }
            }
            prune_neighbors(node, dummy_pool, new_out_neighbors, scratch);

            _graph_store->clear_neighbours((location_t)node);
            _graph_store->set_neighbours((location_t)node, new_out_neighbors);
        }
    }
    if (_nd > 0)
    {
        diskann::cout << "done. Link time: " << ((double)link_timer.elapsed() / (double)1000000) << "s" << std::endl;
    }
}

template <typename T, typename TagT, typename LabelT>
void Index<T, TagT, LabelT>::prune_all_neighbors(const uint32_t max_degree, const uint32_t max_occlusion_size,
                                                 const float alpha)
{
    const uint32_t range = max_degree;
    const uint32_t maxc = max_occlusion_size;

    _filtered_index = true;

    diskann::Timer timer;
#pragma omp parallel for
    for (int64_t node = 0; node < (int64_t)(_max_points + _num_frozen_pts); node++)
    {
        if ((size_t)node < _nd || (size_t)node >= _max_points)
        {
            if (_graph_store->get_neighbours((location_t)node).size() > range)
            {
                tsl::robin_set<uint32_t> dummy_visited(0);
                std::vector<Neighbor> dummy_pool(0);
                std::vector<uint32_t> new_out_neighbors;

                ScratchStoreManager<InMemQueryScratch<T>> manager(_query_scratch);
                auto scratch = manager.scratch_space();

                for (auto cur_nbr : _graph_store->get_neighbours((location_t)node))
                {
                    if (dummy_visited.find(cur_nbr) == dummy_visited.end() && cur_nbr != node)
                    {
                        float dist = _data_store->get_distance((location_t)node, (location_t)cur_nbr);
                        dummy_pool.emplace_back(Neighbor(cur_nbr, dist));
                        dummy_visited.insert(cur_nbr);
                    }
                }

                prune_neighbors((uint32_t)node, dummy_pool, range, maxc, alpha, new_out_neighbors, scratch);
                _graph_store->clear_neighbours((location_t)node);
                _graph_store->set_neighbours((location_t)node, new_out_neighbors);
            }
        }
    }

    diskann::cout << "Prune time : " << timer.elapsed() / 1000 << "ms" << std::endl;
    size_t max = 0, min = 1 << 30, total = 0, cnt = 0;
    for (size_t i = 0; i < _max_points + _num_frozen_pts; i++)
    {
        if (i < _nd || i >= _max_points)
        {
            const std::vector<uint32_t> &pool = _graph_store->get_neighbours((location_t)i);
            max = (std::max)(max, pool.size());
            min = (std::min)(min, pool.size());
            total += pool.size();
            if (pool.size() < 2)
                cnt++;
        }
    }
    if (min > max)
        min = max;
    if (_nd > 0)
    {
        diskann::cout << "Index built with degree: max:" << max
                      << "  avg:" << (float)total / (float)(_nd + _num_frozen_pts) << "  min:" << min
                      << "  count(deg<2):" << cnt << std::endl;
    }
}

// REFACTOR
template <typename T, typename TagT, typename LabelT>
void Index<T, TagT, LabelT>::set_start_points(const T *data, size_t data_count)
{
    std::unique_lock<std::shared_timed_mutex> ul(_update_lock);
    std::unique_lock<std::shared_timed_mutex> tl(_tag_lock);
    if (_nd > 0)
        throw ANNException("Can not set starting point for a non-empty index", -1, __FUNCSIG__, __FILE__, __LINE__);

    if (data_count != _num_frozen_pts * _dim)
        throw ANNException("Invalid number of points", -1, __FUNCSIG__, __FILE__, __LINE__);

    //     memcpy(_data + _aligned_dim * _max_points, data, _aligned_dim *
    //     sizeof(T) * _num_frozen_pts);
    for (location_t i = 0; i < _num_frozen_pts; i++)
    {
        _data_store->set_vector((location_t)(i + _max_points), data + i * _dim);
    }
    _has_built = true;
    diskann::cout << "Index start points set: #" << _num_frozen_pts << std::endl;
}

template <typename T, typename TagT, typename LabelT>
void Index<T, TagT, LabelT>::_set_start_points_at_random(DataType radius, uint32_t random_seed)
{
    try
    {
        T radius_to_use = std::any_cast<T>(radius);
        this->set_start_points_at_random(radius_to_use, random_seed);
    }
    catch (const std::bad_any_cast &e)
    {
        throw ANNException(
            "Error: bad any cast while performing _set_start_points_at_random() " + std::string(e.what()), -1);
    }
    catch (const std::exception &e)
    {
        throw ANNException("Error: " + std::string(e.what()), -1);
    }
}

template <typename T, typename TagT, typename LabelT>
void Index<T, TagT, LabelT>::set_start_points_at_random(T radius, uint32_t random_seed)
{
    std::mt19937 gen{random_seed};
    std::normal_distribution<> d{0.0, 1.0};

    std::vector<T> points_data;
    points_data.reserve(_dim * _num_frozen_pts);
    std::vector<double> real_vec(_dim);

    for (size_t frozen_point = 0; frozen_point < _num_frozen_pts; frozen_point++)
    {
        double norm_sq = 0.0;
        for (size_t i = 0; i < _dim; ++i)
        {
            auto r = d(gen);
            real_vec[i] = r;
            norm_sq += r * r;
        }

        const double norm = std::sqrt(norm_sq);
        for (auto iter : real_vec)
            points_data.push_back(static_cast<T>(iter * radius / norm));
    }

    set_start_points(points_data.data(), points_data.size());
}

template <typename T, typename TagT, typename LabelT>
void Index<T, TagT, LabelT>::build_with_data_populated(const std::vector<TagT> &tags)
{
    diskann::cout << "Starting index build with " << _nd << " points... " << std::endl;

    if (_nd < 1)
        throw ANNException("Error: Trying to build an index with 0 points", -1, __FUNCSIG__, __FILE__, __LINE__);

    if (_enable_tags && tags.size() != _nd)
    {
        std::stringstream stream;
        stream << "ERROR: Driver requests loading " << _nd << " points from file,"
               << "but tags vector is of size " << tags.size() << "." << std::endl;
        diskann::cerr << stream.str() << std::endl;
        throw diskann::ANNException(stream.str(), -1, __FUNCSIG__, __FILE__, __LINE__);
    }
    if (_enable_tags)
    {
        for (size_t i = 0; i < tags.size(); ++i)
        {
            _tag_to_location[tags[i]] = (uint32_t)i;
            _location_to_tag.set(static_cast<uint32_t>(i), tags[i]);
        }
    }

    uint32_t index_R = _indexingRange;
    uint32_t num_threads_index = _indexingThreads;
    uint32_t index_L = _indexingQueueSize;
    uint32_t maxc = _indexingMaxC;

    if (_query_scratch.size() == 0)
    {
        initialize_query_scratch(5 + num_threads_index, index_L, index_L, index_R, maxc,
                                 _data_store->get_aligned_dim());
    }

    generate_frozen_point();
    link();

    size_t max = 0, min = SIZE_MAX, total = 0, cnt = 0;
    for (size_t i = 0; i < _nd; i++)
    {
        auto &pool = _graph_store->get_neighbours((location_t)i);
        max = std::max(max, pool.size());
        min = std::min(min, pool.size());
        total += pool.size();
        if (pool.size() < 2)
            cnt++;
    }
    diskann::cout << "Index built with degree: max:" << max << "  avg:" << (float)total / (float)(_nd + _num_frozen_pts)
                  << "  min:" << min << "  count(deg<2):" << cnt << std::endl;

    _has_built = true;
}
template <typename T, typename TagT, typename LabelT>
void Index<T, TagT, LabelT>::_build(const DataType &data, const size_t num_points_to_load, TagVector &tags)
{
    try
    {
        this->build(std::any_cast<const T *>(data), num_points_to_load, tags.get<const std::vector<TagT>>());
    }
    catch (const std::bad_any_cast &e)
    {
        throw ANNException("Error: bad any cast in while building index. " + std::string(e.what()), -1);
    }
    catch (const std::exception &e)
    {
        throw ANNException("Error" + std::string(e.what()), -1);
    }
}
template <typename T, typename TagT, typename LabelT>
void Index<T, TagT, LabelT>::build(const T *data, const size_t num_points_to_load, const std::vector<TagT> &tags)
{
    if (num_points_to_load == 0)
    {
        throw ANNException("Do not call build with 0 points", -1, __FUNCSIG__, __FILE__, __LINE__);
    }
    if (_pq_dist)
    {
        throw ANNException("ERROR: DO not use this build interface with PQ distance", -1, __FUNCSIG__, __FILE__,
                           __LINE__);
    }

    std::unique_lock<std::shared_timed_mutex> ul(_update_lock);

    {
        std::unique_lock<std::shared_timed_mutex> tl(_tag_lock);
        _nd = num_points_to_load;

        _data_store->populate_data(data, (location_t)num_points_to_load);
    }

    build_with_data_populated(tags);
}

template <typename T, typename TagT, typename LabelT>
void Index<T, TagT, LabelT>::build(const char *filename, const size_t num_points_to_load, const std::vector<TagT> &tags)
{
    // idealy this should call build_filtered_index based on params passed

    std::unique_lock<std::shared_timed_mutex> ul(_update_lock);

    // error checks
    if (num_points_to_load == 0)
        throw ANNException("Do not call build with 0 points", -1, __FUNCSIG__, __FILE__, __LINE__);

    if (!file_exists(filename))
    {
        std::stringstream stream;
        stream << "ERROR: Data file " << filename << " does not exist." << std::endl;
        diskann::cerr << stream.str() << std::endl;
        throw diskann::ANNException(stream.str(), -1, __FUNCSIG__, __FILE__, __LINE__);
    }

    size_t file_num_points, file_dim;
    if (filename == nullptr)
    {
        throw diskann::ANNException("Can not build with an empty file", -1, __FUNCSIG__, __FILE__, __LINE__);
    }

    diskann::get_bin_metadata(filename, file_num_points, file_dim);
    if (file_num_points > _max_points)
    {
        std::stringstream stream;
        stream << "ERROR: Driver requests loading " << num_points_to_load << " points and file has " << file_num_points
               << " points, but "
               << "index can support only " << _max_points << " points as specified in constructor." << std::endl;

        throw diskann::ANNException(stream.str(), -1, __FUNCSIG__, __FILE__, __LINE__);
    }

    if (num_points_to_load > file_num_points)
    {
        std::stringstream stream;
        stream << "ERROR: Driver requests loading " << num_points_to_load << " points and file has only "
               << file_num_points << " points." << std::endl;

        throw diskann::ANNException(stream.str(), -1, __FUNCSIG__, __FILE__, __LINE__);
    }

    if (file_dim != _dim)
    {
        std::stringstream stream;
        stream << "ERROR: Driver requests loading " << _dim << " dimension,"
               << "but file has " << file_dim << " dimension." << std::endl;
        diskann::cerr << stream.str() << std::endl;

        throw diskann::ANNException(stream.str(), -1, __FUNCSIG__, __FILE__, __LINE__);
    }

    // REFACTOR PQ TODO: We can remove this if and add a check in the InMemDataStore
    // to not populate_data if it has been called once.
    if (_pq_dist)
    {
#ifdef EXEC_ENV_OLS
        std::stringstream ss;
        ss << "PQ Build is not supported in DLVS environment (i.e. if EXEC_ENV_OLS is defined)" << std::endl;
        diskann::cerr << ss.str() << std::endl;
        throw ANNException(ss.str(), -1, __FUNCSIG__, __FILE__, __LINE__);
#else
        // REFACTOR TODO: Both in the previous code and in the current PQDataStore,
        // we are writing the PQ files in the same path as the input file. Now we
        // may not have write permissions to that folder, but we will always have
        // write permissions to the output folder. So we should write the PQ files
        // there. The problem is that the Index class gets the output folder prefix
        // only at the time of save(), by which time we are too late. So leaving it
        // as-is for now.
        _pq_data_store->populate_data(filename, 0U);
#endif
    }

    _data_store->populate_data(filename, 0U);
    diskann::cout << "Using only first " << num_points_to_load << " from file.. " << std::endl;

    {
        std::unique_lock<std::shared_timed_mutex> tl(_tag_lock);
        _nd = num_points_to_load;
    }
    build_with_data_populated(tags);
}

template <typename T, typename TagT, typename LabelT>
void Index<T, TagT, LabelT>::build(const char *filename, const size_t num_points_to_load, const char *tag_filename)
{
    std::vector<TagT> tags;

    if (_enable_tags)
    {
        std::unique_lock<std::shared_timed_mutex> tl(_tag_lock);
        if (tag_filename == nullptr)
        {
            throw ANNException("Tag filename is null, while _enable_tags is set", -1, __FUNCSIG__, __FILE__, __LINE__);
        }
        else
        {
            if (file_exists(tag_filename))
            {
                diskann::cout << "Loading tags from " << tag_filename << " for vamana index build" << std::endl;
                TagT *tag_data = nullptr;
                size_t npts, ndim;
                diskann::load_bin(tag_filename, tag_data, npts, ndim);
                if (npts < num_points_to_load)
                {
                    std::stringstream sstream;
                    sstream << "Loaded " << npts << " tags, insufficient to populate tags for " << num_points_to_load
                            << "  points to load";
                    throw diskann::ANNException(sstream.str(), -1, __FUNCSIG__, __FILE__, __LINE__);
                }
                for (size_t i = 0; i < num_points_to_load; i++)
                {
                    tags.push_back(tag_data[i]);
                }
                delete[] tag_data;
            }
            else
            {
                throw diskann::ANNException(std::string("Tag file") + tag_filename + " does not exist", -1, __FUNCSIG__,
                                            __FILE__, __LINE__);
            }
        }
    }
    build(filename, num_points_to_load, tags);
}

template <typename T, typename TagT, typename LabelT>
void Index<T, TagT, LabelT>::build(const std::string &data_file, const size_t num_points_to_load,
                                   IndexFilterParams &filter_params)
{
    size_t points_to_load = num_points_to_load == 0 ? _max_points : num_points_to_load;

    auto s = std::chrono::high_resolution_clock::now();
    if (filter_params.label_file == "")
    {
        this->build(data_file.c_str(), points_to_load);
    }
    else
    {
        // TODO: this should ideally happen in save()
        std::string labels_file_to_use = filter_params.save_path_prefix + "_label_formatted.txt";
        std::string mem_labels_int_map_file = filter_params.save_path_prefix + "_labels_map.txt";
        convert_labels_string_to_int(filter_params.label_file, labels_file_to_use, mem_labels_int_map_file,
                                     filter_params.universal_label);
        if (filter_params.universal_label != "")
        {
            LabelT unv_label_as_num = 0;
            this->set_universal_label(unv_label_as_num);
        }
        this->build_filtered_index(data_file.c_str(), labels_file_to_use, points_to_load);
        std::string sample_label_file = filter_params.save_path_prefix + "_sample";
        float p_val = 1000000.0/num_points_to_load;
        p_val = (p_val > 1) ? 1 : p_val;
        gen_random_slice<T>(data_file, sample_label_file, p_val,
                      labels_file_to_use);
        std::filesystem::copy(sample_label_file+"_ids.bin", sample_label_file+"_labels.txt_map.bin");
    }

    std::chrono::duration<double> diff = std::chrono::high_resolution_clock::now() - s;
    std::cout << "Indexing time: " << diff.count() << "\n";
}

template <typename T, typename TagT, typename LabelT>
std::unordered_map<std::string, LabelT> Index<T, TagT, LabelT>::load_label_map(const std::string &labels_map_file)
{
    std::unordered_map<std::string, LabelT> string_to_int_mp;
    std::ifstream map_reader(labels_map_file);
    std::string line, token;
    LabelT token_as_num;
    std::string label_str;
    while (std::getline(map_reader, line))
    {
        std::istringstream iss(line);
        getline(iss, token, '\t');
        label_str = token;
        getline(iss, token, '\t');
        token_as_num = (LabelT)std::stoul(token);
        string_to_int_mp[label_str] = token_as_num;
    }
    return string_to_int_mp;
}

template <typename T, typename TagT, typename LabelT>
LabelT Index<T, TagT, LabelT>::get_converted_label(const std::string &raw_label)
{
    if (_label_map.find(raw_label) != _label_map.end())
    {
        return _label_map[raw_label];
    }
    if (_use_universal_label)
    {
        return _universal_label;
    }
    std::stringstream stream;
    stream << "Unable to find label " << raw_label << " in the Label Map";
<<<<<<< HEAD
//    diskann::cerr << stream.str() << std::endl;
    return std::numeric_limits<LabelT>::max();
//    throw diskann::ANNException(stream.str(), -1, __FUNCSIG__, __FILE__, __LINE__);
=======
    diskann::cerr << stream.str() << std::endl;
    throw diskann::ANNException(stream.str(), -1, __FUNCSIG__, __FILE__, __LINE__);
    // return 0;
>>>>>>> 949f14a8
}

template <typename T, typename TagT, typename LabelT>
void Index<T, TagT, LabelT>::parse_label_file(const std::string &label_file, size_t &num_points)
{
    // Format of Label txt file: filters with comma separators

    std::ifstream infile(label_file);
    if (infile.fail())
    {
        throw diskann::ANNException(std::string("Failed to open file ") + label_file, -1);
    }

    std::string line, token;
    uint32_t line_cnt = 0;

    while (std::getline(infile, line))
    {
        line_cnt++;
    }
    _location_to_labels.resize(line_cnt, std::vector<LabelT>());
    /* _location_to_labels_robin.resize(line_cnt, tsl::robin_set<LabelT>()); */
    /* _location_to_labels_bitmap.resize(line_cnt, roaring::Roaring()); */

    infile.clear();
    infile.seekg(0, std::ios::beg);
    line_cnt = 0;
    while (std::getline(infile, line))
    {
        std::istringstream iss(line);
        std::vector<LabelT> lbls(0);
        getline(iss, token, '\t');
        std::istringstream new_iss(token);
        while (getline(new_iss, token, ','))
        {
            token.erase(std::remove(token.begin(), token.end(), '\n'), token.end());
            token.erase(std::remove(token.begin(), token.end(), '\r'), token.end());
            LabelT token_as_num = (LabelT)std::stoul(token);
            lbls.push_back(token_as_num);
            //_location_to_labels_bitmap[line_cnt].add(token_as_num);
            //_location_to_labels_robin[line_cnt].insert(token_as_num);
            _labels_to_points_set[token_as_num].insert(line_cnt);
            _labels.insert(token_as_num);
            try
            {
                _labels_to_points.at(token_as_num).add(line_cnt);
            }
            catch (const std::out_of_range &oor)
            {
                _labels_to_points.resize(token_as_num + 1);
                _labels_to_points.at(token_as_num).add(line_cnt);
            }
        }

        std::sort(lbls.begin(), lbls.end());
        _location_to_labels[line_cnt] = lbls;
        line_cnt++;
    }

    /* _location_to_label_combos.resize(_location_to_labels.size()); */
    /* for (size_t i = 0; i < _location_to_labels.size(); i++) */
    /* { */
    /*     std::vector<LabelT> curr_lbls = _location_to_labels[i]; */
    /*     for (size_t j = 0; j < curr_lbls.size(); j++) */
    /*     { */
    /*         for (size_t k = j + 1; k < curr_lbls.size(); k++) */
    /*         { */
    /*             LabelT a = curr_lbls[j], b = curr_lbls[k]; */
    /*             _location_to_label_combos[i].push_back(std::make_pair(a, b)); */
    /*         } */
    /*     } */
    /* } */
    num_points = (size_t)line_cnt;
    diskann::cout << "Identified " << _labels.size() << " distinct label(s)" << std::endl;
}

template <typename T, typename TagT, typename LabelT>
void Index<T, TagT, LabelT>::parse_sample_label_file(const std::string &label_file, size_t &num_samples)
{
    // Format of Label txt file: filters with comma separators

    std::ifstream infile(label_file);
    if (infile.fail())
    {
        throw diskann::ANNException(std::string("Failed to open file ") + label_file, -1);
    }

    std::string line, token;
    uint32_t line_cnt = 0;
    std::set<LabelT> sample_labels;

    while (std::getline(infile, line))
    {
        line_cnt++;
    }

    infile.clear();
    infile.seekg(0, std::ios::beg);
    line_cnt = 0;
    while (std::getline(infile, line))
    {
        std::istringstream iss(line);
        std::vector<LabelT> lbls(0);
        getline(iss, token, '\t');
        std::istringstream new_iss(token);
        while (getline(new_iss, token, ','))
        {
            token.erase(std::remove(token.begin(), token.end(), '\n'), token.end());
            token.erase(std::remove(token.begin(), token.end(), '\r'), token.end());
                        LabelT token_as_num = (LabelT)std::stoul(token);
            //LabelT token_as_num = get_converted_label(token);
            lbls.push_back(token_as_num);
            sample_labels.insert(token_as_num);
            try
            {
                _labels_to_points_sample.at(token_as_num).add(line_cnt);
            }
            catch (const std::out_of_range &oor)
            {
                _labels_to_points_sample.resize(token_as_num + 1);
                _labels_to_points_sample.at(token_as_num).add(line_cnt);
            }
        }
        line_cnt++;
    }
    num_samples = (size_t)line_cnt;
    diskann::cout << "Identified " << num_samples << " samples for estimation purposes, and it covers "
                  << sample_labels.size() << " distinct labels." << std::endl;
}

template <typename T, typename TagT, typename LabelT>
void Index<T, TagT, LabelT>::_set_universal_label(const LabelType universal_label)
{
    this->set_universal_label(std::any_cast<const LabelT>(universal_label));
}

template <typename T, typename TagT, typename LabelT>
void Index<T, TagT, LabelT>::set_universal_label(const LabelT &label)
{
    _use_universal_label = true;
    _universal_label = label;
}

template <typename T, typename TagT, typename LabelT>
void Index<T, TagT, LabelT>::build_filtered_index(const char *filename, const std::string &label_file,
                                                  const size_t num_points_to_load, const std::vector<TagT> &tags)
{
    _filtered_index = true;

    _label_to_start_id.clear();
    size_t num_points_labels = 0;

    parse_label_file(label_file,
                     num_points_labels); // determines medoid for each label and identifies
                                         // the points to label mapping

    std::unordered_map<LabelT, std::vector<uint32_t>> label_to_points;

    for (uint32_t point_id = 0; point_id < num_points_to_load; point_id++)
    {
        for (auto label : _location_to_labels[point_id])
        {
            if (label != _universal_label)
            {
                label_to_points[label].emplace_back(point_id);
            }
            else
            {
                for (typename tsl::robin_set<LabelT>::size_type lbl = 0; lbl < _labels.size(); lbl++)
                {
                    auto itr = _labels.begin();
                    std::advance(itr, lbl);
                    auto &x = *itr;
                    label_to_points[x].emplace_back(point_id);
                }
            }
        }
    }

    uint32_t num_cands = 25;
    for (auto itr = _labels.begin(); itr != _labels.end(); itr++)
    {
        uint32_t best_medoid_count = std::numeric_limits<uint32_t>::max();
        auto &curr_label = *itr;
        uint32_t best_medoid;
        auto labeled_points = label_to_points[curr_label];
        for (uint32_t cnd = 0; cnd < num_cands; cnd++)
        {
            uint32_t cur_cnd = labeled_points[rand() % labeled_points.size()];
            uint32_t cur_cnt = std::numeric_limits<uint32_t>::max();
            if (_medoid_counts.find(cur_cnd) == _medoid_counts.end())
            {
                _medoid_counts[cur_cnd] = 0;
                cur_cnt = 0;
            }
            else
            {
                cur_cnt = _medoid_counts[cur_cnd];
            }
            if (cur_cnt < best_medoid_count)
            {
                best_medoid_count = cur_cnt;
                best_medoid = cur_cnd;
            }
        }
        _label_to_start_id[curr_label] = best_medoid;
        _medoid_counts[best_medoid]++;
    }

    this->build(filename, num_points_to_load, tags);
}

template <typename T, typename TagT, typename LabelT>
std::pair<uint32_t, uint32_t> Index<T, TagT, LabelT>::_search(const DataType &query, const size_t K, const uint32_t L,
                                                              std::any &indices, float *distances)
{
    try
    {
        auto typed_query = std::any_cast<const T *>(query);
        if (typeid(uint32_t *) == indices.type())
        {
            auto u32_ptr = std::any_cast<uint32_t *>(indices);
            return this->search(typed_query, K, L, u32_ptr, distances);
        }
        else if (typeid(uint64_t *) == indices.type())
        {
            auto u64_ptr = std::any_cast<uint64_t *>(indices);
            return this->search(typed_query, K, L, u64_ptr, distances);
        }
        else
        {
            throw ANNException("Error: indices type can only be uint64_t or uint32_t.", -1);
        }
    }
    catch (const std::bad_any_cast &e)
    {
        throw ANNException("Error: bad any cast while searching. " + std::string(e.what()), -1);
    }
    catch (const std::exception &e)
    {
        throw ANNException("Error: " + std::string(e.what()), -1);
    }
}

template <typename T, typename TagT, typename LabelT>
template <typename IdType>
std::pair<uint32_t, uint32_t> Index<T, TagT, LabelT>::search(const T *query, const size_t K, const uint32_t L,
                                                             IdType *indices, float *distances)
{
    /*    if (K > (uint64_t)L)
        {
            throw ANNException("Set L to a value of at least K", -1, __FUNCSIG__, __FILE__, __LINE__);
        }*/

    ScratchStoreManager<InMemQueryScratch<T>> manager(_query_scratch);
    auto scratch = manager.scratch_space();

    if (L > scratch->get_L())
    {
        diskann::cout << "Attempting to expand query scratch_space. Was created "
                      << "with Lsize: " << scratch->get_L() << " but search L is: " << L << std::endl;
        scratch->resize_for_new_L(L);
        diskann::cout << "Resize completed. New scratch->L is " << scratch->get_L() << std::endl;
    }

    const std::vector<LabelT> unused_filter_label;
    const std::vector<uint32_t> init_ids = get_init_ids();

    std::shared_lock<std::shared_timed_mutex> lock(_update_lock);

    _data_store->preprocess_query(query, scratch);

    auto retval = iterate_to_fixed_point(scratch, L, init_ids, false, unused_filter_label, true);

    NeighborPriorityQueue &best_L_nodes = scratch->best_l_nodes();

    size_t pos = 0;
    for (size_t i = 0; i < best_L_nodes.size(); ++i)
    {
        if (best_L_nodes[i].id < _max_points)
        {
            // safe because Index uses uint32_t ids internally
            // and IDType will be uint32_t or uint64_t
            indices[pos] = (IdType)best_L_nodes[i].id;
            if (distances != nullptr)
            {
#ifdef EXEC_ENV_OLS
                // DLVS expects negative distances
                distances[pos] = best_L_nodes[i].distance;
#else
                distances[pos] = _dist_metric == diskann::Metric::INNER_PRODUCT ? -1 * best_L_nodes[i].distance
                                                                                : best_L_nodes[i].distance;
#endif
            }
            pos++;
        }
        if (pos == K)
            break;
    }
    if (pos < K)
    {
        diskann::cerr << "Found pos: " << pos << "fewer than K elements " << K << " for query" << std::endl;
    }

    return retval;
}

template <typename T, typename TagT, typename LabelT>
std::pair<uint32_t, uint32_t> Index<T, TagT, LabelT>::_search_with_filters(const DataType &query,
                                                                           const std::vector<std::vector<std::string>> &raw_label,
                                                                           const size_t K, const uint32_t L,
                                                                           std::any &indices, float *distances)
{
    std::vector<std::vector<LabelT>> converted_labels;
    converted_labels.reserve(raw_label.size());
    for (auto &x : raw_label)
    {
        std::vector<LabelT> cur_labels;
        for (auto &y : x)
        {
            auto converted_label = this->get_converted_label(y);
            if (converted_label != std::numeric_limits<LabelT>::max())
                cur_labels.push_back(converted_label);
        }
        if (cur_labels.size() > 0)
            converted_labels.push_back(cur_labels);
        else {
            for (uint32_t i = 0; i < K; i++) {
                distances[i] = std::numeric_limits<float>::max();
                if (typeid(uint64_t *) == indices.type()) {
                    auto ptr = std::any_cast<uint64_t *>(indices);
                    ptr[i] = std::numeric_limits<uint64_t>::max();
                } else if (typeid(uint32_t *) == indices.type()) {
                    auto ptr = std::any_cast<uint32_t *>(indices);
                    ptr[i] = std::numeric_limits<uint32_t>::max();
                }
            }
//            diskann::cerr << "No valid labels found for query" << std::endl;
            return std::make_pair(0, 0);
        }
    }
    
    if (typeid(uint64_t *) == indices.type())
    {
        auto ptr = std::any_cast<uint64_t *>(indices);
        return this->search_with_filters(std::any_cast<T *>(query), converted_labels, K, L, ptr, distances);
    }
    else if (typeid(uint32_t *) == indices.type())
    {
        auto ptr = std::any_cast<uint32_t *>(indices);
        return this->search_with_filters(std::any_cast<T *>(query), converted_labels, K, L, ptr, distances);
    }
    else
    {
        throw ANNException("Error: Id type can only be uint64_t or uint32_t.", -1);
    }
}

template <typename T, typename TagT, typename LabelT>
std::vector<std::pair<LabelT, uint32_t>> Index<T, TagT, LabelT>::sort_filter_counts(
    const std::vector<LabelT> &filter_label)
{
    std::vector<std::pair<LabelT, uint32_t>> label_counts;
    for (auto const &lbl : filter_label)
    {
        std::pair<LabelT, uint32_t> curr_pair(lbl, _labels_to_points[lbl].cardinality());
        label_counts.push_back(curr_pair);
    }
    std::sort(label_counts.begin(), label_counts.end(),
              [](auto &left, auto &right) { return left.second < right.second; });

    return label_counts;
}

template <typename T, typename TagT, typename LabelT>
std::pair<uint32_t, std::vector<uint32_t>> Index<T, TagT, LabelT>::sample_intersection(roaring::Roaring &intersection_bitmap, roaring::Roaring &tmp_bitmap,
                                                                          const std::vector<std::vector<LabelT>> &filter_labels)
{

    #ifdef INSTRUMENT
    auto s = std::chrono::high_resolution_clock::now();
#endif


    for (uint32_t or_itr = 0; or_itr < filter_labels[0].size(); or_itr++) {
        if (filter_labels[0][or_itr] < _labels_to_points_sample.size()) {
            intersection_bitmap |= _labels_to_points_sample[filter_labels[0][or_itr]];
        }
    }
    for (size_t i = 1; i < filter_labels.size(); i++)
    {
        tmp_bitmap.removeRangeClosed(tmp_bitmap.minimum(), tmp_bitmap.maximum());
        for (uint32_t or_itr = 0; or_itr < filter_labels[i].size(); or_itr++) {
            if (filter_labels[i][or_itr] < _labels_to_points_sample.size()) {
                tmp_bitmap |= _labels_to_points_sample[filter_labels[i][or_itr]];
            }
        }
        intersection_bitmap &= tmp_bitmap;
    }            



/*    intersection_bitmap = _labels_to_points_sample[filter_label[0]];
    for (size_t i = 1; i < filter_label.size(); i++)
    {
        intersection_bitmap &= _labels_to_points_sample[filter_label[i]];
    }*/
    uint32_t val = std::numeric_limits<uint32_t>::max();
    auto x = intersection_bitmap.begin();
    std::vector<uint32_t> results;
    results.reserve(num_start_points);
    while (x != intersection_bitmap.end() && results.size() < num_start_points)
    {
        val = _sample_map[*x];
        results.emplace_back(val);
        x++;
    }

    #ifdef INSTRUMENT
    std::chrono::duration<double> diff = std::chrono::high_resolution_clock::now() - s;
//    time_to_get_valid += diff.count();
#endif

    
    //    std::cout<<intersection_bitmap.cardinality() << " " << val << std::endl;
    return std::make_pair((uint32_t)(intersection_bitmap.cardinality() * (1.0 / (_sample_prob))), results);
}

template <typename T, typename TagT, typename LabelT>
template <typename IdType>
std::pair<uint32_t, uint32_t> Index<T, TagT, LabelT>::search_with_filters(const T *query,
                                                                          const std::vector<std::vector<LabelT>> &filter_label,
                                                                          const size_t K, const uint32_t L,
                                                                          IdType *indices, float *distances)
{
    /*    if (K > (uint64_t)L)
        {
            throw ANNException("Set L to a value of at least K", -1, __FUNCSIG__, __FILE__, __LINE__);
        }*/

    ScratchStoreManager<InMemQueryScratch<T>> manager(_query_scratch);
    auto scratch = manager.scratch_space();
    std::shared_lock<std::shared_timed_mutex> lock(_update_lock);
    std::shared_lock<std::shared_timed_mutex> tl(_tag_lock, std::defer_lock);
    bool local_print = false;

    if (L > scratch->get_L())
    {
        diskann::cout << "Attempting to expand query scratch_space. Was created "
                      << "with Lsize: " << scratch->get_L() << " but search L is: " << L << std::endl;
        scratch->resize_for_new_L(L);
        diskann::cout << "Resize completed. New scratch->L is " << scratch->get_L() << std::endl;
    }

    /* std::vector<uint32_t> init_ids = get_init_ids(); */
    std::vector<uint32_t> init_ids;

    /* if (_dynamic_index) */
    /*     tl.lock(); */
    /**/
    /* if (_label_to_start_id.find(filter_label[0]) != _label_to_start_id.end()) */
    /* { */
    /*     init_ids.emplace_back(_label_to_start_id[filter_label[0]]); */
    /* } */
    /* else */
    /* { */
    /*     diskann::cout << "No filtered medoid found. exitting " */
    /*                   << std::endl; // RKNOTE: If universal label found start there */
    /*     throw diskann::ANNException("No filtered medoid found. exitting ", -1); */
    /* } */
    /* if (_dynamic_index) */
    /*     tl.unlock(); */



    /* std::ofstream out("query_sizes.txt", std::ios_base::app); */
    /* auto [inter_estim, cand] = sample_intersection(scratch->get_valid_bitmap(), filter_label); */
    /* for (auto const &filt : filter_label) */
    /* { */
    /*     out << filt << "/" << _labels_to_points[filt].cardinality() << " "; */
    /* } */
    /* out << "and intersection estimate " << inter_estim << std::endl; */
    /* out << std::endl; */
    /* out.close(); */
    /* return std::make_pair(0, 0); */
    /*
        if (curr_query == 1)
        {
            std::ofstream out("query_stats1.txt", std::ios_base::app);
            for (auto const &filt : filter_label)
            {
                out << filt << "/" << _labels_to_points[filt].cardinality() << " ";
            }
            out << std::endl;
            out.close();
        }*/

    _data_store->preprocess_query(query, scratch);
    std::pair<uint32_t, uint32_t> retval;
    if (_bruteforce_threshold < 3)
    {
        switch (_bruteforce_threshold)
        {
        case 0: {
            num_brutes++;
#ifdef INSTRUMENT
            auto s = std::chrono::high_resolution_clock::now();
#endif
            auto &last_intersection = scratch->get_valid_bitmap();
            for (uint32_t or_itr = 0; or_itr < filter_label[0].size(); or_itr++) {
                last_intersection |= _labels_to_points[filter_label[0][or_itr]];
            }
            for (size_t i = 1; i < filter_label.size(); i++)
            {
                auto &tmp_intersection = scratch->get_tmp_bitmap();                
                for (uint32_t or_itr = 0; or_itr < filter_label[i].size(); or_itr++) {
                    tmp_intersection |= _labels_to_points[filter_label[i][or_itr]];
                }
                last_intersection &= tmp_intersection;
            }            
            /*last_intersection = _labels_to_points[sorted_filters[0].first];
            for (size_t i = 1; i < sorted_filters.size(); i++)
            {
                last_intersection &= _labels_to_points[sorted_filters[i].first];
            }*/
#ifdef INSTRUMENT
            std::chrono::duration<double> diff = std::chrono::high_resolution_clock::now() - s;
            time_to_get_valid += diff.count();
#endif

            retval = brute_force_filters(scratch->aligned_query(), L, last_intersection, scratch);
        }
        break;
        case 1: {
<<<<<<< HEAD
=======
            num_paged_search++;
            auto [inter_estim, cand] = sample_intersection(scratch->get_valid_bitmap(), filter_label);

            if (cand.size() > 0)
            {
                init_ids.insert(init_ids.end(), cand.begin(), cand.end());
            } 
            if (use_global_start) {
            init_ids.emplace_back(_start);
            }

            // retval = closest_cluster_filters(scratch->aligned_query(), L, filter_vec, scratch);       
            retval = paged_search_filters(scratch->aligned_query(), L, K, filter_vec,init_ids, scratch);
        }
        break;
        case 2:
>>>>>>> 949f14a8
            num_graphs++;
            auto [inter_estim, cand] = sample_intersection(scratch->get_valid_bitmap(), scratch->get_tmp_bitmap(), filter_label);

            if (cand.size() > 0)
            {
                init_ids.insert(init_ids.end(), cand.begin(), cand.end());
//                init_ids.emplace_back(cand);
            } /*else {
                if (_label_to_start_id.find(filter_label[0]) != _label_to_start_id.end()) 
                { 
                    init_ids.emplace_back(_label_to_start_id[filter_label[0]]); 
                } 
            } */
             if (use_global_start) {
                init_ids.emplace_back(_start);
             }

            local_print = true;
            if (print_qstats)
            {
                std::ofstream out("query_stats.txt", std::ios_base::app);
                out << "estimated intersection size is " << inter_estim << std::endl;
                //out << "setting up init ids with id " << cand << std::endl;
                out.close();
            }
            retval = iterate_to_fixed_point(scratch, L, init_ids, true, filter_label, true);
            }
        break;
        case 2: {
            uint32_t old_penalty_scale = penalty_scale;
            penalty_scale = 0;
            num_graphs++;
            auto [inter_estim, cand] = sample_intersection(scratch->get_valid_bitmap(), scratch->get_tmp_bitmap(), filter_label);

            if (cand.size() > 0)
            {
                init_ids.insert(init_ids.end(), cand.begin(), cand.end());
//                init_ids.emplace_back(cand);
            } /*else {
                if (_label_to_start_id.find(filter_label[0]) != _label_to_start_id.end()) 
                { 
                    init_ids.emplace_back(_label_to_start_id[filter_label[0]]); 
                } 
            } */
                if (use_global_start) {
                    init_ids.emplace_back(_start);
                }

                local_print = true;
                if (print_qstats)
                {
                    std::ofstream out("query_stats.txt", std::ios_base::app);
                    out << "estimated intersection size is " << inter_estim << std::endl;
                    //out << "setting up init ids with id " << cand << std::endl;
                    out.close();
                }
                retval = iterate_to_fixed_point(scratch, L, init_ids, true, filter_label, true);
                penalty_scale = old_penalty_scale;
            }
        break;

        }
    }
    else
    {
        // bruteforce_threshold >= 3
#ifdef INSTRUMENT
        auto s = std::chrono::high_resolution_clock::now();
#endif
        auto [estimated_match, cand] = sample_intersection(scratch->get_valid_bitmap(),scratch->get_tmp_bitmap(), filter_label);
#ifdef INSTRUMENT
        std::chrono::duration<double> diff = std::chrono::high_resolution_clock::now() - s;
        time_to_estimate += diff.count();
#endif
        if (cand.size() > 0)
        {
            init_ids.insert(init_ids.end(), cand.begin(), cand.end());
        //                init_ids.emplace_back(cand);
        } /*else {
            if (_label_to_start_id.find(filter_label[0]) != _label_to_start_id.end()) 
            { 
                init_ids.emplace_back(_label_to_start_id[filter_label[0]]); 
            } 
        }*/
        if (use_global_start) {
            init_ids.emplace_back(_start);
        }

        if (estimated_match < _bruteforce_threshold)
        {
            num_brutes++;
#ifdef INSTRUMENT
            auto s = std::chrono::high_resolution_clock::now();
#endif
            auto &last_intersection = scratch->get_valid_bitmap();
            for (uint32_t or_itr = 0; or_itr < filter_label[0].size(); or_itr++) {
                last_intersection |= _labels_to_points[filter_label[0][or_itr]];
            }
            for (size_t i = 1; i < filter_label.size(); i++)
            {
                auto &tmp_intersection = scratch->get_tmp_bitmap();                
                for (uint32_t or_itr = 0; or_itr < filter_label[i].size(); or_itr++) {
                    tmp_intersection |= _labels_to_points[filter_label[i][or_itr]];
                }
                last_intersection &= tmp_intersection;
            }            
            /*last_intersection = _labels_to_points[sorted_filters[0].first];
            for (size_t i = 1; i < sorted_filters.size(); i++)
            {
                last_intersection &= _labels_to_points[sorted_filters[i].first];
            }*/
#ifdef INSTRUMENT
            std::chrono::duration<double> diff = std::chrono::high_resolution_clock::now() - s;
            time_to_get_valid += diff.count();
#endif
            retval = brute_force_filters(scratch->aligned_query(), L, last_intersection, scratch);
        }
<<<<<<< HEAD
=======
        else if (estimated_match < _paged_search_threshold)
        {
            num_paged_search++;
            // std::cout<<"[search_with_filters] search with paged_search_filters"<<std::endl;
            retval = paged_search_filters(scratch->aligned_query(), L, K, filter_vec, init_ids, scratch);
        }
>>>>>>> 949f14a8
        else
        {
            num_graphs++;
            /* if (_dynamic_index) */
            /*     tl.lock(); */
            /**/
            /* if (_label_to_start_id.find(filter_label[0]) != _label_to_start_id.end()) */
            /* { */
            /*     init_ids.emplace_back(_label_to_start_id[filter_label[0]]); */
            /* } */
            /* else */
            /* { */
            /*     diskann::cout << "No filtered medoid found. exitting " */
            /*                   << std::endl; // RKNOTE: If universal label found start there */
            /*     throw diskann::ANNException("No filtered medoid found. exitting ", -1); */
            /* } */
            /* if (_dynamic_index) */
            /*     tl.unlock(); */

            local_print = true;
            if (print_qstats)
            {
                std::ofstream out("query_stats.txt", std::ios_base::app);
                out << "Search query " << curr_query;
                //out << "Search path for query " << curr_query << " with filters/specificities ";
                //for (auto const &filt : filter_vec)
                //    out << filt << "/" << _labels_to_points[filt].cardinality() << " ";
                out << std::endl;
                out << "estimated intersection size is " << estimated_match << std::endl;
                //out << "setting up init ids with id " << cand << std::endl;
                out << std::endl;
                out.close();
            }
            retval = iterate_to_fixed_point(scratch, L, init_ids, true, filter_label, true);
        }
    }

    auto best_L_nodes = scratch->best_l_nodes();

    size_t pos = 0;
    if (print_qstats && local_print)
    {
        std::ofstream out("query_stats.txt", std::ios_base::app);
        out << "final results for L size " << best_L_nodes.size() << ": ";
        for (size_t i = 0; i < best_L_nodes.size(); ++i)
        {
            out << best_L_nodes[i].id << " ";
        }
        out << std::endl << std::endl;
        out.close();
    }
    for (size_t i = 0; i < best_L_nodes.size(); ++i)
    {
        if (best_L_nodes[i].id >= _max_points || (detect_filter_penalty(best_L_nodes[i].id, true, filter_label) != 0))
            continue;

        indices[pos] = (IdType)best_L_nodes[i].id;

        if (distances != nullptr)
        {
#ifdef EXEC_ENV_OLS
            // DLVS expects negative distances
            distances[pos] = best_L_nodes[i].distance;
#else
            distances[pos] = _dist_metric == diskann::Metric::INNER_PRODUCT ? -1 * best_L_nodes[i].distance
                                                                            : best_L_nodes[i].distance;
#endif
        }
        pos++;

        if (pos == K)
            break;
    }
    /*    if (pos < K)
        {
            diskann::cerr << "Found fewer than K elements for query" << std::endl;
        } */

    return retval;
}

template <typename T, typename TagT, typename LabelT>
size_t Index<T, TagT, LabelT>::_search_with_tags(const DataType &query, const uint64_t K, const uint32_t L,
                                                 const TagType &tags, float *distances, DataVector &res_vectors,
                                                 bool use_filters, const std::string filter_label)
{
    try
    {
        return this->search_with_tags(std::any_cast<const T *>(query), K, L, std::any_cast<TagT *>(tags), distances,
                                      res_vectors.get<std::vector<T *>>(), use_filters, filter_label);
    }
    catch (const std::bad_any_cast &e)
    {
        throw ANNException("Error: bad any cast while performing _search_with_tags() " + std::string(e.what()), -1);
    }
    catch (const std::exception &e)
    {
        throw ANNException("Error: " + std::string(e.what()), -1);
    }
}

template <typename T, typename TagT, typename LabelT>
size_t Index<T, TagT, LabelT>::search_with_tags(const T *query, const uint64_t K, const uint32_t L, TagT *tags,
                                                float *distances, std::vector<T *> &res_vectors, bool use_filters,
                                                const std::string filter_label)
{
    if (K > (uint64_t)L)
    {
        throw ANNException("Set L to a value of at least K", -1, __FUNCSIG__, __FILE__, __LINE__);
    }
    ScratchStoreManager<InMemQueryScratch<T>> manager(_query_scratch);
    auto scratch = manager.scratch_space();

    if (L > scratch->get_L())
    {
        diskann::cout << "Attempting to expand query scratch_space. Was created "
                      << "with Lsize: " << scratch->get_L() << " but search L is: " << L << std::endl;
        scratch->resize_for_new_L(L);
        diskann::cout << "Resize completed. New scratch->L is " << scratch->get_L() << std::endl;
    }

    std::shared_lock<std::shared_timed_mutex> ul(_update_lock);

    const std::vector<uint32_t> init_ids = get_init_ids();

    //_distance->preprocess_query(query, _data_store->get_dims(),
    // scratch->aligned_query());
    _data_store->preprocess_query(query, scratch);
    if (!use_filters)
    {
        const std::vector<LabelT> unused_filter_label;
        iterate_to_fixed_point(scratch, L, init_ids, false, unused_filter_label, true);
    }
    else
    {
        auto converted_label = this->get_converted_label(filter_label);
        std::vector<LabelT> filter_vec;
        filter_vec.push_back(converted_label);
        iterate_to_fixed_point(scratch, L, init_ids, true, filter_vec, true);
    }

    NeighborPriorityQueue &best_L_nodes = scratch->best_l_nodes();
    assert(best_L_nodes.size() <= L);

    std::shared_lock<std::shared_timed_mutex> tl(_tag_lock);

    size_t pos = 0;
    for (size_t i = 0; i < best_L_nodes.size(); ++i)
    {
        auto node = best_L_nodes[i];

        TagT tag;
        if (_location_to_tag.try_get(node.id, tag))
        {
            tags[pos] = tag;

            if (res_vectors.size() > 0)
            {
                _data_store->get_vector(node.id, res_vectors[pos]);
            }

            if (distances != nullptr)
            {
#ifdef EXEC_ENV_OLS
                distances[pos] = node.distance; // DLVS expects negative distances
#else
                distances[pos] = _dist_metric == INNER_PRODUCT ? -1 * node.distance : node.distance;
#endif
            }
            pos++;
            // If res_vectors.size() < k, clip at the value.
            if (pos == K || pos == res_vectors.size())
                break;
        }
    }

    return pos;
}

template <typename T, typename TagT, typename LabelT> size_t Index<T, TagT, LabelT>::get_num_points()
{
    std::shared_lock<std::shared_timed_mutex> tl(_tag_lock);
    return _nd;
}

template <typename T, typename TagT, typename LabelT> size_t Index<T, TagT, LabelT>::get_max_points()
{
    std::shared_lock<std::shared_timed_mutex> tl(_tag_lock);
    return _max_points;
}

template <typename T, typename TagT, typename LabelT> void Index<T, TagT, LabelT>::generate_frozen_point()
{
    if (_num_frozen_pts == 0)
        return;

    if (_num_frozen_pts > 1)
    {
        throw ANNException("More than one frozen point not supported in generate_frozen_point", -1, __FUNCSIG__,
                           __FILE__, __LINE__);
    }

    if (_nd == 0)
    {
        throw ANNException("ERROR: Can not pick a frozen point since nd=0", -1, __FUNCSIG__, __FILE__, __LINE__);
    }
    size_t res = calculate_entry_point();

    // REFACTOR PQ: Not sure if we should do this for both stores.
    if (_pq_dist)
    {
        // copy the PQ data corresponding to the point returned by
        // calculate_entry_point
        // memcpy(_pq_data + _max_points * _num_pq_chunks,
        //       _pq_data + res * _num_pq_chunks,
        //       _num_pq_chunks * DIV_ROUND_UP(NUM_PQ_BITS, 8));
        _pq_data_store->copy_vectors((location_t)res, (location_t)_max_points, 1);
    }
    else
    {
        _data_store->copy_vectors((location_t)res, (location_t)_max_points, 1);
    }
    _frozen_pts_used++;
}

template <typename T, typename TagT, typename LabelT> int Index<T, TagT, LabelT>::enable_delete()
{
    assert(_enable_tags);

    if (!_enable_tags)
    {
        diskann::cerr << "Tags must be instantiated for deletions" << std::endl;
        return -2;
    }

    if (this->_deletes_enabled)
    {
        return 0;
    }

    std::unique_lock<std::shared_timed_mutex> ul(_update_lock);
    std::unique_lock<std::shared_timed_mutex> tl(_tag_lock);
    std::unique_lock<std::shared_timed_mutex> dl(_delete_lock);

    if (_data_compacted)
    {
        for (uint32_t slot = (uint32_t)_nd; slot < _max_points; ++slot)
        {
            _empty_slots.insert(slot);
        }
    }
    this->_deletes_enabled = true;
    return 0;
}

template <typename T, typename TagT, typename LabelT>
inline void Index<T, TagT, LabelT>::process_delete(const tsl::robin_set<uint32_t> &old_delete_set, size_t loc,
                                                   const uint32_t range, const uint32_t maxc, const float alpha,
                                                   InMemQueryScratch<T> *scratch)
{
    tsl::robin_set<uint32_t> &expanded_nodes_set = scratch->expanded_nodes_set();
    std::vector<Neighbor> &expanded_nghrs_vec = scratch->expanded_nodes_vec();

    // If this condition were not true, deadlock could result
    assert(old_delete_set.find((uint32_t)loc) == old_delete_set.end());

    std::vector<uint32_t> adj_list;
    {
        // Acquire and release lock[loc] before acquiring locks for neighbors
        std::unique_lock<non_recursive_mutex> adj_list_lock;
        if (_conc_consolidate)
            adj_list_lock = std::unique_lock<non_recursive_mutex>(_locks[loc]);
        adj_list = _graph_store->get_neighbours((location_t)loc);
    }

    bool modify = false;
    for (auto ngh : adj_list)
    {
        if (old_delete_set.find(ngh) == old_delete_set.end())
        {
            expanded_nodes_set.insert(ngh);
        }
        else
        {
            modify = true;

            std::unique_lock<non_recursive_mutex> ngh_lock;
            if (_conc_consolidate)
                ngh_lock = std::unique_lock<non_recursive_mutex>(_locks[ngh]);
            for (auto j : _graph_store->get_neighbours((location_t)ngh))
                if (j != loc && old_delete_set.find(j) == old_delete_set.end())
                    expanded_nodes_set.insert(j);
        }
    }

    if (modify)
    {
        if (expanded_nodes_set.size() <= range)
        {
            std::unique_lock<non_recursive_mutex> adj_list_lock(_locks[loc]);
            _graph_store->clear_neighbours((location_t)loc);
            for (auto &ngh : expanded_nodes_set)
                _graph_store->add_neighbour((location_t)loc, ngh);
        }
        else
        {
            // Create a pool of Neighbor candidates from the expanded_nodes_set
            expanded_nghrs_vec.reserve(expanded_nodes_set.size());
            for (auto &ngh : expanded_nodes_set)
            {
                expanded_nghrs_vec.emplace_back(ngh, _data_store->get_distance((location_t)loc, (location_t)ngh));
            }
            std::sort(expanded_nghrs_vec.begin(), expanded_nghrs_vec.end());
            std::vector<uint32_t> &occlude_list_output = scratch->occlude_list_output();
            occlude_list((uint32_t)loc, expanded_nghrs_vec, alpha, range, maxc, occlude_list_output, scratch,
                         &old_delete_set);
            std::unique_lock<non_recursive_mutex> adj_list_lock(_locks[loc]);
            _graph_store->set_neighbours((location_t)loc, occlude_list_output);
        }
    }
}

// Returns number of live points left after consolidation
template <typename T, typename TagT, typename LabelT>
consolidation_report Index<T, TagT, LabelT>::consolidate_deletes(const IndexWriteParameters &params)
{
    if (!_enable_tags)
        throw diskann::ANNException("Point tag array not instantiated", -1, __FUNCSIG__, __FILE__, __LINE__);

    {
        std::shared_lock<std::shared_timed_mutex> ul(_update_lock);
        std::shared_lock<std::shared_timed_mutex> tl(_tag_lock);
        std::shared_lock<std::shared_timed_mutex> dl(_delete_lock);
        if (_empty_slots.size() + _nd != _max_points)
        {
            std::string err = "#empty slots + nd != max points";
            diskann::cerr << err << std::endl;
            throw ANNException(err, -1, __FUNCSIG__, __FILE__, __LINE__);
        }

        if (_location_to_tag.size() + _delete_set->size() != _nd)
        {
            diskann::cerr << "Error: _location_to_tag.size (" << _location_to_tag.size() << ")  + _delete_set->size ("
                          << _delete_set->size() << ") != _nd(" << _nd << ") ";
            return consolidation_report(diskann::consolidation_report::status_code::INCONSISTENT_COUNT_ERROR, 0, 0, 0,
                                        0, 0, 0, 0);
        }

        if (_location_to_tag.size() != _tag_to_location.size())
        {
            throw diskann::ANNException("_location_to_tag and _tag_to_location not of same size", -1, __FUNCSIG__,
                                        __FILE__, __LINE__);
        }
    }

    std::unique_lock<std::shared_timed_mutex> update_lock(_update_lock, std::defer_lock);
    if (!_conc_consolidate)
        update_lock.lock();

    std::unique_lock<std::shared_timed_mutex> cl(_consolidate_lock, std::defer_lock);
    if (!cl.try_lock())
    {
        diskann::cerr << "Consildate delete function failed to acquire consolidate lock" << std::endl;
        return consolidation_report(diskann::consolidation_report::status_code::LOCK_FAIL, 0, 0, 0, 0, 0, 0, 0);
    }

    diskann::cout << "Starting consolidate_deletes... ";

    std::unique_ptr<tsl::robin_set<uint32_t>> old_delete_set(new tsl::robin_set<uint32_t>);
    {
        std::unique_lock<std::shared_timed_mutex> dl(_delete_lock);
        std::swap(_delete_set, old_delete_set);
    }

    if (old_delete_set->find(_start) != old_delete_set->end())
    {
        throw diskann::ANNException("ERROR: start node has been deleted", -1, __FUNCSIG__, __FILE__, __LINE__);
    }

    const uint32_t range = params.max_degree;
    const uint32_t maxc = params.max_occlusion_size;
    const float alpha = params.alpha;
    const uint32_t num_threads = params.num_threads == 0 ? omp_get_num_procs() : params.num_threads;

    uint32_t num_calls_to_process_delete = 0;
    diskann::Timer timer;
#pragma omp parallel for num_threads(num_threads) schedule(dynamic, 8192) reduction(+ : num_calls_to_process_delete)
    for (int64_t loc = 0; loc < (int64_t)_max_points; loc++)
    {
        if (old_delete_set->find((uint32_t)loc) == old_delete_set->end() && !_empty_slots.is_in_set((uint32_t)loc))
        {
            ScratchStoreManager<InMemQueryScratch<T>> manager(_query_scratch);
            auto scratch = manager.scratch_space();
            process_delete(*old_delete_set, loc, range, maxc, alpha, scratch);
            num_calls_to_process_delete += 1;
        }
    }
    for (int64_t loc = _max_points; loc < (int64_t)(_max_points + _num_frozen_pts); loc++)
    {
        ScratchStoreManager<InMemQueryScratch<T>> manager(_query_scratch);
        auto scratch = manager.scratch_space();
        process_delete(*old_delete_set, loc, range, maxc, alpha, scratch);
        num_calls_to_process_delete += 1;
    }

    std::unique_lock<std::shared_timed_mutex> tl(_tag_lock);
    size_t ret_nd = release_locations(*old_delete_set);
    size_t max_points = _max_points;
    size_t empty_slots_size = _empty_slots.size();

    std::shared_lock<std::shared_timed_mutex> dl(_delete_lock);
    size_t delete_set_size = _delete_set->size();
    size_t old_delete_set_size = old_delete_set->size();

    if (!_conc_consolidate)
    {
        update_lock.unlock();
    }

    double duration = timer.elapsed() / 1000000.0;
    diskann::cout << " done in " << duration << " seconds." << std::endl;
    return consolidation_report(diskann::consolidation_report::status_code::SUCCESS, ret_nd, max_points,
                                empty_slots_size, old_delete_set_size, delete_set_size, num_calls_to_process_delete,
                                duration);
}

template <typename T, typename TagT, typename LabelT> void Index<T, TagT, LabelT>::compact_frozen_point()
{
    if (_nd < _max_points && _num_frozen_pts > 0)
    {
        reposition_points((uint32_t)_max_points, (uint32_t)_nd, (uint32_t)_num_frozen_pts);
        _start = (uint32_t)_nd;

        if (_filtered_index && _dynamic_index)
        {
            //  update medoid id's as frozen points are treated as medoid
            for (auto &[label, medoid_id] : _label_to_start_id)
            {
                /*  if (label == _universal_label)
                      continue;*/
                _label_to_start_id[label] = (uint32_t)_nd + (medoid_id - (uint32_t)_max_points);
            }
        }
    }
}

// Should be called after acquiring _update_lock
template <typename T, typename TagT, typename LabelT> void Index<T, TagT, LabelT>::compact_data()
{
    if (!_dynamic_index)
        throw ANNException("Can not compact a non-dynamic index", -1, __FUNCSIG__, __FILE__, __LINE__);

    if (_data_compacted)
    {
        diskann::cerr << "Warning! Calling compact_data() when _data_compacted is true!" << std::endl;
        return;
    }

    if (_delete_set->size() > 0)
    {
        throw ANNException("Can not compact data when index has non-empty _delete_set of "
                           "size: " +
                               std::to_string(_delete_set->size()),
                           -1, __FUNCSIG__, __FILE__, __LINE__);
    }

    diskann::Timer timer;

    std::vector<uint32_t> new_location = std::vector<uint32_t>(_max_points + _num_frozen_pts, UINT32_MAX);

    uint32_t new_counter = 0;
    std::set<uint32_t> empty_locations;
    for (uint32_t old_location = 0; old_location < _max_points; old_location++)
    {
        if (_location_to_tag.contains(old_location))
        {
            new_location[old_location] = new_counter;
            new_counter++;
        }
        else
        {
            empty_locations.insert(old_location);
        }
    }
    for (uint32_t old_location = (uint32_t)_max_points; old_location < _max_points + _num_frozen_pts; old_location++)
    {
        new_location[old_location] = old_location;
    }

    // If start node is removed, throw an exception
    if (_start < _max_points && !_location_to_tag.contains(_start))
    {
        throw diskann::ANNException("ERROR: Start node deleted.", -1, __FUNCSIG__, __FILE__, __LINE__);
    }

    size_t num_dangling = 0;
    for (uint32_t old = 0; old < _max_points + _num_frozen_pts; ++old)
    {
        // compact _final_graph
        std::vector<uint32_t> new_adj_list;

        if ((new_location[old] < _max_points) // If point continues to exist
            || (old >= _max_points && old < _max_points + _num_frozen_pts))
        {
            new_adj_list.reserve(_graph_store->get_neighbours((location_t)old).size());
            for (auto ngh_iter : _graph_store->get_neighbours((location_t)old))
            {
                if (empty_locations.find(ngh_iter) != empty_locations.end())
                {
                    ++num_dangling;
                    diskann::cerr << "Error in compact_data(). _final_graph[" << old << "] has neighbor " << ngh_iter
                                  << " which is a location not associated with any tag." << std::endl;
                }
                else
                {
                    new_adj_list.push_back(new_location[ngh_iter]);
                }
            }
            //_graph_store->get_neighbours((location_t)old).swap(new_adj_list);
            _graph_store->set_neighbours((location_t)old, new_adj_list);

            // Move the data and adj list to the correct position
            if (new_location[old] != old)
            {
                assert(new_location[old] < old);
                _graph_store->swap_neighbours(new_location[old], (location_t)old);

                if (_filtered_index)
                {
                    _location_to_labels[new_location[old]].swap(_location_to_labels[old]);
                }

                _data_store->copy_vectors(old, new_location[old], 1);
            }
        }
        else
        {
            _graph_store->clear_neighbours((location_t)old);
        }
    }
    diskann::cerr << "#dangling references after data compaction: " << num_dangling << std::endl;

    _tag_to_location.clear();
    for (auto pos = _location_to_tag.find_first(); pos.is_valid(); pos = _location_to_tag.find_next(pos))
    {
        const auto tag = _location_to_tag.get(pos);
        _tag_to_location[tag] = new_location[pos._key];
    }
    _location_to_tag.clear();
    for (const auto &iter : _tag_to_location)
    {
        _location_to_tag.set(iter.second, iter.first);
    }
    // remove all cleared up old
    for (size_t old = _nd; old < _max_points; ++old)
    {
        _graph_store->clear_neighbours((location_t)old);
    }
    if (_filtered_index)
    {
        for (size_t old = _nd; old < _max_points; old++)
        {
            _location_to_labels[old].clear();
        }
    }

    _empty_slots.clear();
    // mark all slots after _nd as empty
    for (auto i = _nd; i < _max_points; i++)
    {
        _empty_slots.insert((uint32_t)i);
    }
    _data_compacted = true;
    diskann::cout << "Time taken for compact_data: " << timer.elapsed() / 1000000. << "s." << std::endl;
}

//
// Caller must hold unique _tag_lock and _delete_lock before calling this
//
template <typename T, typename TagT, typename LabelT> int Index<T, TagT, LabelT>::reserve_location()
{
    if (_nd >= _max_points)
    {
        return -1;
    }
    uint32_t location;
    if (_data_compacted && _empty_slots.is_empty())
    {
        // This code path is encountered when enable_delete hasn't been
        // called yet, so no points have been deleted and _empty_slots
        // hasn't been filled in. In that case, just keep assigning
        // consecutive locations.
        location = (uint32_t)_nd;
    }
    else
    {
        assert(_empty_slots.size() != 0);
        assert(_empty_slots.size() + _nd == _max_points);

        location = _empty_slots.pop_any();
        _delete_set->erase(location);
    }
    ++_nd;
    return location;
}

template <typename T, typename TagT, typename LabelT> size_t Index<T, TagT, LabelT>::release_location(int location)
{
    if (_empty_slots.is_in_set(location))
        throw ANNException("Trying to release location, but location already in empty slots", -1, __FUNCSIG__, __FILE__,
                           __LINE__);
    _empty_slots.insert(location);

    _nd--;
    return _nd;
}

template <typename T, typename TagT, typename LabelT>
size_t Index<T, TagT, LabelT>::release_locations(const tsl::robin_set<uint32_t> &locations)
{
    for (auto location : locations)
    {
        if (_empty_slots.is_in_set(location))
            throw ANNException("Trying to release location, but location "
                               "already in empty slots",
                               -1, __FUNCSIG__, __FILE__, __LINE__);
        _empty_slots.insert(location);

        _nd--;
    }

    if (_empty_slots.size() + _nd != _max_points)
        throw ANNException("#empty slots + nd != max points", -1, __FUNCSIG__, __FILE__, __LINE__);

    return _nd;
}

template <typename T, typename TagT, typename LabelT>
void Index<T, TagT, LabelT>::reposition_points(uint32_t old_location_start, uint32_t new_location_start,
                                               uint32_t num_locations)
{
    if (num_locations == 0 || old_location_start == new_location_start)
    {
        return;
    }

    // Update pointers to the moved nodes. Note: the computation is correct even
    // when new_location_start < old_location_start given the C++ uint32_t
    // integer arithmetic rules.
    const uint32_t location_delta = new_location_start - old_location_start;

    std::vector<location_t> updated_neighbours_location;
    for (uint32_t i = 0; i < _max_points + _num_frozen_pts; i++)
    {
        auto &i_neighbours = _graph_store->get_neighbours((location_t)i);
        std::vector<location_t> i_neighbours_copy(i_neighbours.begin(), i_neighbours.end());
        for (auto &loc : i_neighbours_copy)
        {
            if (loc >= old_location_start && loc < old_location_start + num_locations)
                loc += location_delta;
        }
        _graph_store->set_neighbours(i, i_neighbours_copy);
    }

    // The [start, end) interval which will contain obsolete points to be
    // cleared.
    uint32_t mem_clear_loc_start = old_location_start;
    uint32_t mem_clear_loc_end_limit = old_location_start + num_locations;

    // Move the adjacency lists. Make sure that overlapping ranges are handled
    // correctly.
    if (new_location_start < old_location_start)
    {
        // New location before the old location: copy the entries in order
        // to avoid modifying locations that are yet to be copied.
        for (uint32_t loc_offset = 0; loc_offset < num_locations; loc_offset++)
        {
            assert(_graph_store->get_neighbours(new_location_start + loc_offset).empty());
            _graph_store->swap_neighbours(new_location_start + loc_offset, old_location_start + loc_offset);
            if (_dynamic_index && _filtered_index)
            {
                _location_to_labels[new_location_start + loc_offset].swap(
                    _location_to_labels[old_location_start + loc_offset]);
            }
        }
        // If ranges are overlapping, make sure not to clear the newly copied
        // data.
        if (mem_clear_loc_start < new_location_start + num_locations)
        {
            // Clear only after the end of the new range.
            mem_clear_loc_start = new_location_start + num_locations;
        }
    }
    else
    {
        // Old location after the new location: copy from the end of the range
        // to avoid modifying locations that are yet to be copied.
        for (uint32_t loc_offset = num_locations; loc_offset > 0; loc_offset--)
        {
            assert(_graph_store->get_neighbours(new_location_start + loc_offset - 1u).empty());
            _graph_store->swap_neighbours(new_location_start + loc_offset - 1u, old_location_start + loc_offset - 1u);
            if (_dynamic_index && _filtered_index)
            {
                _location_to_labels[new_location_start + loc_offset - 1u].swap(
                    _location_to_labels[old_location_start + loc_offset - 1u]);
            }
        }

        // If ranges are overlapping, make sure not to clear the newly copied
        // data.
        if (mem_clear_loc_end_limit > new_location_start)
        {
            // Clear only up to the beginning of the new range.
            mem_clear_loc_end_limit = new_location_start;
        }
    }
    _data_store->move_vectors(old_location_start, new_location_start, num_locations);
}

template <typename T, typename TagT, typename LabelT> void Index<T, TagT, LabelT>::reposition_frozen_point_to_end()
{
    if (_num_frozen_pts == 0)
        return;

    if (_nd == _max_points)
    {
        diskann::cout << "Not repositioning frozen point as it is already at the end." << std::endl;
        return;
    }

    reposition_points((uint32_t)_nd, (uint32_t)_max_points, (uint32_t)_num_frozen_pts);
    _start = (uint32_t)_max_points;

    // update medoid id's as frozen points are treated as medoid
    if (_filtered_index && _dynamic_index)
    {
        for (auto &[label, medoid_id] : _label_to_start_id)
        {
            /*if (label == _universal_label)
                continue;*/
            _label_to_start_id[label] = (uint32_t)_max_points + (medoid_id - (uint32_t)_nd);
        }
    }
}

template <typename T, typename TagT, typename LabelT> void Index<T, TagT, LabelT>::resize(size_t new_max_points)
{
    const size_t new_internal_points = new_max_points + _num_frozen_pts;
    auto start = std::chrono::high_resolution_clock::now();
    assert(_empty_slots.size() == 0); // should not resize if there are empty slots.

    _data_store->resize((location_t)new_internal_points);
    _graph_store->resize_graph(new_internal_points);
    _locks = std::vector<non_recursive_mutex>(new_internal_points);

    if (_num_frozen_pts != 0)
    {
        reposition_points((uint32_t)_max_points, (uint32_t)new_max_points, (uint32_t)_num_frozen_pts);
        _start = (uint32_t)new_max_points;
    }

    _max_points = new_max_points;
    _empty_slots.reserve(_max_points);
    for (auto i = _nd; i < _max_points; i++)
    {
        _empty_slots.insert((uint32_t)i);
    }

    auto stop = std::chrono::high_resolution_clock::now();
    diskann::cout << "Resizing took: " << std::chrono::duration<double>(stop - start).count() << "s" << std::endl;
}

template <typename T, typename TagT, typename LabelT>
int Index<T, TagT, LabelT>::_insert_point(const DataType &point, const TagType tag)
{
    try
    {
        return this->insert_point(std::any_cast<const T *>(point), std::any_cast<const TagT>(tag));
    }
    catch (const std::bad_any_cast &anycast_e)
    {
        throw new ANNException("Error:Trying to insert invalid data type" + std::string(anycast_e.what()), -1);
    }
    catch (const std::exception &e)
    {
        throw new ANNException("Error:" + std::string(e.what()), -1);
    }
}

template <typename T, typename TagT, typename LabelT>
int Index<T, TagT, LabelT>::_insert_point(const DataType &point, const TagType tag, Labelvector &labels)
{
    try
    {
        return this->insert_point(std::any_cast<const T *>(point), std::any_cast<const TagT>(tag),
                                  labels.get<const std::vector<LabelT>>());
    }
    catch (const std::bad_any_cast &anycast_e)
    {
        throw new ANNException("Error:Trying to insert invalid data type" + std::string(anycast_e.what()), -1);
    }
    catch (const std::exception &e)
    {
        throw new ANNException("Error:" + std::string(e.what()), -1);
    }
}

template <typename T, typename TagT, typename LabelT>
int Index<T, TagT, LabelT>::insert_point(const T *point, const TagT tag)
{
    std::vector<LabelT> no_labels{0};
    return insert_point(point, tag, no_labels);
}

template <typename T, typename TagT, typename LabelT>
int Index<T, TagT, LabelT>::insert_point(const T *point, const TagT tag, const std::vector<LabelT> &labels)
{

    assert(_has_built);
    if (tag == 0)
    {
        throw diskann::ANNException("Do not insert point with tag 0. That is "
                                    "reserved for points hidden "
                                    "from the user.",
                                    -1, __FUNCSIG__, __FILE__, __LINE__);
    }

    std::shared_lock<std::shared_timed_mutex> shared_ul(_update_lock);
    std::unique_lock<std::shared_timed_mutex> tl(_tag_lock);
    std::unique_lock<std::shared_timed_mutex> dl(_delete_lock);

    auto location = reserve_location();
    if (_filtered_index)
    {
        if (labels.empty())
        {
            release_location(location);
            std::cerr << "Error: Can't insert point with tag " + get_tag_string(tag) +
                             " . there are no labels for the point."
                      << std::endl;
            return -1;
        }

        _location_to_labels[location] = labels;

        for (LabelT label : labels)
        {
            if (_labels.find(label) == _labels.end())
            {
                if (_frozen_pts_used >= _num_frozen_pts)
                {
                    throw ANNException(
                        "Error: For dynamic filtered index, the number of frozen points should be atleast equal "
                        "to number of unique labels.",
                        -1);
                }

                auto fz_location = (int)(_max_points) + _frozen_pts_used; // as first _fz_point
                _labels.insert(label);
                _label_to_start_id[label] = (uint32_t)fz_location;
                _location_to_labels[fz_location] = {label};
                _data_store->set_vector((location_t)fz_location, point);
                _frozen_pts_used++;
            }
        }
    }

    if (location == -1)
    {
#if EXPAND_IF_FULL
        dl.unlock();
        tl.unlock();
        shared_ul.unlock();

        {
            std::unique_lock<std::shared_timed_mutex> ul(_update_lock);
            tl.lock();
            dl.lock();

            if (_nd >= _max_points)
            {
                auto new_max_points = (size_t)(_max_points * INDEX_GROWTH_FACTOR);
                resize(new_max_points);
            }

            dl.unlock();
            tl.unlock();
            ul.unlock();
        }

        shared_ul.lock();
        tl.lock();
        dl.lock();

        location = reserve_location();
        if (location == -1)
        {
            throw diskann::ANNException("Cannot reserve location even after "
                                        "expanding graph. Terminating.",
                                        -1, __FUNCSIG__, __FILE__, __LINE__);
        }
#else
        return -1;
#endif
    } // cant insert as active pts >= max_pts
    dl.unlock();

    // Insert tag and mapping to location
    if (_enable_tags)
    {
        // if tags are enabled and tag is already inserted. so we can't reuse that tag.
        if (_tag_to_location.find(tag) != _tag_to_location.end())
        {
            release_location(location);
            return -1;
        }

        _tag_to_location[tag] = location;
        _location_to_tag.set(location, tag);
    }
    tl.unlock();

    _data_store->set_vector(location, point); // update datastore

    // Find and add appropriate graph edges
    ScratchStoreManager<InMemQueryScratch<T>> manager(_query_scratch);
    auto scratch = manager.scratch_space();
    std::vector<uint32_t> pruned_list; // it is the set best candidates to connect to this point
    if (_filtered_index)
    {
        // when filtered the best_candidates will share the same label ( label_present > distance)
        search_for_point_and_prune(location, _indexingQueueSize, pruned_list, scratch, true, _filterIndexingQueueSize);
    }
    else
    {
        search_for_point_and_prune(location, _indexingQueueSize, pruned_list, scratch);
    }
    assert(pruned_list.size() > 0); // should find atleast one neighbour (i.e frozen point acting as medoid)

    {
        std::shared_lock<std::shared_timed_mutex> tlock(_tag_lock, std::defer_lock);
        if (_conc_consolidate)
            tlock.lock();

        LockGuard guard(_locks[location]);
        _graph_store->clear_neighbours(location);

        std::vector<uint32_t> neighbor_links;
        for (auto link : pruned_list)
        {
            if (_conc_consolidate)
                if (!_location_to_tag.contains(link))
                    continue;
            neighbor_links.emplace_back(link);
        }
        _graph_store->set_neighbours(location, neighbor_links);
        assert(_graph_store->get_neighbours(location).size() <= _indexingRange);

        if (_conc_consolidate)
            tlock.unlock();
    }

    inter_insert(location, pruned_list, scratch);

    return 0;
}

template <typename T, typename TagT, typename LabelT> int Index<T, TagT, LabelT>::_lazy_delete(const TagType &tag)
{
    try
    {
        return lazy_delete(std::any_cast<const TagT>(tag));
    }
    catch (const std::bad_any_cast &e)
    {
        throw ANNException(std::string("Error: ") + e.what(), -1);
    }
}

template <typename T, typename TagT, typename LabelT>
void Index<T, TagT, LabelT>::_lazy_delete(TagVector &tags, TagVector &failed_tags)
{
    try
    {
        this->lazy_delete(tags.get<const std::vector<TagT>>(), failed_tags.get<std::vector<TagT>>());
    }
    catch (const std::bad_any_cast &e)
    {
        throw ANNException("Error: bad any cast while performing _lazy_delete() " + std::string(e.what()), -1);
    }
    catch (const std::exception &e)
    {
        throw ANNException("Error: " + std::string(e.what()), -1);
    }
}

template <typename T, typename TagT, typename LabelT> int Index<T, TagT, LabelT>::lazy_delete(const TagT &tag)
{
    std::shared_lock<std::shared_timed_mutex> ul(_update_lock);
    std::unique_lock<std::shared_timed_mutex> tl(_tag_lock);
    std::unique_lock<std::shared_timed_mutex> dl(_delete_lock);
    _data_compacted = false;

    if (_tag_to_location.find(tag) == _tag_to_location.end())
    {
        diskann::cerr << "Delete tag not found " << get_tag_string(tag) << std::endl;
        return -1;
    }
    assert(_tag_to_location[tag] < _max_points);

    const auto location = _tag_to_location[tag];
    _delete_set->insert(location);
    _location_to_tag.erase(location);
    _tag_to_location.erase(tag);
    return 0;
}

template <typename T, typename TagT, typename LabelT>
void Index<T, TagT, LabelT>::lazy_delete(const std::vector<TagT> &tags, std::vector<TagT> &failed_tags)
{
    if (failed_tags.size() > 0)
    {
        throw ANNException("failed_tags should be passed as an empty list", -1, __FUNCSIG__, __FILE__, __LINE__);
    }
    std::shared_lock<std::shared_timed_mutex> ul(_update_lock);
    std::unique_lock<std::shared_timed_mutex> tl(_tag_lock);
    std::unique_lock<std::shared_timed_mutex> dl(_delete_lock);
    _data_compacted = false;

    for (auto tag : tags)
    {
        if (_tag_to_location.find(tag) == _tag_to_location.end())
        {
            failed_tags.push_back(tag);
        }
        else
        {
            const auto location = _tag_to_location[tag];
            _delete_set->insert(location);
            _location_to_tag.erase(location);
            _tag_to_location.erase(tag);
        }
    }
}

template <typename T, typename TagT, typename LabelT> bool Index<T, TagT, LabelT>::is_index_saved()
{
    return _is_saved;
}

template <typename T, typename TagT, typename LabelT>
void Index<T, TagT, LabelT>::_get_active_tags(TagRobinSet &active_tags)
{
    try
    {
        this->get_active_tags(active_tags.get<tsl::robin_set<TagT>>());
    }
    catch (const std::bad_any_cast &e)
    {
        throw ANNException("Error: bad_any cast while performing _get_active_tags() " + std::string(e.what()), -1);
    }
    catch (const std::exception &e)
    {
        throw ANNException("Error :" + std::string(e.what()), -1);
    }
}

template <typename T, typename TagT, typename LabelT>
void Index<T, TagT, LabelT>::get_active_tags(tsl::robin_set<TagT> &active_tags)
{
    active_tags.clear();
    std::shared_lock<std::shared_timed_mutex> tl(_tag_lock);
    for (auto iter : _tag_to_location)
    {
        active_tags.insert(iter.first);
    }
}

template <typename T, typename TagT, typename LabelT> void Index<T, TagT, LabelT>::print_status()
{
    std::shared_lock<std::shared_timed_mutex> ul(_update_lock);
    std::shared_lock<std::shared_timed_mutex> cl(_consolidate_lock);
    std::shared_lock<std::shared_timed_mutex> tl(_tag_lock);
    std::shared_lock<std::shared_timed_mutex> dl(_delete_lock);

    diskann::cout << "------------------- Index object: " << (uint64_t)this << " -------------------" << std::endl;
    diskann::cout << "Number of points: " << _nd << std::endl;
    diskann::cout << "Graph size: " << _graph_store->get_total_points() << std::endl;
    diskann::cout << "Location to tag size: " << _location_to_tag.size() << std::endl;
    diskann::cout << "Tag to location size: " << _tag_to_location.size() << std::endl;
    diskann::cout << "Number of empty slots: " << _empty_slots.size() << std::endl;
    diskann::cout << std::boolalpha << "Data compacted: " << this->_data_compacted << std::endl;
    diskann::cout << "---------------------------------------------------------"
                     "------------"
                  << std::endl;
}

template <typename T, typename TagT, typename LabelT> void Index<T, TagT, LabelT>::count_nodes_at_bfs_levels()
{
    std::unique_lock<std::shared_timed_mutex> ul(_update_lock);

    boost::dynamic_bitset<> visited(_max_points + _num_frozen_pts);

    size_t MAX_BFS_LEVELS = 32;
    auto bfs_sets = new tsl::robin_set<uint32_t>[MAX_BFS_LEVELS];

    bfs_sets[0].insert(_start);
    visited.set(_start);

    for (uint32_t i = (uint32_t)_max_points; i < _max_points + _num_frozen_pts; ++i)
    {
        if (i != _start)
        {
            bfs_sets[0].insert(i);
            visited.set(i);
        }
    }

    for (size_t l = 0; l < MAX_BFS_LEVELS - 1; ++l)
    {
        diskann::cout << "Number of nodes at BFS level " << l << " is " << bfs_sets[l].size() << std::endl;
        if (bfs_sets[l].size() == 0)
            break;
        for (auto node : bfs_sets[l])
        {
            for (auto nghbr : _graph_store->get_neighbours((location_t)node))
            {
                if (!visited.test(nghbr))
                {
                    visited.set(nghbr);
                    bfs_sets[l + 1].insert(nghbr);
                }
            }
        }
    }

    delete[] bfs_sets;
}

// REFACTOR: This should be an OptimizedDataStore class
template <typename T, typename TagT, typename LabelT> void Index<T, TagT, LabelT>::optimize_index_layout()
{ // use after build or load
    if (_dynamic_index)
    {
        throw diskann::ANNException("Optimize_index_layout not implemented for dyanmic indices", -1, __FUNCSIG__,
                                    __FILE__, __LINE__);
    }

    float *cur_vec = new float[_data_store->get_aligned_dim()];
    std::memset(cur_vec, 0, _data_store->get_aligned_dim() * sizeof(float));
    _data_len = (_data_store->get_aligned_dim() + 1) * sizeof(float);
    _neighbor_len = (_graph_store->get_max_observed_degree() + 1) * sizeof(uint32_t);
    _node_size = _data_len + _neighbor_len;
    _opt_graph = new char[_node_size * _nd];
    auto dist_fast = (DistanceFastL2<T> *)(_data_store->get_dist_fn());
    for (uint32_t i = 0; i < _nd; i++)
    {
        char *cur_node_offset = _opt_graph + i * _node_size;
        _data_store->get_vector(i, (T *)cur_vec);
        float cur_norm = dist_fast->norm((T *)cur_vec, (uint32_t)_data_store->get_aligned_dim());
        std::memcpy(cur_node_offset, &cur_norm, sizeof(float));
        std::memcpy(cur_node_offset + sizeof(float), cur_vec, _data_len - sizeof(float));

        cur_node_offset += _data_len;
        uint32_t k = (uint32_t)_graph_store->get_neighbours(i).size();
        std::memcpy(cur_node_offset, &k, sizeof(uint32_t));
        std::memcpy(cur_node_offset + sizeof(uint32_t), _graph_store->get_neighbours(i).data(), k * sizeof(uint32_t));
        // std::vector<uint32_t>().swap(_graph_store->get_neighbours(i));
        _graph_store->clear_neighbours(i);
    }
    _graph_store->clear_graph();
    _graph_store->resize_graph(0);
    delete[] cur_vec;
}

template <typename T, typename TagT, typename LabelT>
void Index<T, TagT, LabelT>::_search_with_optimized_layout(const DataType &query, size_t K, size_t L, uint32_t *indices)
{
    try
    {
        return this->search_with_optimized_layout(std::any_cast<const T *>(query), K, L, indices);
    }
    catch (const std::bad_any_cast &e)
    {
        throw ANNException("Error: bad any cast while performing "
                           "_search_with_optimized_layout() " +
                               std::string(e.what()),
                           -1);
    }
    catch (const std::exception &e)
    {
        throw ANNException("Error: " + std::string(e.what()), -1);
    }
}

template <typename T, typename TagT, typename LabelT>
void Index<T, TagT, LabelT>::search_with_optimized_layout(const T *query, size_t K, size_t L, uint32_t *indices)
{
    DistanceFastL2<T> *dist_fast = (DistanceFastL2<T> *)(_data_store->get_dist_fn());

    NeighborPriorityQueue retset(L);
    std::vector<uint32_t> init_ids(L);

    boost::dynamic_bitset<> flags{_nd, 0};
    uint32_t tmp_l = 0;
    uint32_t *neighbors = (uint32_t *)(_opt_graph + _node_size * _start + _data_len);
    uint32_t MaxM_ep = *neighbors;
    neighbors++;

    for (; tmp_l < L && tmp_l < MaxM_ep; tmp_l++)
    {
        init_ids[tmp_l] = neighbors[tmp_l];
        flags[init_ids[tmp_l]] = true;
    }

    while (tmp_l < L)
    {
        uint32_t id = rand() % _nd;
        if (flags[id])
            continue;
        flags[id] = true;
        init_ids[tmp_l] = id;
        tmp_l++;
    }

    for (uint32_t i = 0; i < init_ids.size(); i++)
    {
        uint32_t id = init_ids[i];
        if (id >= _nd)
            continue;
        _mm_prefetch(_opt_graph + _node_size * id, _MM_HINT_T0);
    }
    L = 0;
    for (uint32_t i = 0; i < init_ids.size(); i++)
    {
        uint32_t id = init_ids[i];
        if (id >= _nd)
            continue;
        T *x = (T *)(_opt_graph + _node_size * id);
        float norm_x = *x;
        x++;
        float dist = dist_fast->compare(x, query, norm_x, (uint32_t)_data_store->get_aligned_dim());
        retset.insert(Neighbor(id, dist));
        flags[id] = true;
        L++;
    }

    while (retset.has_unexpanded_node())
    {
        auto nbr = retset.closest_unexpanded();
        auto n = nbr.id;
        _mm_prefetch(_opt_graph + _node_size * n + _data_len, _MM_HINT_T0);
        neighbors = (uint32_t *)(_opt_graph + _node_size * n + _data_len);
        uint32_t MaxM = *neighbors;
        neighbors++;
        for (uint32_t m = 0; m < MaxM; ++m)
            _mm_prefetch(_opt_graph + _node_size * neighbors[m], _MM_HINT_T0);
        for (uint32_t m = 0; m < MaxM; ++m)
        {
            uint32_t id = neighbors[m];
            if (flags[id])
                continue;
            flags[id] = 1;
            T *data = (T *)(_opt_graph + _node_size * id);
            float norm = *data;
            data++;
            float dist = dist_fast->compare(query, data, norm, (uint32_t)_data_store->get_aligned_dim());
            Neighbor nn(id, dist);
            retset.insert(nn);
        }
    }

    for (size_t i = 0; i < K; i++)
    {
        indices[i] = retset[i].id;
    }
}

/*  Internals of the library */
template <typename T, typename TagT, typename LabelT> const float Index<T, TagT, LabelT>::INDEX_GROWTH_FACTOR = 1.5f;

// EXPORTS
template DISKANN_DLLEXPORT class Index<float, int32_t, uint32_t>;
template DISKANN_DLLEXPORT class Index<int8_t, int32_t, uint32_t>;
template DISKANN_DLLEXPORT class Index<uint8_t, int32_t, uint32_t>;
template DISKANN_DLLEXPORT class Index<float, uint32_t, uint32_t>;
template DISKANN_DLLEXPORT class Index<int8_t, uint32_t, uint32_t>;
template DISKANN_DLLEXPORT class Index<uint8_t, uint32_t, uint32_t>;
template DISKANN_DLLEXPORT class Index<float, int64_t, uint32_t>;
template DISKANN_DLLEXPORT class Index<int8_t, int64_t, uint32_t>;
template DISKANN_DLLEXPORT class Index<uint8_t, int64_t, uint32_t>;
template DISKANN_DLLEXPORT class Index<float, uint64_t, uint32_t>;
template DISKANN_DLLEXPORT class Index<int8_t, uint64_t, uint32_t>;
template DISKANN_DLLEXPORT class Index<uint8_t, uint64_t, uint32_t>;
template DISKANN_DLLEXPORT class Index<float, tag_uint128, uint32_t>;
template DISKANN_DLLEXPORT class Index<int8_t, tag_uint128, uint32_t>;
template DISKANN_DLLEXPORT class Index<uint8_t, tag_uint128, uint32_t>;
// Label with short int 2 byte
template DISKANN_DLLEXPORT class Index<float, int32_t, uint16_t>;
template DISKANN_DLLEXPORT class Index<int8_t, int32_t, uint16_t>;
template DISKANN_DLLEXPORT class Index<uint8_t, int32_t, uint16_t>;
template DISKANN_DLLEXPORT class Index<float, uint32_t, uint16_t>;
template DISKANN_DLLEXPORT class Index<int8_t, uint32_t, uint16_t>;
template DISKANN_DLLEXPORT class Index<uint8_t, uint32_t, uint16_t>;
template DISKANN_DLLEXPORT class Index<float, int64_t, uint16_t>;
template DISKANN_DLLEXPORT class Index<int8_t, int64_t, uint16_t>;
template DISKANN_DLLEXPORT class Index<uint8_t, int64_t, uint16_t>;
template DISKANN_DLLEXPORT class Index<float, uint64_t, uint16_t>;
template DISKANN_DLLEXPORT class Index<int8_t, uint64_t, uint16_t>;
template DISKANN_DLLEXPORT class Index<uint8_t, uint64_t, uint16_t>;
template DISKANN_DLLEXPORT class Index<float, tag_uint128, uint16_t>;
template DISKANN_DLLEXPORT class Index<int8_t, tag_uint128, uint16_t>;
template DISKANN_DLLEXPORT class Index<uint8_t, tag_uint128, uint16_t>;

template DISKANN_DLLEXPORT std::pair<uint32_t, uint32_t> Index<float, uint64_t, uint32_t>::search<uint64_t>(
    const float *query, const size_t K, const uint32_t L, uint64_t *indices, float *distances);
template DISKANN_DLLEXPORT std::pair<uint32_t, uint32_t> Index<float, uint64_t, uint32_t>::search<uint32_t>(
    const float *query, const size_t K, const uint32_t L, uint32_t *indices, float *distances);
template DISKANN_DLLEXPORT std::pair<uint32_t, uint32_t> Index<uint8_t, uint64_t, uint32_t>::search<uint64_t>(
    const uint8_t *query, const size_t K, const uint32_t L, uint64_t *indices, float *distances);
template DISKANN_DLLEXPORT std::pair<uint32_t, uint32_t> Index<uint8_t, uint64_t, uint32_t>::search<uint32_t>(
    const uint8_t *query, const size_t K, const uint32_t L, uint32_t *indices, float *distances);
template DISKANN_DLLEXPORT std::pair<uint32_t, uint32_t> Index<int8_t, uint64_t, uint32_t>::search<uint64_t>(
    const int8_t *query, const size_t K, const uint32_t L, uint64_t *indices, float *distances);
template DISKANN_DLLEXPORT std::pair<uint32_t, uint32_t> Index<int8_t, uint64_t, uint32_t>::search<uint32_t>(
    const int8_t *query, const size_t K, const uint32_t L, uint32_t *indices, float *distances);
// TagT==uint32_t
template DISKANN_DLLEXPORT std::pair<uint32_t, uint32_t> Index<float, uint32_t, uint32_t>::search<uint64_t>(
    const float *query, const size_t K, const uint32_t L, uint64_t *indices, float *distances);
template DISKANN_DLLEXPORT std::pair<uint32_t, uint32_t> Index<float, uint32_t, uint32_t>::search<uint32_t>(
    const float *query, const size_t K, const uint32_t L, uint32_t *indices, float *distances);
template DISKANN_DLLEXPORT std::pair<uint32_t, uint32_t> Index<uint8_t, uint32_t, uint32_t>::search<uint64_t>(
    const uint8_t *query, const size_t K, const uint32_t L, uint64_t *indices, float *distances);
template DISKANN_DLLEXPORT std::pair<uint32_t, uint32_t> Index<uint8_t, uint32_t, uint32_t>::search<uint32_t>(
    const uint8_t *query, const size_t K, const uint32_t L, uint32_t *indices, float *distances);
template DISKANN_DLLEXPORT std::pair<uint32_t, uint32_t> Index<int8_t, uint32_t, uint32_t>::search<uint64_t>(
    const int8_t *query, const size_t K, const uint32_t L, uint64_t *indices, float *distances);
template DISKANN_DLLEXPORT std::pair<uint32_t, uint32_t> Index<int8_t, uint32_t, uint32_t>::search<uint32_t>(
    const int8_t *query, const size_t K, const uint32_t L, uint32_t *indices, float *distances);

template DISKANN_DLLEXPORT std::pair<uint32_t, uint32_t> Index<float, uint64_t, uint32_t>::search_with_filters<
    uint64_t>(const float *query, const std::vector<std::vector<uint32_t>> &filter_label, const size_t K, const uint32_t L,
              uint64_t *indices, float *distances);
template DISKANN_DLLEXPORT std::pair<uint32_t, uint32_t> Index<float, uint64_t, uint32_t>::search_with_filters<
    uint32_t>(const float *query, const std::vector<std::vector<uint32_t>> &filter_label, const size_t K, const uint32_t L,
              uint32_t *indices, float *distances);
template DISKANN_DLLEXPORT std::pair<uint32_t, uint32_t> Index<uint8_t, uint64_t, uint32_t>::search_with_filters<
    uint64_t>(const uint8_t *query, const std::vector<std::vector<uint32_t>> &filter_label, const size_t K, const uint32_t L,
              uint64_t *indices, float *distances);
template DISKANN_DLLEXPORT std::pair<uint32_t, uint32_t> Index<uint8_t, uint64_t, uint32_t>::search_with_filters<
    uint32_t>(const uint8_t *query, const std::vector<std::vector<uint32_t>> &filter_label, const size_t K, const uint32_t L,
              uint32_t *indices, float *distances);
template DISKANN_DLLEXPORT std::pair<uint32_t, uint32_t> Index<int8_t, uint64_t, uint32_t>::search_with_filters<
    uint64_t>(const int8_t *query, const std::vector<std::vector<uint32_t>> &filter_label, const size_t K, const uint32_t L,
              uint64_t *indices, float *distances);
template DISKANN_DLLEXPORT std::pair<uint32_t, uint32_t> Index<int8_t, uint64_t, uint32_t>::search_with_filters<
    uint32_t>(const int8_t *query, const std::vector<std::vector<uint32_t>> &filter_label, const size_t K, const uint32_t L,
              uint32_t *indices, float *distances);
// TagT==uint32_t
template DISKANN_DLLEXPORT std::pair<uint32_t, uint32_t> Index<float, uint32_t, uint32_t>::search_with_filters<
    uint64_t>(const float *query, const std::vector<std::vector<uint32_t>> &filter_label, const size_t K, const uint32_t L,
              uint64_t *indices, float *distances);
template DISKANN_DLLEXPORT std::pair<uint32_t, uint32_t> Index<float, uint32_t, uint32_t>::search_with_filters<
    uint32_t>(const float *query, const std::vector<std::vector<uint32_t>> &filter_label, const size_t K, const uint32_t L,
              uint32_t *indices, float *distances);
template DISKANN_DLLEXPORT std::pair<uint32_t, uint32_t> Index<uint8_t, uint32_t, uint32_t>::search_with_filters<
    uint64_t>(const uint8_t *query, const std::vector<std::vector<uint32_t>> &filter_label, const size_t K, const uint32_t L,
              uint64_t *indices, float *distances);
template DISKANN_DLLEXPORT std::pair<uint32_t, uint32_t> Index<uint8_t, uint32_t, uint32_t>::search_with_filters<
    uint32_t>(const uint8_t *query, const std::vector<std::vector<uint32_t>> &filter_label, const size_t K, const uint32_t L,
              uint32_t *indices, float *distances);
template DISKANN_DLLEXPORT std::pair<uint32_t, uint32_t> Index<int8_t, uint32_t, uint32_t>::search_with_filters<
    uint64_t>(const int8_t *query, const std::vector<std::vector<uint32_t>> &filter_label, const size_t K, const uint32_t L,
              uint64_t *indices, float *distances);
template DISKANN_DLLEXPORT std::pair<uint32_t, uint32_t> Index<int8_t, uint32_t, uint32_t>::search_with_filters<
    uint32_t>(const int8_t *query, const std::vector<std::vector<uint32_t>> &filter_label, const size_t K, const uint32_t L,
              uint32_t *indices, float *distances);

template DISKANN_DLLEXPORT std::pair<uint32_t, uint32_t> Index<float, uint64_t, uint16_t>::search<uint64_t>(
    const float *query, const size_t K, const uint32_t L, uint64_t *indices, float *distances);
template DISKANN_DLLEXPORT std::pair<uint32_t, uint32_t> Index<float, uint64_t, uint16_t>::search<uint32_t>(
    const float *query, const size_t K, const uint32_t L, uint32_t *indices, float *distances);
template DISKANN_DLLEXPORT std::pair<uint32_t, uint32_t> Index<uint8_t, uint64_t, uint16_t>::search<uint64_t>(
    const uint8_t *query, const size_t K, const uint32_t L, uint64_t *indices, float *distances);
template DISKANN_DLLEXPORT std::pair<uint32_t, uint32_t> Index<uint8_t, uint64_t, uint16_t>::search<uint32_t>(
    const uint8_t *query, const size_t K, const uint32_t L, uint32_t *indices, float *distances);
template DISKANN_DLLEXPORT std::pair<uint32_t, uint32_t> Index<int8_t, uint64_t, uint16_t>::search<uint64_t>(
    const int8_t *query, const size_t K, const uint32_t L, uint64_t *indices, float *distances);
template DISKANN_DLLEXPORT std::pair<uint32_t, uint32_t> Index<int8_t, uint64_t, uint16_t>::search<uint32_t>(
    const int8_t *query, const size_t K, const uint32_t L, uint32_t *indices, float *distances);
// TagT==uint32_t
template DISKANN_DLLEXPORT std::pair<uint32_t, uint32_t> Index<float, uint32_t, uint16_t>::search<uint64_t>(
    const float *query, const size_t K, const uint32_t L, uint64_t *indices, float *distances);
template DISKANN_DLLEXPORT std::pair<uint32_t, uint32_t> Index<float, uint32_t, uint16_t>::search<uint32_t>(
    const float *query, const size_t K, const uint32_t L, uint32_t *indices, float *distances);
template DISKANN_DLLEXPORT std::pair<uint32_t, uint32_t> Index<uint8_t, uint32_t, uint16_t>::search<uint64_t>(
    const uint8_t *query, const size_t K, const uint32_t L, uint64_t *indices, float *distances);
template DISKANN_DLLEXPORT std::pair<uint32_t, uint32_t> Index<uint8_t, uint32_t, uint16_t>::search<uint32_t>(
    const uint8_t *query, const size_t K, const uint32_t L, uint32_t *indices, float *distances);
template DISKANN_DLLEXPORT std::pair<uint32_t, uint32_t> Index<int8_t, uint32_t, uint16_t>::search<uint64_t>(
    const int8_t *query, const size_t K, const uint32_t L, uint64_t *indices, float *distances);
template DISKANN_DLLEXPORT std::pair<uint32_t, uint32_t> Index<int8_t, uint32_t, uint16_t>::search<uint32_t>(
    const int8_t *query, const size_t K, const uint32_t L, uint32_t *indices, float *distances);

template DISKANN_DLLEXPORT std::pair<uint32_t, uint32_t> Index<float, uint64_t, uint16_t>::search_with_filters<
    uint64_t>(const float *query, const std::vector<std::vector<uint16_t>> &filter_label, const size_t K, const uint32_t L,
              uint64_t *indices, float *distances);
template DISKANN_DLLEXPORT std::pair<uint32_t, uint32_t> Index<float, uint64_t, uint16_t>::search_with_filters<
    uint32_t>(const float *query, const std::vector<std::vector<uint16_t>> &filter_label, const size_t K, const uint32_t L,
              uint32_t *indices, float *distances);
template DISKANN_DLLEXPORT std::pair<uint32_t, uint32_t> Index<uint8_t, uint64_t, uint16_t>::search_with_filters<
    uint64_t>(const uint8_t *query, const std::vector<std::vector<uint16_t>> &filter_label, const size_t K, const uint32_t L,
              uint64_t *indices, float *distances);
template DISKANN_DLLEXPORT std::pair<uint32_t, uint32_t> Index<uint8_t, uint64_t, uint16_t>::search_with_filters<
    uint32_t>(const uint8_t *query, const std::vector<std::vector<uint16_t>> &filter_label, const size_t K, const uint32_t L,
              uint32_t *indices, float *distances);
template DISKANN_DLLEXPORT std::pair<uint32_t, uint32_t> Index<int8_t, uint64_t, uint16_t>::search_with_filters<
    uint64_t>(const int8_t *query, const std::vector<std::vector<uint16_t>> &filter_label, const size_t K, const uint32_t L,
              uint64_t *indices, float *distances);
template DISKANN_DLLEXPORT std::pair<uint32_t, uint32_t> Index<int8_t, uint64_t, uint16_t>::search_with_filters<
    uint32_t>(const int8_t *query, const std::vector<std::vector<uint16_t>> &filter_label, const size_t K, const uint32_t L,
              uint32_t *indices, float *distances);
// TagT==uint32_t
template DISKANN_DLLEXPORT std::pair<uint32_t, uint32_t> Index<float, uint32_t, uint16_t>::search_with_filters<
    uint64_t>(const float *query, const std::vector<std::vector<uint16_t>> &filter_label, const size_t K, const uint32_t L,
              uint64_t *indices, float *distances);
template DISKANN_DLLEXPORT std::pair<uint32_t, uint32_t> Index<float, uint32_t, uint16_t>::search_with_filters<
    uint32_t>(const float *query, const std::vector<std::vector<uint16_t>> &filter_label, const size_t K, const uint32_t L,
              uint32_t *indices, float *distances);
template DISKANN_DLLEXPORT std::pair<uint32_t, uint32_t> Index<uint8_t, uint32_t, uint16_t>::search_with_filters<
    uint64_t>(const uint8_t *query, const std::vector<std::vector<uint16_t>> &filter_label, const size_t K, const uint32_t L,
              uint64_t *indices, float *distances);
template DISKANN_DLLEXPORT std::pair<uint32_t, uint32_t> Index<uint8_t, uint32_t, uint16_t>::search_with_filters<
    uint32_t>(const uint8_t *query, const std::vector<std::vector<uint16_t>> &filter_label, const size_t K, const uint32_t L,
              uint32_t *indices, float *distances);
template DISKANN_DLLEXPORT std::pair<uint32_t, uint32_t> Index<int8_t, uint32_t, uint16_t>::search_with_filters<
    uint64_t>(const int8_t *query, const std::vector<std::vector<uint16_t>> &filter_label, const size_t K, const uint32_t L,
              uint64_t *indices, float *distances);
template DISKANN_DLLEXPORT std::pair<uint32_t, uint32_t> Index<int8_t, uint32_t, uint16_t>::search_with_filters<
    uint32_t>(const int8_t *query, const std::vector<std::vector<uint16_t>> &filter_label, const size_t K, const uint32_t L,
              uint32_t *indices, float *distances);

} // namespace diskann<|MERGE_RESOLUTION|>--- conflicted
+++ resolved
@@ -116,10 +116,6 @@
     {
         _filter_penalty_threshold = index_config.index_search_params->filter_penalty_threshold;
         _bruteforce_threshold = index_config.index_search_params->bruteforce_threshold;
-<<<<<<< HEAD
-=======
-        _paged_search_threshold = index_config.index_search_params->paged_search_threshold;
->>>>>>> 949f14a8
         diskann::cout << "Inside Index, filter_penalty_threshold is " << _filter_penalty_threshold << std::endl;
         diskann::cout << "Inside Index, bruteforce_threshold is " << _bruteforce_threshold << std::endl;
         diskann::cout << "Inside Index, paged_search_threshold is " << _paged_search_threshold << std::endl;
@@ -609,13 +605,6 @@
     if (file_exists(labels_file))
     {
 
-<<<<<<< HEAD
-=======
-        _ivf_clusters = new InMemClusterStore<T>(0);
-       // _ivf_clusters->load(filename);
-       // _clusters_to_labels_to_points.resize(_ivf_clusters->get_num_clusters());
-
->>>>>>> 949f14a8
         _label_map = load_label_map(labels_map_file);
         parse_label_file(labels_file, label_num_pts);
 
@@ -873,7 +862,6 @@
         //        if (std::find(curr_node_labels.begin(), curr_node_labels.end(), lbl) != curr_node_labels.end())
         //        if (!(_location_to_labels_robin[point_id].find(lbl) == _location_to_labels_robin[point_id].end()))
 
-<<<<<<< HEAD
         if (_labels_to_points_set[lbl].count(point_id))
         {
             overlap++;
@@ -881,112 +869,9 @@
     }
     return incoming_labels.size() - overlap;
 */
-=======
-template <typename T, typename TagT, typename LabelT>
-std::vector<uint32_t> Index<T, TagT, LabelT>::bfs_filtered(NeighborPriorityQueue &best_L_nodes, const uint32_t L, std::vector<LabelT> filter_vec) {
-    std::queue<uint32_t> bfs_queue;
-    roaring::Roaring visited;
-    std::vector<uint32_t> final_ids;
-    uint32_t final_list_size = 1;
-
-    // uint32_t bfs_level = 0;
-
-    for (size_t i = 0; i < best_L_nodes.size(); ++i)
-    {
-        auto nbr = best_L_nodes[i];
-        if(nbr.id >= _max_points + _num_frozen_pts) {
-            continue;
-        }
-        bfs_queue.push(nbr.id);
-        visited.add(nbr.id);
-        if (detect_filter_penalty(nbr.id, true, filter_vec) == 0 ) {
-            final_ids.push_back(nbr.id);
-        }
-    }  
-    
-    // bfs_queue.push(UINT32_MAX);
-    
-
-    while (!bfs_queue.empty() && final_ids.size() < final_list_size * L) {
-        std::uint32_t curr = bfs_queue.front();
-        bfs_queue.pop();
-        // if(curr == UINT32_MAX) {
-        //     // bfs_level++;
-        //     bfs_queue.push(UINT32_MAX);
-        //     continue;
-        // }
-    
-
-        for (auto &nbr : _graph_store->get_neighbours(curr)) {
-            if(nbr >= _max_points + _num_frozen_pts) {
-                continue;
-            }
-
-            if (!visited.contains(nbr) ) {
-                bfs_queue.push(nbr);
-                visited.add(nbr);
-                if (detect_filter_penalty(nbr, true, filter_vec) == 0) {
-                    final_ids.push_back(nbr);
-                }
-                
-            }
-
-            if (final_ids.size() >= final_list_size * L) {
-                break;
-            }
-        }
-    }
-
-    return final_ids;
-}
-
-template <typename T, typename TagT, typename LabelT>
-std::pair<uint32_t, uint32_t> Index<T, TagT, LabelT>::paged_search_filters(const T *query, const uint32_t L, uint32_t K,
-                                                                              std::vector<LabelT> filter_vec,
-                                                                              std::vector<uint32_t> &init_ids,
-                                                                              InMemQueryScratch<T> *scratch)
-{
-    T *aligned_query = scratch->aligned_query();
-    // init_ids = get_init_ids();
-    const std::vector<LabelT> unused_filter_label;
-    NeighborPriorityQueue &best_L_nodes = scratch->best_l_nodes();
-
-    std::set<Neighbor> valid_nodes;
-    std::set<Neighbor> invalid_nodes;
-
-    auto [hops, cmps] = iterate_to_fixed_point(scratch, L, init_ids, false, unused_filter_label, true);
-
-    std::vector<uint32_t> final_ids = bfs_filtered(best_L_nodes, L, filter_vec);
-
-    best_L_nodes.clear();
-
-    //compute distance to query
-    for (auto &nbr : final_ids) {
-        cmps++;
-        float distance = _data_store->get_distance(aligned_query, nbr);
-        Neighbor nn = Neighbor(nbr, distance);
-        best_L_nodes.insert(nn);
-    }
-    return std::make_pair(hops, cmps);  
-}
-
-template <typename T, typename TagT, typename LabelT>
-std::pair<uint32_t, uint32_t> Index<T, TagT, LabelT>::closest_cluster_filters(const T *query, const uint32_t Lsize,
-                                                                              std::vector<LabelT> filter_vec,
-                                                                              InMemQueryScratch<T> *scratch)
-{
-    T *aligned_query = scratch->aligned_query();
-    NeighborPriorityQueue &best_L_nodes = scratch->best_l_nodes();
-    best_L_nodes.reserve(Lsize);
->>>>>>> 949f14a8
 
 #ifdef INSTRUMENT
-<<<<<<< HEAD
 auto s = std::chrono::high_resolution_clock::now();
-=======
-    std::chrono::duration<double> diff = std::chrono::high_resolution_clock::now() - s;
-    time_to_page_search += diff.count();
->>>>>>> 949f14a8
 #endif
 
     uint32_t cur_penalty = incoming_labels.size();
@@ -1046,9 +931,6 @@
     return std::make_pair(hops, cmps);
 }
 
-<<<<<<< HEAD
-// used for index build, single vector of labels are sent to iterate to fixed point. Need to be FIXED and made consistent
-=======
 
 template <typename T, typename TagT, typename LabelT>
 inline float Index<T, TagT, LabelT>:: calculate_jaccard_similarity(const std::vector<LabelT> &set1, const std::vector<LabelT> &set2) {
@@ -1074,7 +956,7 @@
 }
 
 
->>>>>>> 949f14a8
+// used for index build, single vector of labels are sent to iterate to fixed point. Need to be FIXED and made consistent
 template <typename T, typename TagT, typename LabelT>
 std::pair<uint32_t, uint32_t> Index<T, TagT, LabelT>::iterate_to_fixed_point(
     InMemQueryScratch<T> *scratch, const uint32_t Lsize, const std::vector<uint32_t> &init_ids, bool use_filter,
@@ -1157,21 +1039,6 @@
         {
             if (search_invocation)
             {
-<<<<<<< HEAD
-                #ifdef INSTRUMENT
-                auto s = std::chrono::high_resolution_clock::now();
-#endif
-                uint32_t res = detect_filter_penalty(id, search_invocation, filter_labels);
-                #ifdef INSTRUMENT
-                std::chrono::duration<double> diff = std::chrono::high_resolution_clock::now() - s;
-                time_to_get_valid += diff.count();
-            #endif
-            
-//                std::cout<<id <<" has penalty " << res << std::endl;
-                if ((res) > _filter_penalty_threshold)
-                    continue;
-                penalty = res * penalty_scale;
-=======
                 // res = detect_filter_penalty(id, search_invocation, filter_labels);
                 // if ((res) > _filter_penalty_threshold)
                 //     continue;
@@ -1180,7 +1047,6 @@
                 //     res = 1;
                 // }
                 res = 1 - calculate_jaccard_similarity(filter_labels, _location_to_labels[id]);
->>>>>>> 949f14a8
                 if (print_qstats)
                 {
                     std::ofstream out("query_stats.txt", std::ios_base::app);
@@ -1378,24 +1244,6 @@
                     
                     if (search_invocation)
                     {
-<<<<<<< HEAD
-                        #ifdef INSTRUMENT
-                        auto s = std::chrono::high_resolution_clock::now();
-        #endif
-        
-                        res = detect_filter_penalty(id, search_invocation, filter_labels);
-                        #ifdef INSTRUMENT
-                        std::chrono::duration<double> diff = std::chrono::high_resolution_clock::now() - s;
-                        time_to_get_valid += diff.count();
-                    #endif
-        
-                        if (res > _filter_penalty_threshold)
-                        {
-                            id_iter++;
-                            continue;
-                        }
-                        penalty = res * penalty_scale;
-=======
                         // res = detect_filter_penalty(id, search_invocation, filter_labels);
                         // if (res > _filter_penalty_threshold)
                         // {
@@ -1407,7 +1255,6 @@
                         
                         res = 1 - calculate_jaccard_similarity(filter_labels, _location_to_labels[id]);
 
->>>>>>> 949f14a8
 
                         if (print_qstats)
                         {
@@ -2307,15 +2154,9 @@
     }
     std::stringstream stream;
     stream << "Unable to find label " << raw_label << " in the Label Map";
-<<<<<<< HEAD
 //    diskann::cerr << stream.str() << std::endl;
     return std::numeric_limits<LabelT>::max();
 //    throw diskann::ANNException(stream.str(), -1, __FUNCSIG__, __FILE__, __LINE__);
-=======
-    diskann::cerr << stream.str() << std::endl;
-    throw diskann::ANNException(stream.str(), -1, __FUNCSIG__, __FILE__, __LINE__);
-    // return 0;
->>>>>>> 949f14a8
 }
 
 template <typename T, typename TagT, typename LabelT>
@@ -2850,25 +2691,6 @@
         }
         break;
         case 1: {
-<<<<<<< HEAD
-=======
-            num_paged_search++;
-            auto [inter_estim, cand] = sample_intersection(scratch->get_valid_bitmap(), filter_label);
-
-            if (cand.size() > 0)
-            {
-                init_ids.insert(init_ids.end(), cand.begin(), cand.end());
-            } 
-            if (use_global_start) {
-            init_ids.emplace_back(_start);
-            }
-
-            // retval = closest_cluster_filters(scratch->aligned_query(), L, filter_vec, scratch);       
-            retval = paged_search_filters(scratch->aligned_query(), L, K, filter_vec,init_ids, scratch);
-        }
-        break;
-        case 2:
->>>>>>> 949f14a8
             num_graphs++;
             auto [inter_estim, cand] = sample_intersection(scratch->get_valid_bitmap(), scratch->get_tmp_bitmap(), filter_label);
 
@@ -2986,15 +2808,6 @@
 #endif
             retval = brute_force_filters(scratch->aligned_query(), L, last_intersection, scratch);
         }
-<<<<<<< HEAD
-=======
-        else if (estimated_match < _paged_search_threshold)
-        {
-            num_paged_search++;
-            // std::cout<<"[search_with_filters] search with paged_search_filters"<<std::endl;
-            retval = paged_search_filters(scratch->aligned_query(), L, K, filter_vec, init_ids, scratch);
-        }
->>>>>>> 949f14a8
         else
         {
             num_graphs++;
