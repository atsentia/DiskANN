// Copyright (c) Microsoft Corporation. All rights reserved.
// Licensed under the MIT license.

#include <cstring>
#include <iomanip>
#include <algorithm>
#include <numeric>
#include <omp.h>
#include <set>
#include <string.h>
#include <boost/program_options.hpp>
#include <random>

#ifndef _WINDOWS
#include <sys/mman.h>
#include <sys/stat.h>
#include <time.h>
#include <unistd.h>
#endif

#include "index.h"
#include "roaring.h"
#include "memory_mapper.h"
#include "utils.h"
#include "program_options_utils.hpp"
#include "index_factory.h"

namespace po = boost::program_options;

template <typename T, typename LabelT = uint32_t>
int search_memory_index(diskann::Metric &metric, const std::string &index_path, const std::string &result_path_prefix,
                        const std::string &query_file, const std::string &truthset_file, const uint32_t num_threads,
                        const uint32_t recall_at, const bool print_all_recalls, const std::vector<uint32_t> &Lvec,
                        const bool dynamic, const bool tags, const bool show_qps_per_thread,
                        const std::vector<std::vector<std::string>> &query_filters,
                        const uint32_t filter_penalty_threshold, const uint32_t bruteforce_threshold,
                        const uint32_t clustering_threshold, uint32_t L_for_print, const float fail_if_recall_below,
                        uint32_t maxN = 10000000, float p1 = 0.1, float p2 = 0.1)
{
    using TagT = uint32_t;
    // Load the query file
    T *query = nullptr;
    uint32_t *gt_ids = nullptr;
    float *gt_dists = nullptr;
    size_t query_num, query_dim, query_aligned_dim, gt_num, gt_dim;
    diskann::load_aligned_bin<T>(query_file, query, query_num, query_dim, query_aligned_dim);

    std::vector<double> filter_match_time(query_num);
    std::vector<double> dist_cmp_time(query_num);

    bool calc_recall_flag = false;
    if (truthset_file != std::string("null") && file_exists(truthset_file))
    {
        diskann::load_truthset(truthset_file, gt_ids, gt_dists, gt_num, gt_dim);
        if (gt_num != query_num)
        {
            std::cout << "Error. Mismatch in number of queries and ground truth data" << std::endl;
        }
        calc_recall_flag = true;
    }
    else
    {
        diskann::cout << " Truthset file " << truthset_file << " not found. Not computing recall." << std::endl;
    }

    bool filtered_search = false;
    if (!query_filters.empty())
    {
        filtered_search = true;
        if (query_filters.size() != 1 && query_filters.size() != query_num)
        {
            std::cout << "Error. Mismatch in number of queries and size of query "
                         "filters file"
                      << std::endl;
            return -1; // To return -1 or some other error handling?
        }
    }

    const size_t num_frozen_pts = diskann::get_graph_num_frozen_points(index_path);

    std::cout << filter_penalty_threshold << " is value of filter_penalty_threshold at driver file" << std::endl;
    auto search_params =
        diskann::IndexSearchParams(*(std::max_element(Lvec.begin(), Lvec.end())), num_threads, filter_penalty_threshold,
                                   bruteforce_threshold, clustering_threshold);
    auto config = diskann::IndexConfigBuilder()
                      .with_metric(metric)
                      .with_dimension(query_dim)
                      .with_max_points(0)
                      .with_data_load_store_strategy(diskann::DataStoreStrategy::MEMORY)
                      .with_graph_load_store_strategy(diskann::GraphStoreStrategy::MEMORY)
                      .with_data_type(diskann_type_to_name<T>())
                      .with_label_type(diskann_type_to_name<LabelT>())
                      .with_tag_type(diskann_type_to_name<TagT>())
                      .is_dynamic_index(dynamic)
                      .is_enable_tags(tags)
                      .is_concurrent_consolidate(false)
                      .is_pq_dist_build(false)
                      .is_use_opq(false)
                      .with_num_pq_chunks(0)
                      .with_num_frozen_pts(num_frozen_pts)
                      .with_index_search_params(search_params)
                      .build();

    auto index_factory = diskann::IndexFactory(config);
    auto index = index_factory.create_instance();
    index->load(index_path.c_str(), num_threads, *(std::max_element(Lvec.begin(), Lvec.end())));
    std::cout << "Index loaded" << std::endl;

    if (metric == diskann::FAST_L2)
        index->optimize_index_layout();

    std::cout << "Using " << num_threads << " threads to search" << std::endl;
    std::cout.setf(std::ios_base::fixed, std::ios_base::floatfield);
    std::cout.precision(2);
    const std::string qps_title = show_qps_per_thread ? "QPS/thread" : "QPS";
    uint32_t table_width = 0;
    if (tags)
    {
        std::cout << std::setw(4) << "Ls" << std::setw(12) << qps_title << std::setw(20) << "Mean Latency (mus)"
                  << std::setw(15) << "99.9 Latency";
        table_width += 4 + 12 + 20 + 15;
    }
    else
    {
        std::cout << std::setw(4) << "Ls" << std::setw(12) << qps_title << std::setw(18) << "Avg dist cmps"
                  << std::setw(20) << "Mean Latency (mus)" << std::setw(15) << "99.9 Latency" << std::setw(20)
<<<<<<< HEAD
                  << "get valid pts" << std::setw(20) << "closest clusters" << std::setw(20) << "intersect" << std::setw(24) << "filter match+dist. cmp" << std::setw(20) << "dtct pnlty" << std::endl;
        table_width += 4 + 12 + 18 + 20 + 15 + 20 + 20 + 20 + 24 + 20;
=======
                  << "get valid pts" << std::setw(20) << "closest clusters" << std::setw(20) << "union" << std::setw(20)
                  << "intersect" << std::setw(20) << "dist. cmp" << std::setw(20) << "dtct pnlty" << std::setw(20)
                  << "estimate time" << std::endl;
        table_width += 4 + 12 + 18 + 20 + 15 + 20 + 20 + 20 + 20 + 20 + 20 + 20;
>>>>>>> dc94f97f
    }
    uint32_t recalls_to_print = 0;
    const uint32_t first_recall = print_all_recalls ? 1 : recall_at;
    if (calc_recall_flag)
    {
        for (uint32_t curr_recall = first_recall; curr_recall <= recall_at; curr_recall++)
        {
            std::cout << std::setw(12) << ("Recall@" + std::to_string(curr_recall));
        }
        recalls_to_print = recall_at + 1 - first_recall;
        table_width += recalls_to_print * 12;
    }
    std::cout << std::endl;
    std::cout << std::string(table_width, '=') << std::endl;

    std::vector<std::vector<uint32_t>> query_result_ids(Lvec.size());
    std::vector<std::vector<float>> query_result_dists(Lvec.size());
    std::vector<float> latency_stats(query_num, 0);
    std::vector<uint32_t> cmp_stats;
    if (not tags || filtered_search)
    {
        cmp_stats = std::vector<uint32_t>(query_num, 0);
    }

    std::vector<TagT> query_result_tags;
    if (tags)
    {
        query_result_tags.resize(recall_at * query_num);
    }

    // query_num = 1;
    double best_recall = 0.0;

    for (uint32_t test_id = 0; test_id < Lvec.size(); test_id++)
    {
        time_to_get_valid = 0;
        time_to_cluster = 0;
        time_to_intersect = 0;
<<<<<<< HEAD
        time_to_filter_check_and_compare  = 0;
=======
        time_to_compare = 0;
>>>>>>> dc94f97f
        time_to_detect_penalty = 0;
        uint32_t L = Lvec[test_id];
        /*        if (L < recall_at)
                {
                    diskann::cout << "Ignoring search with L:" << L << " since it's smaller than K:" << recall_at <<
           std::endl; continue;
                }*/

        query_result_ids[test_id].resize(recall_at * query_num);
        query_result_dists[test_id].resize(recall_at * query_num);
        std::vector<T *> res = std::vector<T *>();
        auto s = std::chrono::high_resolution_clock::now();
        omp_set_num_threads(num_threads);
#pragma omp parallel for schedule(dynamic, 1)
        for (int64_t i = 0; i < (int64_t)query_num; i++)
        {
            //            time_to_get_valid = 0;
            //            time_to_compare = 0;
            auto qs = std::chrono::high_resolution_clock::now();
            if (filtered_search && !tags)
            {
                std::vector<std::string> raw_filter = query_filters.size() == 1 ? query_filters[0] : query_filters[i];

                auto retval = index->search_with_filters(query + i * query_aligned_dim, raw_filter, recall_at, L,
                                                         query_result_ids[test_id].data() + i * recall_at,
                                                         query_result_dists[test_id].data() + i * recall_at);
                cmp_stats[i] = retval.second;
                //                filter_match_time[i] = time_to_get_valid*1000000;
                //                dist_cmp_time[i] = time_to_compare*1000000;
            }
            else if (metric == diskann::FAST_L2)
            {
                index->search_with_optimized_layout(query + i * query_aligned_dim, recall_at, L,
                                                    query_result_ids[test_id].data() + i * recall_at);
            }
            else if (tags)
            {
                if (!filtered_search)
                {
                    index->search_with_tags(query + i * query_aligned_dim, recall_at, L,
                                            query_result_tags.data() + i * recall_at, nullptr, res);
                }
                else
                {
                    std::vector<std::string> raw_filter =
                        query_filters.size() == 1 ? query_filters[0] : query_filters[i];

                    index->search_with_tags(query + i * query_aligned_dim, recall_at, L,
                                            query_result_tags.data() + i * recall_at, nullptr, res, true,
                                            raw_filter[0]);
                }

                for (int64_t r = 0; r < (int64_t)recall_at; r++)
                {
                    query_result_ids[test_id][recall_at * i + r] = query_result_tags[recall_at * i + r];
                }
            }
            else
            {
                cmp_stats[i] = index
                                   ->search(query + i * query_aligned_dim, recall_at, L,
                                            query_result_ids[test_id].data() + i * recall_at)
                                   .second;
            }
            auto qe = std::chrono::high_resolution_clock::now();
            std::chrono::duration<double> diff = qe - qs;
            latency_stats[i] = (float)(diff.count() * 1000000);
        }
        std::chrono::duration<double> diff = std::chrono::high_resolution_clock::now() - s;

        double displayed_qps = query_num / diff.count();

        if (show_qps_per_thread)
            displayed_qps /= num_threads;

        std::vector<double> recalls;
        if (calc_recall_flag)
        {
            if (L == L_for_print)
            {
                std::ofstream query_stats_file;
                query_stats_file.open(result_path_prefix + "_query_stats.txt");
                query_stats_file << "cmps\tnum correct\tfilt time\tcmp time" << std::endl;
                for (size_t i = 0; i < query_num; i++)
                {
                    std::set<uint32_t> gt, res;
                    uint32_t *gt_vec = gt_ids + gt_dim * i;
                    uint32_t *res_vec = query_result_ids[test_id].data() + recall_at * i;
                    size_t tie_breaker = recall_at;
                    if (gt_dists != nullptr)
                    {
                        tie_breaker = recall_at - 1;
                        float *gt_dist_vec = gt_dists + gt_dim * i;
                        while (tie_breaker < gt_dim && gt_dist_vec[tie_breaker] == gt_dist_vec[recall_at - 1])
                            tie_breaker++;
                    }

                    gt.insert(gt_vec, gt_vec + tie_breaker);
                    res.insert(res_vec,
                               res_vec + recall_at); // change to recall_at for recall k@k
                                                     // or dim_or for k@dim_or
                    uint32_t cur_recall = 0;
                    for (auto &v : gt)
                    {
                        if (res.find(v) != res.end())
                        {
                            cur_recall++;
                        }
                    }
                    query_stats_file << cmp_stats[i] << "\t" << cur_recall << "\t" << filter_match_time[i] << "\t"
                                     << dist_cmp_time[i] << "\t";
                    for (auto const &r : res)
                        query_stats_file << r << " ";
                    query_stats_file << std::endl;
                }
                query_stats_file.close();
            }

            recalls.reserve(recalls_to_print);
            for (uint32_t curr_recall = first_recall; curr_recall <= recall_at; curr_recall++)
            {
                recalls.push_back(diskann::calculate_recall((uint32_t)query_num, gt_ids, gt_dists, (uint32_t)gt_dim,
                                                            query_result_ids[test_id].data(), recall_at, curr_recall));
            }
        }

        std::sort(latency_stats.begin(), latency_stats.end());
        double mean_latency =
            std::accumulate(latency_stats.begin(), latency_stats.end(), 0.0) / static_cast<float>(query_num);

        float avg_cmps = (float)std::accumulate(cmp_stats.begin(), cmp_stats.end(), 0) / (float)query_num;

        if (tags && !filtered_search)
        {
            std::cout << std::setw(4) << L << std::setw(12) << displayed_qps << std::setw(20) << (float)mean_latency
                      << std::setw(15) << (float)latency_stats[(uint64_t)(0.999 * query_num)];
        }
        else
        {
            std::cout << std::setw(4) << L << std::setw(12) << displayed_qps << std::setw(18) << avg_cmps
                      << std::setw(20) << (float)mean_latency << std::setw(15)
                      << (float)latency_stats[(uint64_t)(0.999 * query_num)] << std::setw(20)
<<<<<<< HEAD
                      << time_to_get_valid*1000000/query_num  << std::setw(20) << time_to_cluster*100000/query_num << std::setw(20)
                      << time_to_intersect*1000000/query_num << std::setw(24)
                      << time_to_filter_check_and_compare*1000000/query_num << std::setw(20)
                      << time_to_detect_penalty*1000000/query_num ;
=======
                      << time_to_get_valid * 1000000 / query_num << std::setw(20)
                      << time_to_cluster * 100000 / query_num << std::setw(20) << time_to_union * 1000000 / query_num
                      << std::setw(20) << time_to_intersect * 1000000 / query_num << std::setw(20)
                      << time_to_compare * 1000000 / query_num << std::setw(20)
                      << time_to_detect_penalty * 1000000 / query_num << std::setw(20)
                      << time_to_estimate * 1000000 / query_num;
>>>>>>> dc94f97f
        }
        for (double recall : recalls)
        {
            std::cout << std::setw(12) << recall;
            best_recall = std::max(recall, best_recall);
        }
        std::cout << std::endl;
    }

    std::cout << "Done searching. Now saving results " << std::endl;
    uint64_t test_id = 0;
    for (auto L : Lvec)
    {
        if (L < recall_at)
        {
            diskann::cout << "Ignoring search with L:" << L << " since it's smaller than K:" << recall_at << std::endl;
            continue;
        }
        std::string cur_result_path_prefix = result_path_prefix + "_" + std::to_string(L);

        std::string cur_result_path = cur_result_path_prefix + "_idx_uint32.bin";
        diskann::save_bin<uint32_t>(cur_result_path, query_result_ids[test_id].data(), query_num, recall_at);

        cur_result_path = cur_result_path_prefix + "_dists_float.bin";
        diskann::save_bin<float>(cur_result_path, query_result_dists[test_id].data(), query_num, recall_at);

        test_id++;
    }

    std::cout << "num_graphs " << num_graphs / Lvec.size() << std::endl;
    std::cout << "num_clusters " << num_clusters / Lvec.size() << std::endl;
    std::cout << "num_brutes " << num_brutes / Lvec.size() << std::endl;

    diskann::aligned_free(query);
    return best_recall >= fail_if_recall_below ? 0 : -1;
}

int main(int argc, char **argv)
{
    std::string data_type, dist_fn, index_path_prefix, result_path, query_file, gt_file, filter_label, label_type,
        query_filters_file;
    uint32_t num_threads, K, filter_penalty_threshold, bruteforce_threshold, clustering_threshold, L_for_print;
    std::vector<uint32_t> Lvec;
    bool print_all_recalls, dynamic, tags, show_qps_per_thread;
    float fail_if_recall_below = 0.0f;

    uint32_t maxN;
    float p1, p2;

    po::options_description desc{
        program_options_utils::make_program_description("search_memory_index", "Searches in-memory DiskANN indexes")};
    try
    {
        desc.add_options()("help,h", "Print this information on arguments");

        // Required parameters
        po::options_description required_configs("Required");
        required_configs.add_options()("data_type", po::value<std::string>(&data_type)->required(),
                                       program_options_utils::DATA_TYPE_DESCRIPTION);
        required_configs.add_options()("dist_fn", po::value<std::string>(&dist_fn)->required(),
                                       program_options_utils::DISTANCE_FUNCTION_DESCRIPTION);
        required_configs.add_options()("index_path_prefix", po::value<std::string>(&index_path_prefix)->required(),
                                       program_options_utils::INDEX_PATH_PREFIX_DESCRIPTION);
        required_configs.add_options()("result_path", po::value<std::string>(&result_path)->required(),
                                       program_options_utils::RESULT_PATH_DESCRIPTION);
        required_configs.add_options()("query_file", po::value<std::string>(&query_file)->required(),
                                       program_options_utils::QUERY_FILE_DESCRIPTION);
        required_configs.add_options()("recall_at,K", po::value<uint32_t>(&K)->required(),
                                       program_options_utils::NUMBER_OF_RESULTS_DESCRIPTION);
        required_configs.add_options()("search_list,L",
                                       po::value<std::vector<uint32_t>>(&Lvec)->multitoken()->required(),
                                       program_options_utils::SEARCH_LIST_DESCRIPTION);

        // Optional parameters
        po::options_description optional_configs("Optional");
        optional_configs.add_options()("filter_label",
                                       po::value<std::string>(&filter_label)->default_value(std::string("")),
                                       program_options_utils::FILTER_LABEL_DESCRIPTION);
        optional_configs.add_options()("query_filters_file",
                                       po::value<std::string>(&query_filters_file)->default_value(std::string("")),
                                       program_options_utils::FILTERS_FILE_DESCRIPTION);
        optional_configs.add_options()("filter_penalty_threshold",
                                       po::value<uint32_t>(&filter_penalty_threshold)->default_value(0),
                                       "What penalty threshold to tolerate for multiple filter search");
        optional_configs.add_options()("bruteforce_threshold",
                                       po::value<uint32_t>(&bruteforce_threshold)->default_value(0),
                                       "Threshold under which we bruteforce the filtered search");
        optional_configs.add_options()("clustering_threshold",
                                       po::value<uint32_t>(&clustering_threshold)->default_value(0),
                                       "Threshold under which we use clustering for the filtered search");
        optional_configs.add_options()("label_type", po::value<std::string>(&label_type)->default_value("uint"),
                                       program_options_utils::LABEL_TYPE_DESCRIPTION);
        optional_configs.add_options()("gt_file", po::value<std::string>(&gt_file)->default_value(std::string("null")),
                                       program_options_utils::GROUND_TRUTH_FILE_DESCRIPTION);
        optional_configs.add_options()("num_threads,T",
                                       po::value<uint32_t>(&num_threads)->default_value(omp_get_num_procs()),
                                       program_options_utils::NUMBER_THREADS_DESCRIPTION);
        optional_configs.add_options()(
            "L_to_print", po::value<uint32_t>(&L_for_print)->default_value(0),
            "Which of the given L's to provide query statistics for (written to index_path + \"_query_stats.txt\")");
        optional_configs.add_options()(
            "dynamic", po::value<bool>(&dynamic)->default_value(false),
            "Whether the index is dynamic. Dynamic indices must have associated tags.  Default false.");
        optional_configs.add_options()("tags", po::value<bool>(&tags)->default_value(false),
                                       "Whether to search with external identifiers (tags). Default false.");
        optional_configs.add_options()("fail_if_recall_below",
                                       po::value<float>(&fail_if_recall_below)->default_value(0.0f),
                                       program_options_utils::FAIL_IF_RECALL_BELOW);

        optional_configs.add_options()("maxN", po::value<uint32_t>(&maxN)->default_value(10000000), "maxN");
        optional_configs.add_options()("p1", po::value<float>(&p1)->default_value(0.1), "p1");
        optional_configs.add_options()("p2", po::value<float>(&p2)->default_value(0.1), "p2");

        // Output controls
        po::options_description output_controls("Output controls");
        output_controls.add_options()("print_all_recalls", po::bool_switch(&print_all_recalls),
                                      "Print recalls at all positions, from 1 up to specified "
                                      "recall_at value");
        output_controls.add_options()("print_qps_per_thread", po::bool_switch(&show_qps_per_thread),
                                      "Print overall QPS divided by the number of threads in "
                                      "the output table");

        // Merge required and optional parameters
        desc.add(required_configs).add(optional_configs).add(output_controls);

        po::variables_map vm;
        po::store(po::parse_command_line(argc, argv, desc), vm);
        if (vm.count("help"))
        {
            std::cout << desc;
            return 0;
        }
        po::notify(vm);
    }
    catch (const std::exception &ex)
    {
        std::cerr << ex.what() << '\n';
        return -1;
    }

    diskann::Metric metric;
    if ((dist_fn == std::string("mips")) && (data_type == std::string("float")))
    {
        metric = diskann::Metric::INNER_PRODUCT;
    }
    else if (dist_fn == std::string("l2"))
    {
        metric = diskann::Metric::L2;
    }
    else if (dist_fn == std::string("cosine"))
    {
        metric = diskann::Metric::COSINE;
    }
    else if ((dist_fn == std::string("fast_l2")) && (data_type == std::string("float")))
    {
        metric = diskann::Metric::FAST_L2;
    }
    else
    {
        std::cout << "Unsupported distance function. Currently only l2/ cosine are "
                     "supported in general, and mips/fast_l2 only for floating "
                     "point data."
                  << std::endl;
        return -1;
    }

    if (dynamic && not tags)
    {
        std::cerr << "Tags must be enabled while searching dynamically built indices" << std::endl;
        return -1;
    }

    if (fail_if_recall_below < 0.0 || fail_if_recall_below >= 100.0)
    {
        std::cerr << "fail_if_recall_below parameter must be between 0 and 100%" << std::endl;
        return -1;
    }

    if (filter_label != "" && query_filters_file != "")
    {
        std::cerr << "Only one of filter_label and query_filters_file should be provided" << std::endl;
        return -1;
    }

    std::vector<std::vector<std::string>> query_filters;
    if (filter_label != "")
    {
        std::vector<std::string> single_filter;
        single_filter.push_back(filter_label);
        query_filters.push_back(single_filter);
    }
    else if (query_filters_file != "")
    {
        query_filters = read_file_to_vector_of_strings(query_filters_file);
    }

    try
    {
        if (!query_filters.empty() && label_type == "ushort")
        {
            if (data_type == std::string("int8"))
            {
                return search_memory_index<int8_t, uint16_t>(
                    metric, index_path_prefix, result_path, query_file, gt_file, num_threads, K, print_all_recalls,
                    Lvec, dynamic, tags, show_qps_per_thread, query_filters, filter_penalty_threshold,
                    bruteforce_threshold, clustering_threshold, L_for_print, fail_if_recall_below);
            }
            else if (data_type == std::string("uint8"))
            {
                return search_memory_index<uint8_t, uint16_t>(
                    metric, index_path_prefix, result_path, query_file, gt_file, num_threads, K, print_all_recalls,
                    Lvec, dynamic, tags, show_qps_per_thread, query_filters, filter_penalty_threshold,
                    bruteforce_threshold, clustering_threshold, L_for_print, fail_if_recall_below);
            }
            else if (data_type == std::string("float"))
            {
                return search_memory_index<float, uint16_t>(
                    metric, index_path_prefix, result_path, query_file, gt_file, num_threads, K, print_all_recalls,
                    Lvec, dynamic, tags, show_qps_per_thread, query_filters, filter_penalty_threshold,
                    bruteforce_threshold, clustering_threshold, L_for_print, fail_if_recall_below);
            }
            else
            {
                std::cout << "Unsupported type. Use float/int8/uint8" << std::endl;
                return -1;
            }
        }
        else
        {
            if (data_type == std::string("int8"))
            {
                return search_memory_index<int8_t>(
                    metric, index_path_prefix, result_path, query_file, gt_file, num_threads, K, print_all_recalls,
                    Lvec, dynamic, tags, show_qps_per_thread, query_filters, filter_penalty_threshold,
                    bruteforce_threshold, clustering_threshold, L_for_print, fail_if_recall_below, maxN, p1, p2);
            }
            else if (data_type == std::string("uint8"))
            {
                return search_memory_index<uint8_t>(
                    metric, index_path_prefix, result_path, query_file, gt_file, num_threads, K, print_all_recalls,
                    Lvec, dynamic, tags, show_qps_per_thread, query_filters, filter_penalty_threshold,
                    bruteforce_threshold, clustering_threshold, L_for_print, fail_if_recall_below);
            }
            else if (data_type == std::string("float"))
            {
                return search_memory_index<float>(
                    metric, index_path_prefix, result_path, query_file, gt_file, num_threads, K, print_all_recalls,
                    Lvec, dynamic, tags, show_qps_per_thread, query_filters, filter_penalty_threshold,
                    bruteforce_threshold, clustering_threshold, L_for_print, fail_if_recall_below);
            }
            else
            {
                std::cout << "Unsupported type. Use float/int8/uint8" << std::endl;
                return -1;
            }
        }
    }
    catch (std::exception &e)
    {
        std::cout << std::string(e.what()) << std::endl;
        diskann::cerr << "Index search failed." << std::endl;
        return -1;
    }
}<|MERGE_RESOLUTION|>--- conflicted
+++ resolved
@@ -124,15 +124,10 @@
     {
         std::cout << std::setw(4) << "Ls" << std::setw(12) << qps_title << std::setw(18) << "Avg dist cmps"
                   << std::setw(20) << "Mean Latency (mus)" << std::setw(15) << "99.9 Latency" << std::setw(20)
-<<<<<<< HEAD
-                  << "get valid pts" << std::setw(20) << "closest clusters" << std::setw(20) << "intersect" << std::setw(24) << "filter match+dist. cmp" << std::setw(20) << "dtct pnlty" << std::endl;
-        table_width += 4 + 12 + 18 + 20 + 15 + 20 + 20 + 20 + 24 + 20;
-=======
-                  << "get valid pts" << std::setw(20) << "closest clusters" << std::setw(20) << "union" << std::setw(20)
-                  << "intersect" << std::setw(20) << "dist. cmp" << std::setw(20) << "dtct pnlty" << std::setw(20)
+                  << "get valid pts" << std::setw(20) << "closest clusters" << std::setw(20)
+                  << "intersect" << std::setw(24) << "filter match+dist. cmp" << std::setw(20) << "dtct pnlty" << std::setw(20)
                   << "estimate time" << std::endl;
-        table_width += 4 + 12 + 18 + 20 + 15 + 20 + 20 + 20 + 20 + 20 + 20 + 20;
->>>>>>> dc94f97f
+        table_width += 4 + 12 + 18 + 20 + 15 + 20 + 20 + 20 + 24 + 20 + 20;
     }
     uint32_t recalls_to_print = 0;
     const uint32_t first_recall = print_all_recalls ? 1 : recall_at;
@@ -171,11 +166,7 @@
         time_to_get_valid = 0;
         time_to_cluster = 0;
         time_to_intersect = 0;
-<<<<<<< HEAD
         time_to_filter_check_and_compare  = 0;
-=======
-        time_to_compare = 0;
->>>>>>> dc94f97f
         time_to_detect_penalty = 0;
         uint32_t L = Lvec[test_id];
         /*        if (L < recall_at)
@@ -318,19 +309,11 @@
             std::cout << std::setw(4) << L << std::setw(12) << displayed_qps << std::setw(18) << avg_cmps
                       << std::setw(20) << (float)mean_latency << std::setw(15)
                       << (float)latency_stats[(uint64_t)(0.999 * query_num)] << std::setw(20)
-<<<<<<< HEAD
                       << time_to_get_valid*1000000/query_num  << std::setw(20) << time_to_cluster*100000/query_num << std::setw(20)
-                      << time_to_intersect*1000000/query_num << std::setw(24)
-                      << time_to_filter_check_and_compare*1000000/query_num << std::setw(20)
-                      << time_to_detect_penalty*1000000/query_num ;
-=======
-                      << time_to_get_valid * 1000000 / query_num << std::setw(20)
-                      << time_to_cluster * 100000 / query_num << std::setw(20) << time_to_union * 1000000 / query_num
-                      << std::setw(20) << time_to_intersect * 1000000 / query_num << std::setw(20)
-                      << time_to_compare * 1000000 / query_num << std::setw(20)
-                      << time_to_detect_penalty * 1000000 / query_num << std::setw(20)
+                      << time_to_intersect*1000000/query_num << std::setw(20)
+                      << time_to_filter_check_and_compare*1000000/query_num << std::setw(24)
+                      << time_to_detect_penalty*1000000/query_num << std::setw(24)
                       << time_to_estimate * 1000000 / query_num;
->>>>>>> dc94f97f
         }
         for (double recall : recalls)
         {
