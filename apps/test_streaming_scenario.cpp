--- conflicted
+++ resolved
@@ -214,13 +214,9 @@
                             .with_label_type(diskann_type_to_name<LabelT>())
                             .with_data_type(diskann_type_to_name<T>())
                             .with_index_write_params(params)
-<<<<<<< HEAD
+                            .with_index_search_params(index_search_params)
                             .with_data_load_store_strategy(diskann::DataStoreStrategy::MEMORY)
                             .with_graph_load_store_strategy(diskann::GraphStoreStrategy::MEMORY)
-=======
-                            .with_index_search_params(index_search_params)
-                            .with_data_load_store_strategy(diskann::MEMORY)
->>>>>>> 3574428c
                             .build();
 
     diskann::IndexFactory index_factory = diskann::IndexFactory(index_config);
